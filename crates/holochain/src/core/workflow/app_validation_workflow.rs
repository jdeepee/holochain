--- conflicted
+++ resolved
@@ -1,25 +1,13 @@
 //! The workflow and queue consumer for sys validation
 
-<<<<<<< HEAD
 use std::{convert::TryInto, sync::Arc};
 
 use super::{
-    error::WorkflowResult,
-    integrate_dht_ops_workflow::reintegrate_single_data,
-    integrate_dht_ops_workflow::{
-        disintegrate_single_data, disintegrate_single_metadata, integrate_single_data,
-        integrate_single_metadata,
-    },
-    produce_dht_ops_workflow::dht_op_light::light_to_op,
-    CallZomeWorkspace, CallZomeWorkspaceLock,
+    error::WorkflowResult, produce_dht_ops_workflow::dht_op_light::light_to_op, CallZomeWorkspace,
+    CallZomeWorkspaceLock,
 };
 use crate::{
     conductor::api::CellConductorApiT,
-    core::present::retrieve_element,
-    core::present::retrieve_entry,
-    core::present::retrieve_header,
-    core::present::DataSource,
-    core::present::DbPair,
     core::ribosome::guest_callback::validate_link::ValidateCreateLinkInvocation,
     core::ribosome::guest_callback::validate_link::ValidateDeleteLinkInvocation,
     core::ribosome::guest_callback::validate_link::ValidateLinkHostAccess,
@@ -36,6 +24,8 @@
         ribosome::guest_callback::validate::ValidateResult,
         ribosome::RibosomeT,
         state::{
+            cascade::DbPair,
+            cascade::DbPairMut,
             dht_op_integration::{
                 IntegratedDhtOpsStore, IntegrationLimboStore, IntegrationLimboValue,
             },
@@ -44,36 +34,22 @@
             validation_db::{ValidationLimboStatus, ValidationLimboStore, ValidationLimboValue},
             workspace::{Workspace, WorkspaceResult},
         },
-        validation::DepType,
-        validation::PendingDependencies,
-=======
-use super::{error::WorkflowResult, produce_dht_ops_workflow::dht_op_light::light_to_op};
-use crate::core::{
-    queue_consumer::{OneshotWriter, TriggerSender, WorkComplete},
-    state::{
-        dht_op_integration::{IntegratedDhtOpsStore, IntegrationLimboStore, IntegrationLimboValue},
-        element_buf::ElementBuf,
-        metadata::MetadataBuf,
-        validation_db::{ValidationLimboStatus, ValidationLimboStore, ValidationLimboValue},
-        workspace::{Workspace, WorkspaceResult},
->>>>>>> 966ab3a6
     },
 };
 use error::AppValidationResult;
 pub use error::*;
 use fallible_iterator::FallibleIterator;
 use holo_hash::{AnyDhtHash, DhtOpHash};
-use holochain_p2p::HolochainP2pCell;
+use holochain_p2p::{HolochainP2pCell, HolochainP2pCellT};
 use holochain_state::{
     buffer::{BufferedStore, KvBufFresh},
     db::{INTEGRATED_DHT_OPS, INTEGRATION_LIMBO},
     fresh_reader,
     prelude::*,
 };
-<<<<<<< HEAD
 use holochain_types::{
-    dht_op::DhtOp, dht_op::DhtOpLight, dna::DnaFile, test_utils::which_agent,
-    validate::ValidationStatus, Entry, HeaderHashed, Timestamp,
+    dht_op::DhtOp, dna::DnaFile, test_utils::which_agent, validate::ValidationStatus, Entry,
+    HeaderHashed, Timestamp,
 };
 use holochain_zome_types::{
     element::Element,
@@ -84,9 +60,6 @@
     zome::ZomeName,
     Header,
 };
-=======
-use holochain_types::{dht_op::DhtOp, validate::ValidationStatus, Timestamp};
->>>>>>> 966ab3a6
 use tracing::*;
 pub use types::Outcome;
 
@@ -121,63 +94,43 @@
     network: &HolochainP2pCell,
 ) -> WorkflowResult<WorkComplete> {
     let env = workspace.validation_limbo.env().clone();
-<<<<<<< HEAD
-
-    // Gather ops ready to validate and ops awaiting others to validate
-    let (ops, mut awaiting_ops): (Vec<ValidationLimboValue>, Vec<ValidationLimboValue>) =
-        fresh_reader!(env, |r| workspace
-            .validation_limbo
-            .drain_iter_filter(&r, |(_, vlv)| {
-                match vlv.status {
-                    // We only want sys validated or awaiting app dependency ops
-                    ValidationLimboStatus::SysValidated
-                    | ValidationLimboStatus::AwaitingAppDeps(_)
-                    | ValidationLimboStatus::PendingValidation => Ok(true),
-                    ValidationLimboStatus::Pending | ValidationLimboStatus::AwaitingSysDeps(_) => {
-                        Ok(false)
-                    }
+
+    let ops: Vec<ValidationLimboValue> = fresh_reader!(env, |r| workspace
+        .validation_limbo
+        .drain_iter_filter(&r, |(_, vlv)| {
+            match vlv.status {
+                // We only want sys validated or awaiting app dependency ops
+                ValidationLimboStatus::SysValidated | ValidationLimboStatus::AwaitingAppDeps(_) => {
+                    Ok(true)
                 }
-            })?
-            // Partition awaiting proof into a separate vec
-            .partition(|vlv| match vlv.status {
-                ValidationLimboStatus::PendingValidation => Ok(false),
-                _ => Ok(true),
-            }))?;
-
-    trace!(?ops, ?awaiting_ops);
+                ValidationLimboStatus::Pending | ValidationLimboStatus::AwaitingSysDeps(_) => {
+                    Ok(false)
+                }
+            }
+        })?
+        // TODO: Sort into min heap like sys val
+        .collect())?;
 
     // Validate all the ops
     for mut vlv in ops {
         match &vlv.status {
             ValidationLimboStatus::AwaitingAppDeps(_) | ValidationLimboStatus::SysValidated => {
-                let op = light_to_op(vlv.op.clone(), &workspace.element_pending).await?;
+                let op = light_to_op(vlv.op.clone(), &workspace.element_pending)?;
 
                 // Validate this op
-                let outcome = validate_op(
-                    op.clone(),
-                    &conductor_api,
-                    workspace,
-                    &network,
-                    &mut vlv.pending_dependencies,
-                )
-                .await
-                // Get the outcome or return the error
-                .or_else(|outcome_or_err| outcome_or_err.try_into())?;
+                let outcome = validate_op(op.clone(), &conductor_api, workspace, &network)
+                    .await
+                    // Get the outcome or return the error
+                    .or_else(|outcome_or_err| outcome_or_err.try_into())?;
 
                 match outcome {
                     Outcome::Accepted => {
-                        // Check for any pending dependencies
-                        if vlv.pending_dependencies.pending_dependencies() {
-                            vlv.status = ValidationLimboStatus::PendingValidation;
-                            awaiting_ops.push(vlv);
-                        } else {
-                            let hash = DhtOpHash::with_data_sync(&op);
-                            let iv = IntegrationLimboValue {
-                                validation_status: ValidationStatus::Valid,
-                                op: vlv.op,
-                            };
-                            workspace.put_int_limbo(hash, iv, op)?;
-                        }
+                        let hash = DhtOpHash::with_data_sync(&op);
+                        let iv = IntegrationLimboValue {
+                            validation_status: ValidationStatus::Valid,
+                            op: vlv.op,
+                        };
+                        workspace.put_int_limbo(hash, iv, op)?;
                     }
                     Outcome::AwaitingDeps(deps) => {
                         let hash = DhtOpHash::with_data_sync(&op);
@@ -193,127 +146,11 @@
                         workspace.put_int_limbo(hash, iv, op)?;
                     }
                 }
-=======
-    let ops: Vec<ValidationLimboValue> = fresh_reader!(env, |r| workspace
-        .validation_limbo
-        .drain_iter_filter(&r, |(_, vlv)| {
-            match vlv.status {
-                // We only want sys validated or awaiting app dependency ops
-                ValidationLimboStatus::SysValidated | ValidationLimboStatus::AwaitingAppDeps(_) => {
-                    Ok(true)
-                }
-                ValidationLimboStatus::Pending | ValidationLimboStatus::AwaitingSysDeps(_) => {
-                    Ok(false)
-                }
-            }
-        })?
-        .collect())?;
-
-    for vlv in ops {
-        match &vlv.status {
-            ValidationLimboStatus::AwaitingAppDeps(_) => {
-                let op = light_to_op(vlv.op.clone(), &workspace.element_pending)?;
-                let hash = DhtOpHash::with_data_sync(&op);
-                workspace.put_val_limbo(hash, vlv)?;
-            }
-            ValidationLimboStatus::SysValidated => {
-                let op = light_to_op(vlv.op.clone(), &workspace.element_pending)?;
-                let hash = DhtOpHash::with_data_sync(&op);
-                let iv = IntegrationLimboValue {
-                    validation_status: ValidationStatus::Valid,
-                    op: vlv.op,
-                };
-                workspace.put_int_limbo(hash, iv, op)?;
->>>>>>> 966ab3a6
             }
             _ => unreachable!("Should not contain any other status"),
         }
     }
-<<<<<<< HEAD
-    wait_for_pending(awaiting_ops, workspace).await?;
     Ok(WorkComplete::Complete)
-}
-
-/// Wait for any pending dependencies to validate
-async fn wait_for_pending(
-    awaiting_ops: Vec<ValidationLimboValue>,
-    workspace: &mut AppValidationWorkspace,
-) -> WorkflowResult<()> {
-    // Check awaiting proof that might be able to be progressed now.
-    // Including any awaiting proof from this run.
-    'op_loop: for mut vlv in awaiting_ops {
-        let mut still_awaiting = Vec::new();
-        for dep in vlv.pending_dependencies.pending.drain(..) {
-            match check_dep_status(dep.as_ref(), &workspace)? {
-                Some(status) => {
-                    match status {
-                        ValidationStatus::Valid => {
-                            // Discarding dep because we have proof it's integrated and valid
-                        }
-                        ValidationStatus::Rejected | ValidationStatus::Abandoned => {
-                            match dep {
-                                DepType::FixedElement(_) => {
-                                    // Mark this op as invalid and integrate it.
-                                    // There is no reason to check the other deps as it is rejected.
-                                    let op =
-                                        light_to_op(vlv.op.clone(), &workspace.element_pending)
-                                            .await?;
-                                    let hash = DhtOpHash::with_data_sync(&op);
-                                    let iv = IntegrationLimboValue {
-                                        validation_status: status,
-                                        op: vlv.op,
-                                    };
-                                    workspace.put_int_limbo(hash, iv, op)?;
-
-                                    // Continue to the next op
-                                    continue 'op_loop;
-                                }
-                                DepType::AnyElement(_) => {
-                                    // The dependency is any element with for an entry
-                                    // So we can't say that it is invalid because there could
-                                    // always be a valid entry.
-                                    // TODO: Correctness: This probably has consequences beyond this
-                                    // pr that we should come back to
-                                }
-                            }
-                        }
-                    }
-                }
-                None => {
-                    // Dep is still not integrated so keep waiting
-                    still_awaiting.push(dep);
-                }
-            }
-        }
-        let op = light_to_op(vlv.op.clone(), &workspace.element_pending).await?;
-        let hash = DhtOpHash::with_data_sync(&op);
-        if !still_awaiting.is_empty() {
-            vlv.pending_dependencies.pending = still_awaiting;
-            workspace.put_val_limbo(hash, vlv)?;
-        } else {
-            let iv = IntegrationLimboValue {
-                validation_status: ValidationStatus::Valid,
-                op: vlv.op,
-            };
-            workspace.put_int_limbo(hash, iv, op)?;
-        }
-    }
-    Ok(())
-}
-
-fn check_dep_status(
-    dep: &DhtOpHash,
-    workspace: &AppValidationWorkspace,
-) -> DatabaseResult<Option<ValidationStatus>> {
-    let ilv = workspace.integration_limbo.get(dep)?;
-    if let Some(ilv) = ilv {
-        return Ok(Some(ilv.validation_status));
-    }
-    let iv = workspace.integrated_dht_ops.get(dep)?;
-    if let Some(iv) = iv {
-        return Ok(Some(iv.validation_status));
-    }
-    Ok(None)
 }
 
 fn to_zome_name(zomes_to_invoke: ZomesToInvoke) -> AppValidationResult<ZomeName> {
@@ -328,7 +165,6 @@
     conductor_api: &impl CellConductorApiT,
     workspace: &mut AppValidationWorkspace,
     network: &HolochainP2pCell,
-    dependencies: &mut PendingDependencies,
 ) -> AppValidationOutcome<Outcome> {
     // Get the workspace for the validation calls
     let workspace_lock = workspace.validation_workspace();
@@ -345,9 +181,7 @@
         dna_file.ok_or_else(|| AppValidationError::DnaMissing(conductor_api.cell_id().clone()))?;
 
     // Get the zome names
-    let mut data_source = workspace.data_source(network);
-    let zomes_to_invoke =
-        get_zomes_to_invoke(&element, &dna_file, &mut data_source, dependencies).await?;
+    let zomes_to_invoke = get_zomes_to_invoke(&element, &dna_file, workspace, network).await?;
 
     // Create the ribosome
     let ribosome = WasmRibosome::new(dna_file);
@@ -366,15 +200,16 @@
         }
         Header::CreateLink(link_add) => {
             // Get the base and target for this link
-            let base = retrieve_entry(&link_add.base_address, &mut data_source)
+            let mut cascade = workspace.full_cascade(network.clone());
+            let base = cascade
+                .retrieve_entry(link_add.base_address.clone(), Default::default())
                 .await?
-                .and_then(|dep| dependencies.store_entry_any(dep))
-                .and_then(|e| e.into_inner().1.into_option())
+                .map(|e| e.into_content())
                 .ok_or_else(|| Outcome::awaiting(&link_add.base_address))?;
-            let target = retrieve_entry(&link_add.target_address, &mut data_source)
+            let target = cascade
+                .retrieve_entry(link_add.target_address.clone(), Default::default())
                 .await?
-                .and_then(|dep| dependencies.store_entry_any(dep))
-                .and_then(|e| e.into_inner().1.into_option())
+                .map(|e| e.into_content())
                 .ok_or_else(|| Outcome::awaiting(&link_add.target_address))?;
 
             let link_add = Arc::new(link_add.clone());
@@ -478,14 +313,14 @@
 async fn get_zomes_to_invoke(
     element: &Element,
     dna_file: &DnaFile,
-    data_source: &mut AppValDataSource<'_>,
-    dependencies: &mut PendingDependencies,
+    workspace: &mut AppValidationWorkspace,
+    network: &HolochainP2pCell,
 ) -> AppValidationOutcome<ZomesToInvoke> {
-    match get_app_entry_type(element, data_source, dependencies).await? {
+    match get_app_entry_type(element, workspace, network).await? {
         Some(aet) => Ok(ZomesToInvoke::One(get_zome_name(&aet, &dna_file)?)),
         None => match element.header() {
             Header::CreateLink(_) | Header::DeleteLink(_) => {
-                get_link_zome(element, dna_file, data_source, dependencies).await
+                get_link_zome(element, dna_file, workspace, network).await
             }
             _ => Ok(ZomesToInvoke::All),
         },
@@ -511,23 +346,23 @@
 /// from this entry or from the dependency.
 async fn get_app_entry_type(
     element: &Element,
-    data_source: &mut AppValDataSource<'_>,
-    dependencies: &mut PendingDependencies,
+    workspace: &mut AppValidationWorkspace,
+    network: &HolochainP2pCell,
 ) -> AppValidationOutcome<Option<AppEntryType>> {
     match element.header().entry_data() {
         Some((_, et)) => match et.clone() {
             EntryType::App(aet) => Ok(Some(aet)),
             EntryType::AgentPubKey | EntryType::CapClaim | EntryType::CapGrant => Ok(None),
         },
-        None => get_app_entry_type_from_dep(element, data_source, dependencies).await,
+        None => get_app_entry_type_from_dep(element, workspace, network).await,
     }
 }
 
 async fn get_link_zome(
     element: &Element,
     dna_file: &DnaFile,
-    data_source: &mut AppValDataSource<'_>,
-    dependencies: &mut PendingDependencies,
+    workspace: &mut AppValidationWorkspace,
+    network: &HolochainP2pCell,
 ) -> AppValidationOutcome<ZomesToInvoke> {
     match element.header() {
         Header::CreateLink(cl) => {
@@ -535,10 +370,12 @@
             Ok(ZomesToInvoke::One(zome_name))
         }
         Header::DeleteLink(dl) => {
-            let shh = retrieve_header(&dl.link_add_address, data_source)
+            let mut cascade = workspace.full_cascade(network.clone());
+            let shh = cascade
+                .retrieve_header(dl.link_add_address.clone(), Default::default())
                 .await?
-                .map(|dep| dependencies.store_element(dep))
                 .ok_or_else(|| Outcome::awaiting(&dl.link_add_address))?;
+
             match shh.header() {
                 Header::CreateLink(cl) => {
                     let zome_name = zome_id_to_zome_name(cl.zome_id, dna_file)?;
@@ -557,14 +394,15 @@
 /// the app entry type so we know which zome to call
 async fn get_app_entry_type_from_dep(
     element: &Element,
-    data_source: &mut AppValDataSource<'_>,
-    dependencies: &mut PendingDependencies,
+    workspace: &mut AppValidationWorkspace,
+    network: &HolochainP2pCell,
 ) -> AppValidationOutcome<Option<AppEntryType>> {
     match element.header() {
         Header::Delete(ed) => {
-            let el = retrieve_element(&ed.deletes_address, data_source)
+            let mut cascade = workspace.full_cascade(network.clone());
+            let el = cascade
+                .retrieve(ed.deletes_address.clone().into(), Default::default())
                 .await?
-                .and_then(|dep| dependencies.store_entry_fixed(dep))
                 .ok_or_else(|| Outcome::awaiting(&ed.deletes_address))?;
             Ok(extract_app_type(&el))
         }
@@ -652,9 +490,6 @@
         ValidateLinkResult::Valid => Ok(Outcome::Accepted),
         ValidateLinkResult::Invalid(reason) => Ok(Outcome::Rejected(reason)),
     }
-=======
-    Ok(WorkComplete::Complete)
->>>>>>> 966ab3a6
 }
 
 pub struct AppValidationWorkspace {
@@ -667,15 +502,13 @@
     // Data pending validation
     pub element_pending: ElementBuf<PendingPrefix>,
     pub meta_pending: MetadataBuf<PendingPrefix>,
+    // Read only rejected store for finding dependency data
+    pub element_rejected: ElementBuf<RejectedPrefix>,
+    pub meta_rejected: MetadataBuf<RejectedPrefix>,
     // Cached data
     pub element_cache: ElementBuf,
     pub meta_cache: MetadataBuf,
-<<<<<<< HEAD
-    // Ops to disintegrate
-    pub to_disintegrate_pending: Vec<DhtOpLight>,
     pub call_zome_workspace_lock: Option<CallZomeWorkspaceLock>,
-=======
->>>>>>> 966ab3a6
 }
 
 impl AppValidationWorkspace {
@@ -693,21 +526,18 @@
         let meta_cache = MetadataBuf::cache(env.clone())?;
 
         let element_pending = ElementBuf::pending(env.clone())?;
-<<<<<<< HEAD
         let meta_pending = MetadataBuf::pending(env.clone())?;
-
-        let element_judged = ElementBuf::judged(env.clone())?;
-        let meta_judged = MetadataBuf::judged(env.clone())?;
 
         // TODO: We probably want to use the app validation workspace instead of the call zome workspace
         // but we don't have a lock for that.
         // If we decide to allow app validation callbacks to be able to get dependencies from the
         // pending / judged stores then this will be needed as well.
-        let call_zome_workspace = CallZomeWorkspace::new(env)?;
+        let call_zome_workspace = CallZomeWorkspace::new(env.clone())?;
         let call_zome_workspace_lock = Some(CallZomeWorkspaceLock::new(call_zome_workspace));
-=======
-        let meta_pending = MetadataBuf::pending(env)?;
->>>>>>> 966ab3a6
+
+        // READ ONLY
+        let element_rejected = ElementBuf::rejected(env.clone())?;
+        let meta_rejected = MetadataBuf::rejected(env)?;
 
         Ok(Self {
             integrated_dht_ops,
@@ -717,21 +547,12 @@
             meta_vault,
             element_pending,
             meta_pending,
+            element_rejected,
+            meta_rejected,
             element_cache,
             meta_cache,
-<<<<<<< HEAD
-            to_disintegrate_pending: Vec::new(),
             call_zome_workspace_lock,
-=======
->>>>>>> 966ab3a6
         })
-    }
-
-    fn data_source<'a>(&'a mut self, network: &'a HolochainP2pCell) -> AppValDataSource<'a> {
-        AppValDataSource {
-            workspace: self,
-            network,
-        }
     }
 
     fn validation_workspace(&self) -> CallZomeWorkspaceLock {
@@ -761,22 +582,43 @@
         self.integration_limbo.put(hash, iv)?;
         Ok(())
     }
+
+    /// Get a cascade over all local databases and the network
+    fn full_cascade<Network: HolochainP2pCellT>(
+        &mut self,
+        network: Network,
+    ) -> Cascade<'_, Network> {
+        let integrated_data = DbPair {
+            element: &self.element_vault,
+            meta: &self.meta_vault,
+        };
+        let pending_data = DbPair {
+            element: &self.element_pending,
+            meta: &self.meta_pending,
+        };
+        let rejected_data = DbPair {
+            element: &self.element_rejected,
+            meta: &self.meta_rejected,
+        };
+        let cache_data = DbPairMut {
+            element: &mut self.element_cache,
+            meta: &mut self.meta_cache,
+        };
+        Cascade::empty()
+            .with_integrated(integrated_data)
+            .with_pending(pending_data)
+            .with_cache(cache_data)
+            .with_rejected(rejected_data)
+            .with_network(network)
+    }
 }
 
 impl Workspace for AppValidationWorkspace {
     fn flush_to_txn_ref(&mut self, writer: &mut Writer) -> WorkspaceResult<()> {
-<<<<<<< HEAD
-        self.update_element_stores(writer)?;
-=======
-        warn!("unimplemented passthrough");
->>>>>>> 966ab3a6
         self.validation_limbo.0.flush_to_txn_ref(writer)?;
         self.integration_limbo.flush_to_txn_ref(writer)?;
         self.element_pending.flush_to_txn_ref(writer)?;
         self.meta_pending.flush_to_txn_ref(writer)?;
-<<<<<<< HEAD
-        self.element_judged.flush_to_txn_ref(writer)?;
-        self.meta_judged.flush_to_txn_ref(writer)?;
 
         // Need to flush the call zome workspace because of the cache.
         // TODO: If cache becomes a separate env then remove this
@@ -788,40 +630,6 @@
             let mut czws: CallZomeWorkspace = czws.into_inner();
             czws.flush_to_txn_ref(writer)?;
         }
-=======
->>>>>>> 966ab3a6
         Ok(())
     }
-}
-struct AppValDataSource<'a> {
-    workspace: &'a mut AppValidationWorkspace,
-    network: &'a HolochainP2pCell,
-}
-
-impl DataSource for AppValDataSource<'_> {
-    fn cascade(&mut self) -> Cascade {
-        let workspace = &mut self.workspace;
-        Cascade::new(
-            workspace.validation_limbo.env().clone(),
-            &workspace.element_vault,
-            &workspace.meta_vault,
-            &mut workspace.element_cache,
-            &mut workspace.meta_cache,
-            self.network.clone(),
-        )
-    }
-
-    fn pending(&self) -> DbPair<PendingPrefix, MetadataBuf<PendingPrefix>> {
-        DbPair {
-            element: &self.workspace.element_pending,
-            meta: &self.workspace.meta_pending,
-        }
-    }
-
-    fn judged(&self) -> DbPair<JudgedPrefix, MetadataBuf<JudgedPrefix>> {
-        DbPair {
-            element: &self.workspace.element_judged,
-            meta: &self.workspace.meta_judged,
-        }
-    }
 }