[package]
name = "holochain"
version = "0.0.116"
description = "Holochain, a framework for distributed applications"
license-file = "LICENSE_CAL-1.0"
homepage = "https://github.com/holochain/holochain"
documentation = "https://docs.rs/holochain"
authors = [ "Holochain Core Dev Team <devcore@holochain.org>" ]
edition = "2018"

[dependencies]
anyhow = "1.0.26"
async-trait = "0.1"
base64 = "0.13"
byteorder = "1.3.4"
cfg-if = "0.1"
chrono = "0.4.6"
derive_more = "0.99.3"
directories = "2.0.2"
either = "1.5.0"
fallible-iterator = "0.2.0"
fixt = { version = "0.0.7", path = "../fixt" }
futures = "0.3.1"
ghost_actor = "0.3.0-alpha.4"
holo_hash = { version = "0.0.12", path = "../holo_hash", features = ["full"] }
holochain_cascade = { version = "0.0.16", path = "../holochain_cascade" }
holochain_conductor_api = { version = "0.0.16", path = "../holochain_conductor_api" }
holochain_keystore = { version = "0.0.16", path = "../holochain_keystore" }
holochain_p2p = { version = "0.0.16", path = "../holochain_p2p" }
holochain_sqlite = { version = "0.0.16", path = "../holochain_sqlite" }
holochain_serialized_bytes = "=0.0.51"
holochain_state = { version = "0.0.16", path = "../holochain_state" }
holochain_types = { version = "0.0.16", path = "../holochain_types" }
holochain_wasmer_host = "=0.0.73"
holochain_websocket = { version = "0.0.16", path = "../holochain_websocket" }
holochain_zome_types = { version = "0.0.17", path = "../holochain_zome_types", features = ["full"] }
human-panic = "1.0.3"
kitsune_p2p = { version = "0.0.14", path = "../kitsune_p2p/kitsune_p2p" }
kitsune_p2p_types = { version = "0.0.13", path = "../kitsune_p2p/types" }
lazy_static = "1.4.0"
mockall = "0.10.2"
mr_bundle = { version = "0.0.5", path = "../mr_bundle" }
must_future = "0.1.1"
nanoid = "0.3"
num_cpus = "1.8"
observability = "0.1.3"
once_cell = "1.4.1"
one_err = "0.0.5"
parking_lot = "0.10"
predicates = "1.0.4"
rand = "0.7"
ring = "0.16"
rpassword = "5.0.1"
rusqlite = { version = "0.26" }
serde = { version = "1.0", features = [ "derive" ] }
serde_json = { version = "1.0.51", features = [ "preserve_order" ] }
serde_yaml = "0.8"
shrinkwraprs = "0.3.0"
sodoken = "=0.0.1"
structopt = "0.3.11"
strum = "0.18.0"
tempdir = "0.3.7"
thiserror = "1.0.22"
tokio = { version = "1.11", features = [ "full"] }
<<<<<<< HEAD
tokio-stream = "0.1"
holochain_util = { version = "0.0.4", path = "../holochain_util" }
=======
tokio-stream = { version = "0.1", features = [ "sync", "net" ] }
holochain_util = { version = "0.0.5", path = "../holochain_util" }
>>>>>>> 29d5c1fc
toml = "0.5.6"
tracing = "0.1.26"
tracing-futures = "0.2.5"
tracing-subscriber = "0.2.19"
url = "1.7.2"
url2 = "0.0.6"
url_serde = "0.2.0"
uuid = { version = "0.7", features = [ "serde", "v4" ] }
xsalsa20poly1305 = "0.6.0"
holochain_wasm_test_utils = { version = "0.0.16", path = "../test_utils/wasm" }

# Dependencies for test_utils: keep in sync with below
hdk = { version = "0.0.115", path = "../hdk", optional = true }
matches = {version = "0.1.8", optional = true }
holochain_test_wasm_common = { version = "0.0.14", path = "../test_utils/wasm_common", optional = true  }
unwrap_to = { version = "0.1.0", optional = true }
itertools = { version = "0.10", optional = false }

[target.'cfg(unix)'.dependencies]
sd-notify = "0.3.0"


[dev-dependencies]
anyhow = "1.0.26"
assert_cmd = "1.0.1"
criterion = { version = "0.3", features = [ "async_tokio" ] }
maplit = "1"
pretty_assertions = "0.6.1"
serial_test = "0.4.0"
test-case = "1.0.0"

# Dependencies for test_utils: keep in sync with above
hdk = { version = "0.0.115", path = "../hdk", optional = false }
matches = {version = "0.1.8", optional = false }
holochain_test_wasm_common = { version = "0.0.15", path = "../test_utils/wasm_common", optional = false  }
unwrap_to = { version = "0.1.0", optional = false }
arbitrary = { version = "1.0", features = ["derive"] }

[[bench]]
name = "bench"
harness = false

[[bench]]
name = "consistency"
harness = false

[lib]
name = "holochain"
path = "src/lib.rs"

[[bin]]
name = "holochain"
path = "src/bin/holochain/main.rs"

[features]
default = ["slow_tests", "test_utils", "no-deps"]

# Exposes additional functionality only needed for integration tests.
# This feature should be turned off for production builds.
test_utils = [
  "ghost_actor/test_utils",
  "hdk",
  "holochain_sqlite/test_utils",
  "holochain_state/test_utils",
  "holochain_types/test_utils",
  "holochain_zome_types/test_utils",
  "kitsune_p2p_types/test_utils",
  "kitsune_p2p/test_utils",
  "holochain_p2p/mock_network",
  "matches",
  "holochain_test_wasm_common",
  "unwrap_to"
]

# Wasm ribosome tests take > 60 seconds - let's only run them in CI
slow_tests = []

# Includes the wasm build script, which we don't need when not building wasms
build_wasms = ['holochain_wasm_test_utils/build']
only_check_wasms = ['holochain_wasm_test_utils/only_check']

# Enables at-rest encryption of the SQLite database.
# Incompatible with "no-deps".
db-encryption = ['holochain_sqlite/db-encryption']

# Compile SQLite from source rather than depending on a library.
# Incompatible with "db-encryption"
no-deps = ['holochain_sqlite/no-deps']<|MERGE_RESOLUTION|>--- conflicted
+++ resolved
@@ -62,13 +62,8 @@
 tempdir = "0.3.7"
 thiserror = "1.0.22"
 tokio = { version = "1.11", features = [ "full"] }
-<<<<<<< HEAD
-tokio-stream = "0.1"
-holochain_util = { version = "0.0.4", path = "../holochain_util" }
-=======
 tokio-stream = { version = "0.1", features = [ "sync", "net" ] }
 holochain_util = { version = "0.0.5", path = "../holochain_util" }
->>>>>>> 29d5c1fc
 toml = "0.5.6"
 tracing = "0.1.26"
 tracing-futures = "0.2.5"
@@ -83,7 +78,7 @@
 # Dependencies for test_utils: keep in sync with below
 hdk = { version = "0.0.115", path = "../hdk", optional = true }
 matches = {version = "0.1.8", optional = true }
-holochain_test_wasm_common = { version = "0.0.14", path = "../test_utils/wasm_common", optional = true  }
+holochain_test_wasm_common = { version = "0.0.15", path = "../test_utils/wasm_common", optional = true  }
 unwrap_to = { version = "0.1.0", optional = true }
 itertools = { version = "0.10", optional = false }
 
