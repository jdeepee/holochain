use super::*;
<<<<<<< HEAD
use ghost_actor::dependencies::tracing::{self, instrument};
=======
use ghost_actor::dependencies::tracing;
>>>>>>> 0b3d19d4
use std::collections::HashSet;
use tracing_futures::Instrument;

/// if the user specifies None or zero (0) for remote_agent_count
const DEFAULT_NOTIFY_REMOTE_AGENT_COUNT: u8 = 5;

/// if the user specifies None or zero (0) for timeout_ms
const DEFAULT_NOTIFY_TIMEOUT_MS: u64 = 1000;

/// if the user specifies None or zero (0) for remote_agent_count
const DEFAULT_RPC_MULTI_REMOTE_AGENT_COUNT: u8 = 2;

/// if the user specifies None or zero (0) for timeout_ms
const DEFAULT_RPC_MULTI_TIMEOUT_MS: u64 = 1000;

/// if the user specifies None or zero (0) for race_timeout_ms
const DEFAULT_RPC_MULTI_RACE_TIMEOUT_MS: u64 = 1;

/// Normally network lookups / connections will be async / take some time.
/// While we are in "short-circuit-only" mode - we just need to allow some
/// time for other agenst to be connected to this conductor.
/// This value does NOT have to be correct, it just has to work.
const NET_CONNECT_INTERVAL_MS: u64 = 20;

/// Max amount of time we should wait for connections to be established.
const NET_CONNECT_MAX_MS: u64 = 2000;

ghost_actor::ghost_chan! {
    pub(crate) chan SpaceInternal<crate::KitsuneP2pError> {
        /// Make a remote request right-now if we have an open connection,
        /// otherwise, return an error.
        fn immediate_request(space: Arc<KitsuneSpace>, agent: Arc<KitsuneAgent>, data: Arc<Vec<u8>>) -> Vec<u8>;

        /// List online agents that claim to be covering a basis hash
        fn list_online_agents_for_basis_hash(space: Arc<KitsuneSpace>, basis: Arc<KitsuneBasis>) -> Vec<Arc<KitsuneAgent>>;
    }
}

pub(crate) async fn spawn_space(
    space: Arc<KitsuneSpace>,
) -> KitsuneP2pResult<(
    ghost_actor::GhostSender<KitsuneP2p>,
    KitsuneP2pEventReceiver,
)> {
    let (evt_send, evt_recv) = futures::channel::mpsc::channel(10);

    let builder = ghost_actor::actor_builder::GhostActorBuilder::new();

    // initialize gossip module
    let gossip_recv = gossip::spawn_gossip_module();
    builder
        .channel_factory()
        .attach_receiver(gossip_recv)
        .await?;

    let internal_sender = builder
        .channel_factory()
        .create_channel::<SpaceInternal>()
        .await?;

    let sender = builder
        .channel_factory()
        .create_channel::<KitsuneP2p>()
        .await?;

    tokio::task::spawn(builder.spawn(Space::new(space, internal_sender, evt_send)));

    Ok((sender, evt_recv))
}

impl ghost_actor::GhostHandler<gossip::GossipEvent> for Space {}

impl gossip::GossipEventHandler for Space {
    fn handle_list_neighbor_agents(
        &mut self,
    ) -> gossip::GossipEventHandlerResult<Vec<Arc<KitsuneAgent>>> {
        // while full-sync this is just a clone of list_by_basis
        let res = self.agents.keys().cloned().collect();
        Ok(async move { Ok(res) }.boxed().into())
    }

    fn handle_req_op_hashes(
        &mut self,
        _from_agent: Arc<KitsuneAgent>,
        to_agent: Arc<KitsuneAgent>,
        dht_arc: kitsune_p2p_types::dht_arc::DhtArc,
        since_utc_epoch_s: i64,
        until_utc_epoch_s: i64,
    ) -> gossip::GossipEventHandlerResult<Vec<Arc<KitsuneOpHash>>> {
        // while full-sync just redirecting to self...
        // but eventually some of these will be outgoing remote requests
        let fut = self
            .evt_sender
            .fetch_op_hashes_for_constraints(FetchOpHashesForConstraintsEvt {
                space: self.space.clone(),
                agent: to_agent,
                dht_arc,
                since_utc_epoch_s,
                until_utc_epoch_s,
            });
        Ok(async move { fut.await }.boxed().into())
    }

    fn handle_req_op_data(
        &mut self,
        _from_agent: Arc<KitsuneAgent>,
        to_agent: Arc<KitsuneAgent>,
        op_hashes: Vec<Arc<KitsuneOpHash>>,
    ) -> gossip::GossipEventHandlerResult<Vec<(Arc<KitsuneOpHash>, Vec<u8>)>> {
        // while full-sync just redirecting to self...
        // but eventually some of these will be outgoing remote requests
        let fut = self.evt_sender.fetch_op_hash_data(FetchOpHashDataEvt {
            space: self.space.clone(),
            agent: to_agent,
            op_hashes,
        });
        Ok(async move { fut.await }.boxed().into())
    }

    fn handle_gossip_ops(
        &mut self,
        _from_agent: Arc<KitsuneAgent>,
        to_agent: Arc<KitsuneAgent>,
        ops: Vec<(Arc<KitsuneOpHash>, Vec<u8>)>,
    ) -> gossip::GossipEventHandlerResult<()> {
        let all = ops
            .into_iter()
            .map(|(op_hash, op_data)| {
                self.evt_sender
                    .gossip(self.space.clone(), to_agent.clone(), op_hash, op_data)
            })
            .collect::<Vec<_>>();
        Ok(async move {
            use futures::stream::StreamExt;
            futures::stream::iter(all)
                .for_each_concurrent(10, |res| async move {
                    if let Err(e) = res.await {
                        ghost_actor::dependencies::tracing::error!(?e);
                    }
                })
                .await;
            Ok(())
        }
        .boxed()
        .into())
    }
}

impl ghost_actor::GhostHandler<SpaceInternal> for Space {}

impl SpaceInternalHandler for Space {
    fn handle_immediate_request(
        &mut self,
        _space: Arc<KitsuneSpace>,
        agent: Arc<KitsuneAgent>,
        data: Arc<Vec<u8>>,
    ) -> SpaceInternalHandlerResult<Vec<u8>> {
        // Right now we are only implementing the "short-circuit"
        // that routes messages to other agents joined on this same system.
        // I.e. we don't bother with peer discovery because we know the
        // remote is local.
        if !self.agents.contains_key(&agent) {
            return Err(KitsuneP2pError::RoutingAgentError(agent));
        }

        // that agent *is* joined - let's forward the request
        let space = self.space.clone();

        // clone the event sender
        let evt_sender = self.evt_sender.clone();

        // As this is a short-circuit - we need to decode the data inline - here.
        // In the future, we will probably need to branch here, so the real
        // networking can forward the encoded data. Or, split immediate_request
        // into two variants, one for short-circuit, and one for real networking.
        let data = wire::Wire::decode((*data).clone())?;

        match data {
            wire::Wire::Call(payload) => {
                Ok(async move { evt_sender.call(space, agent, payload).await }
                    .instrument(tracing::debug_span!("wire_call"))
                    .boxed()
                    .into())
            }
            wire::Wire::Notify(payload) => {
                Ok(async move {
                    evt_sender.notify(space, agent, payload).await?;
                    // broadcast doesn't return anything...
                    Ok(vec![])
                }
                .boxed()
                .into())
            }
        }
    }

    fn handle_list_online_agents_for_basis_hash(
        &mut self,
        _space: Arc<KitsuneSpace>,
        // during short-circuit / full-sync mode,
        // we're ignoring the basis_hash and just returning everyone.
        _basis: Arc<KitsuneBasis>,
    ) -> SpaceInternalHandlerResult<Vec<Arc<KitsuneAgent>>> {
        let res = self.agents.keys().cloned().collect();
        Ok(async move { Ok(res) }.boxed().into())
    }
}

impl ghost_actor::GhostControlHandler for Space {}

impl ghost_actor::GhostHandler<KitsuneP2p> for Space {}

impl KitsuneP2pHandler for Space {
    fn handle_join(
        &mut self,
        _space: Arc<KitsuneSpace>,
        agent: Arc<KitsuneAgent>,
    ) -> KitsuneP2pHandlerResult<()> {
        match self.agents.entry(agent.clone()) {
            Entry::Occupied(_) => (),
            Entry::Vacant(entry) => {
                entry.insert(AgentInfo { agent });
            }
        }
        Ok(async move { Ok(()) }.boxed().into())
    }

    fn handle_leave(
        &mut self,
        _space: Arc<KitsuneSpace>,
        agent: Arc<KitsuneAgent>,
    ) -> KitsuneP2pHandlerResult<()> {
        self.agents.remove(&agent);
        Ok(async move { Ok(()) }.boxed().into())
    }

    fn handle_rpc_single(
        &mut self,
        _space: Arc<KitsuneSpace>,
        agent: Arc<KitsuneAgent>,
        payload: Vec<u8>,
    ) -> KitsuneP2pHandlerResult<Vec<u8>> {
        let space = self.space.clone();
        let internal_sender = self.internal_sender.clone();
        let payload = Arc::new(wire::Wire::call(payload).encode());

        Ok(async move {
            let start = std::time::Instant::now();

            loop {
                // attempt to send the request right now
                let err = match internal_sender
                    .immediate_request(space.clone(), agent.clone(), payload.clone())
                    .instrument(ghost_actor::dependencies::tracing::debug_span!(
                        "handle_rpc_single_loop"
                    ))
                    .await
                {
                    Ok(res) => return Ok(res),
                    Err(e) => Err(e),
                };

                // the attempt failed
                // see if we have been trying too long
                if start.elapsed().as_millis() as u64 > NET_CONNECT_MAX_MS {
                    return err;
                }

                // the attempt failed - wait a bit to allow agents to connect
                tokio::time::delay_for(std::time::Duration::from_millis(NET_CONNECT_INTERVAL_MS))
                    .await;
            }
        }
        .boxed()
        .into())
    }

    fn handle_rpc_multi(
        &mut self,
        mut input: actor::RpcMulti,
    ) -> KitsuneP2pHandlerResult<Vec<actor::RpcMultiResponse>> {
        // if the user doesn't care about remote_agent_count, apply default
        match input.remote_agent_count {
            None | Some(0) => {
                input.remote_agent_count = Some(DEFAULT_RPC_MULTI_REMOTE_AGENT_COUNT);
            }
            _ => (),
        }

        // if the user doesn't care about timeout_ms, apply default
        match input.timeout_ms {
            None | Some(0) => {
                input.timeout_ms = Some(DEFAULT_RPC_MULTI_TIMEOUT_MS);
            }
            _ => (),
        }

        // if the user doesn't care about race_timeout_ms, apply default
        match input.race_timeout_ms {
            None | Some(0) => {
                input.race_timeout_ms = Some(DEFAULT_RPC_MULTI_RACE_TIMEOUT_MS);
            }
            _ => (),
        }

        // race timeout > timeout is nonesense
        if input.as_race {
            if input.race_timeout_ms.unwrap() > input.timeout_ms.unwrap() {
                input.race_timeout_ms = Some(input.timeout_ms.unwrap());
            }
        }

        self.handle_rpc_multi_inner(input)
    }

    fn handle_notify_multi(
        &mut self,
        mut input: actor::NotifyMulti,
    ) -> KitsuneP2pHandlerResult<u8> {
        // if the user doesn't care about remote_agent_count, apply default
        match input.remote_agent_count {
            None | Some(0) => {
                input.remote_agent_count = Some(DEFAULT_NOTIFY_REMOTE_AGENT_COUNT);
            }
            _ => (),
        }

        // if the user doesn't care about timeout_ms, apply default
        // also - if set to 0, we want to return immediately, but
        // spawn a task with that default timeout.
        let do_spawn = match input.timeout_ms {
            None | Some(0) => {
                input.timeout_ms = Some(DEFAULT_NOTIFY_TIMEOUT_MS);
                true
            }
            _ => false,
        };

        // gather the inner future
        let inner_fut = match self.handle_notify_multi_inner(input) {
            Err(e) => return Err(e),
            Ok(f) => f,
        };

        // either spawn or return the future depending on timeout_ms logic
        if do_spawn {
            tokio::task::spawn(inner_fut);
            Ok(async move { Ok(0) }.boxed().into())
        } else {
            Ok(inner_fut)
        }
    }
}

/// Local helper struct for associating info with a connected agent.
struct AgentInfo {
    #[allow(dead_code)]
    agent: Arc<KitsuneAgent>,
}

/// A Kitsune P2p Node can track multiple "spaces" -- Non-interacting namespaced
/// areas that share common transport infrastructure for communication.
pub(crate) struct Space {
    space: Arc<KitsuneSpace>,
    internal_sender: ghost_actor::GhostSender<SpaceInternal>,
    evt_sender: futures::channel::mpsc::Sender<KitsuneP2pEvent>,
    agents: HashMap<Arc<KitsuneAgent>, AgentInfo>,
}

impl Space {
    /// space constructor
    pub fn new(
        space: Arc<KitsuneSpace>,
        internal_sender: ghost_actor::GhostSender<SpaceInternal>,
        evt_sender: futures::channel::mpsc::Sender<KitsuneP2pEvent>,
    ) -> Self {
        Self {
            space,
            internal_sender,
            evt_sender,
            agents: HashMap::new(),
        }
    }

    /// actual logic for handle_rpc_multi ...
    /// the top-level handler may or may not spawn a task for this
    #[allow(unused_variables, unused_assignments, unused_mut)]
<<<<<<< HEAD
    #[instrument(skip(self, input))]
=======
    #[tracing::instrument(skip(self, input))]
>>>>>>> 0b3d19d4
    fn handle_rpc_multi_inner(
        &mut self,
        input: actor::RpcMulti,
    ) -> KitsuneP2pHandlerResult<Vec<actor::RpcMultiResponse>> {
        let actor::RpcMulti {
            space,
            from_agent,
            basis,
            //remote_agent_count,
            //timeout_ms,
            //as_race,
            //race_timeout_ms,
            payload,
            ..
        } = input;

<<<<<<< HEAD
        let remote_agent_count = remote_agent_count.expect("set by handle_rpc_multi");
        let timeout_ms = timeout_ms.expect("set by handle_rpc_multi");
        let mut race_timeout_ms = race_timeout_ms.expect("set by handle_rpc_multi");
        if !as_race {
            // if these are the same, the effect is that we are not racing
            race_timeout_ms = timeout_ms;
        }
        tracing::debug!(?as_race);
        tracing::debug!(?race_timeout_ms);
        tracing::debug!(?timeout_ms);

=======
>>>>>>> 0b3d19d4
        // encode the data to send
        let payload = Arc::new(wire::Wire::call(payload).encode());

        // TODO - we cannot write proper logic here until we have a
        //        proper peer discovery mechanism. Instead, let's
        //        give it 100 ms max to see if there is any agent
        //        other than us - prefer that, or fall back to
        //        just reflecting the msg to ourselves.

        let i_s = self.internal_sender.clone();
        Ok(async move {
<<<<<<< HEAD
            tracing::debug!("starting first loop");
            let start = std::time::Instant::now();

            // TODO - this logic isn't quite right
            //        but we don't want to spend too much time on it
            //        when we don't have a real peer-discovery pathway
            //      - right now we're checking for enough agents up to
            //        the race_timeout - then stopping that and
            //        checking for responses.

            // send calls to agents
            let mut sent_to: HashSet<Arc<KitsuneAgent>> = HashSet::new();
            let (res_send, mut res_recv) = tokio::sync::mpsc::channel(10);
            loop {
                let mut i_s = internal_sender.clone();
=======
            let mut agent = from_agent.clone();
            'search_loop: for _ in 0..5 {
>>>>>>> 0b3d19d4
                if let Ok(agent_list) = i_s
                    .list_online_agents_for_basis_hash(space.clone(), basis.clone())
                    .await
                {
<<<<<<< HEAD
                    for agent in agent_list {
                        // for each agent returned
                        // if we haven't sent them a call - send a call
                        // if we meet our request quota break out.
                        if !sent_to.contains(&agent) {
                            sent_to.insert(agent.clone());
                            let mut i_s = internal_sender.clone();
                            let space = space.clone();
                            let payload = payload.clone();
                            let mut res_send = res_send.clone();
                            // make the call - the responses will be
                            // sent back to our channel

                            // Leaving commented out code because it's useful for
                            // checking if gets work
                            // let fr = from_agent.clone();

                            tokio::task::spawn(
                                async move {
                                    // Leaving commented out code because it's useful for
                                    // if agent == fr{
                                    //     tokio::time::delay_for(std::time::Duration::from_secs(2)).await;
                                    // }
                                    if let Ok(response) =
                                        i_s.immediate_request(space, agent.clone(), payload).await
                                    {
                                        let _ = res_send
                                            .send(actor::RpcMultiResponse {
                                                agent: agent,
                                                response,
                                            })
                                            .await;
                                    }
                                }
                                .instrument(
                                    ghost_actor::dependencies::tracing::debug_span!(
                                        "handle_rpc_multi_inner_loop"
                                    ),
                                ),
                            );
                        }
                        if sent_to.len() >= remote_agent_count as usize {
                            break;
=======
                    for a in agent_list {
                        if a != from_agent {
                            agent = a;
                            break 'search_loop;
>>>>>>> 0b3d19d4
                        }
                    }
                }

                tokio::time::delay_for(std::time::Duration::from_millis(20)).await;
            }

<<<<<<< HEAD
            tracing::debug!("starting second loop");
            // await responses
            let mut out = Vec::new();
            let mut result_fut = None;
            loop {
                // set up our future for waiting on results
                if result_fut.is_none() {
                    // if there are results already pending, pull them out
                    while let Ok(result) = res_recv.try_recv() {
                        out.push(result);
                    }

                    use tokio::stream::StreamExt;
                    result_fut = Some(res_recv.next());
                }

                // calculate the time to wait based on our barriers
                let elapsed = start.elapsed().as_millis() as u64;
                let mut time_remaining = if elapsed >= race_timeout_ms {
                    if as_race {
                        1
                    } else if elapsed < timeout_ms {
                        timeout_ms - elapsed
                    } else {
                        1
                    }
                } else {
                    race_timeout_ms - elapsed
                };
                if time_remaining < 1 {
                    time_remaining = 1;
                }

                // await either
                //  -  (LEFT) - we need to check one of our timeouts
                //  - (RIGHT) - we have received a response
                match futures::future::select(
                    tokio::time::delay_for(std::time::Duration::from_millis(time_remaining)),
                    result_fut.take().unwrap(),
                )
                .await
                {
                    futures::future::Either::Left((_, r_fut)) => {
                        result_fut = Some(r_fut);
                    }
                    futures::future::Either::Right((result, _)) => {
                        if result.is_none() {
                            ghost_actor::dependencies::tracing::error!("this should not happen");
                            break;
                        }
                        out.push(result.unwrap());
                    }
                }
=======
            let mut out = Vec::new();
>>>>>>> 0b3d19d4

            // Timeout on immediate requests after a small interval.
            // TODO: 20 ms is only appropriate for local calls and not
            // real networking
            if let Ok(Ok(response)) = tokio::time::timeout(
                std::time::Duration::from_millis(20),
                i_s.immediate_request(space, agent.clone(), payload),
            )
            .await
            {
                out.push(actor::RpcMultiResponse { agent, response });
            }

            tracing::debug!("finishing");
            Ok(out)
        }
<<<<<<< HEAD
        .instrument(ghost_actor::dependencies::tracing::debug_span!(
            "handle_rpc_multi_inner_task"
        ))
=======
        .instrument(tracing::debug_span!("multi_inner"))
>>>>>>> 0b3d19d4
        .boxed()
        .into())
    }

    /// actual logic for handle_notify_multi ...
    /// the top-level handler may or may not spawn a task for this
    fn handle_notify_multi_inner(
        &mut self,
        input: actor::NotifyMulti,
    ) -> KitsuneP2pHandlerResult<u8> {
        let actor::NotifyMulti {
            space,
            basis,
            // ignore remote_agent_count for now - broadcast to everyone
            remote_agent_count: _,
            timeout_ms,
            payload,
        } = input;

        let timeout_ms = timeout_ms.expect("set by handle_notify_multi");

        // encode the data to send
        let payload = Arc::new(wire::Wire::notify(payload).encode());

        let internal_sender = self.internal_sender.clone();

        // check 5(ish) times but with sane min/max
        // FYI - this strategy will likely change when we are no longer
        //       purely short-circuit, and we are looping on peer discovery.
        const CHECK_COUNT: u64 = 5;
        let mut check_interval = timeout_ms / CHECK_COUNT;
        if check_interval < 10 {
            check_interval = 10;
        }
        if check_interval > timeout_ms {
            check_interval = timeout_ms;
        }

        Ok(async move {
            let start = std::time::Instant::now();
            let mut sent_to: HashSet<Arc<KitsuneAgent>> = HashSet::new();
            let send_success_count = Arc::new(std::sync::atomic::AtomicU8::new(0));

            loop {
                if let Ok(agent_list) = internal_sender
                    .list_online_agents_for_basis_hash(space.clone(), basis.clone())
                    .await
                {
                    for agent in agent_list {
                        if !sent_to.contains(&agent) {
                            sent_to.insert(agent.clone());
                            // send the notify here - but spawn
                            // so we're not holding up this loop
                            let internal_sender = internal_sender.clone();
                            let space = space.clone();
                            let payload = payload.clone();
                            let send_success_count = send_success_count.clone();
                            tokio::task::spawn(
                                async move {
                                    if let Ok(_) = internal_sender
                                        .immediate_request(space, agent, payload)
                                        .await
                                    {
                                        send_success_count
                                            .fetch_add(1, std::sync::atomic::Ordering::Relaxed);
                                    }
                                }
                                .instrument(
                                    ghost_actor::dependencies::tracing::debug_span!(
                                        "handle_rpc_multi_inner_loop"
                                    ),
                                ),
                            );
                        }
                    }
                }
                if (start.elapsed().as_millis() as u64) >= timeout_ms {
                    break;
                }
                tokio::time::delay_for(std::time::Duration::from_millis(check_interval)).await;
            }
            Ok(send_success_count.load(std::sync::atomic::Ordering::Relaxed))
        }
        .boxed()
        .into())
    }
}<|MERGE_RESOLUTION|>--- conflicted
+++ resolved
@@ -1,9 +1,5 @@
 use super::*;
-<<<<<<< HEAD
-use ghost_actor::dependencies::tracing::{self, instrument};
-=======
 use ghost_actor::dependencies::tracing;
->>>>>>> 0b3d19d4
 use std::collections::HashSet;
 use tracing_futures::Instrument;
 
@@ -391,11 +387,7 @@
     /// actual logic for handle_rpc_multi ...
     /// the top-level handler may or may not spawn a task for this
     #[allow(unused_variables, unused_assignments, unused_mut)]
-<<<<<<< HEAD
-    #[instrument(skip(self, input))]
-=======
     #[tracing::instrument(skip(self, input))]
->>>>>>> 0b3d19d4
     fn handle_rpc_multi_inner(
         &mut self,
         input: actor::RpcMulti,
@@ -412,20 +404,6 @@
             ..
         } = input;
 
-<<<<<<< HEAD
-        let remote_agent_count = remote_agent_count.expect("set by handle_rpc_multi");
-        let timeout_ms = timeout_ms.expect("set by handle_rpc_multi");
-        let mut race_timeout_ms = race_timeout_ms.expect("set by handle_rpc_multi");
-        if !as_race {
-            // if these are the same, the effect is that we are not racing
-            race_timeout_ms = timeout_ms;
-        }
-        tracing::debug!(?as_race);
-        tracing::debug!(?race_timeout_ms);
-        tracing::debug!(?timeout_ms);
-
-=======
->>>>>>> 0b3d19d4
         // encode the data to send
         let payload = Arc::new(wire::Wire::call(payload).encode());
 
@@ -437,80 +415,16 @@
 
         let i_s = self.internal_sender.clone();
         Ok(async move {
-<<<<<<< HEAD
-            tracing::debug!("starting first loop");
-            let start = std::time::Instant::now();
-
-            // TODO - this logic isn't quite right
-            //        but we don't want to spend too much time on it
-            //        when we don't have a real peer-discovery pathway
-            //      - right now we're checking for enough agents up to
-            //        the race_timeout - then stopping that and
-            //        checking for responses.
-
-            // send calls to agents
-            let mut sent_to: HashSet<Arc<KitsuneAgent>> = HashSet::new();
-            let (res_send, mut res_recv) = tokio::sync::mpsc::channel(10);
-            loop {
-                let mut i_s = internal_sender.clone();
-=======
             let mut agent = from_agent.clone();
             'search_loop: for _ in 0..5 {
->>>>>>> 0b3d19d4
                 if let Ok(agent_list) = i_s
                     .list_online_agents_for_basis_hash(space.clone(), basis.clone())
                     .await
                 {
-<<<<<<< HEAD
-                    for agent in agent_list {
-                        // for each agent returned
-                        // if we haven't sent them a call - send a call
-                        // if we meet our request quota break out.
-                        if !sent_to.contains(&agent) {
-                            sent_to.insert(agent.clone());
-                            let mut i_s = internal_sender.clone();
-                            let space = space.clone();
-                            let payload = payload.clone();
-                            let mut res_send = res_send.clone();
-                            // make the call - the responses will be
-                            // sent back to our channel
-
-                            // Leaving commented out code because it's useful for
-                            // checking if gets work
-                            // let fr = from_agent.clone();
-
-                            tokio::task::spawn(
-                                async move {
-                                    // Leaving commented out code because it's useful for
-                                    // if agent == fr{
-                                    //     tokio::time::delay_for(std::time::Duration::from_secs(2)).await;
-                                    // }
-                                    if let Ok(response) =
-                                        i_s.immediate_request(space, agent.clone(), payload).await
-                                    {
-                                        let _ = res_send
-                                            .send(actor::RpcMultiResponse {
-                                                agent: agent,
-                                                response,
-                                            })
-                                            .await;
-                                    }
-                                }
-                                .instrument(
-                                    ghost_actor::dependencies::tracing::debug_span!(
-                                        "handle_rpc_multi_inner_loop"
-                                    ),
-                                ),
-                            );
-                        }
-                        if sent_to.len() >= remote_agent_count as usize {
-                            break;
-=======
                     for a in agent_list {
                         if a != from_agent {
                             agent = a;
                             break 'search_loop;
->>>>>>> 0b3d19d4
                         }
                     }
                 }
@@ -518,63 +432,7 @@
                 tokio::time::delay_for(std::time::Duration::from_millis(20)).await;
             }
 
-<<<<<<< HEAD
-            tracing::debug!("starting second loop");
-            // await responses
             let mut out = Vec::new();
-            let mut result_fut = None;
-            loop {
-                // set up our future for waiting on results
-                if result_fut.is_none() {
-                    // if there are results already pending, pull them out
-                    while let Ok(result) = res_recv.try_recv() {
-                        out.push(result);
-                    }
-
-                    use tokio::stream::StreamExt;
-                    result_fut = Some(res_recv.next());
-                }
-
-                // calculate the time to wait based on our barriers
-                let elapsed = start.elapsed().as_millis() as u64;
-                let mut time_remaining = if elapsed >= race_timeout_ms {
-                    if as_race {
-                        1
-                    } else if elapsed < timeout_ms {
-                        timeout_ms - elapsed
-                    } else {
-                        1
-                    }
-                } else {
-                    race_timeout_ms - elapsed
-                };
-                if time_remaining < 1 {
-                    time_remaining = 1;
-                }
-
-                // await either
-                //  -  (LEFT) - we need to check one of our timeouts
-                //  - (RIGHT) - we have received a response
-                match futures::future::select(
-                    tokio::time::delay_for(std::time::Duration::from_millis(time_remaining)),
-                    result_fut.take().unwrap(),
-                )
-                .await
-                {
-                    futures::future::Either::Left((_, r_fut)) => {
-                        result_fut = Some(r_fut);
-                    }
-                    futures::future::Either::Right((result, _)) => {
-                        if result.is_none() {
-                            ghost_actor::dependencies::tracing::error!("this should not happen");
-                            break;
-                        }
-                        out.push(result.unwrap());
-                    }
-                }
-=======
-            let mut out = Vec::new();
->>>>>>> 0b3d19d4
 
             // Timeout on immediate requests after a small interval.
             // TODO: 20 ms is only appropriate for local calls and not
@@ -591,13 +449,7 @@
             tracing::debug!("finishing");
             Ok(out)
         }
-<<<<<<< HEAD
-        .instrument(ghost_actor::dependencies::tracing::debug_span!(
-            "handle_rpc_multi_inner_task"
-        ))
-=======
         .instrument(tracing::debug_span!("multi_inner"))
->>>>>>> 0b3d19d4
         .boxed()
         .into())
     }
