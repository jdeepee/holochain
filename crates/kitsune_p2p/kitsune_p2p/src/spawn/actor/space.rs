use super::*;
use crate::types::gossip::GossipModule;
use ghost_actor::dependencies::tracing;
use kitsune_p2p_mdns::*;
use kitsune_p2p_types::codec::{rmp_decode, rmp_encode};
use kitsune_p2p_types::dht_arc::DhtArc;
use kitsune_p2p_types::tx2::tx2_utils::TxUrl;
use std::collections::{HashMap, HashSet};
use std::sync::atomic::AtomicBool;
use url2::Url2;

mod rpc_multi_logic;

type KSpace = Arc<KitsuneSpace>;
type KAgent = Arc<KitsuneAgent>;
type KBasis = Arc<KitsuneBasis>;
type WireConHnd = Tx2ConHnd<wire::Wire>;
type Payload = Box<[u8]>;

ghost_actor::ghost_chan! {
    pub(crate) chan SpaceInternal<crate::KitsuneP2pError> {
        /// List online agents that claim to be covering a basis hash
        fn list_online_agents_for_basis_hash(space: KSpace, from_agent: KAgent, basis: KBasis) -> HashSet<KAgent>;

        /// Update / publish our agent info
        fn update_agent_info() -> ();

        /// Update / publish a single agent info
        fn update_single_agent_info(agent: KAgent) -> ();

        /// see if an agent is locally joined
        fn is_agent_local(agent: KAgent) -> bool;

        /// Update the arc of a local agent.
        fn update_agent_arc(agent: Arc<KitsuneAgent>, arc: DhtArc) -> ();

        /// Incoming Delegate Broadcast
        /// We are being requested to delegate a broadcast to our neighborhood
        /// on behalf of an author. `mod_idx` / `mod_cnt` inform us which
        /// neighbors we are responsible for.
        /// (See comments in actual method impl for more detail.)
        fn incoming_delegate_broadcast(
            space: KSpace,
            basis: KBasis,
            to_agent: KAgent,
            mod_idx: u32,
            mod_cnt: u32,
            data: crate::wire::WireData,
        ) -> ();

        /// Incoming Gossip
        fn incoming_gossip(space: KSpace, con: WireConHnd, data: Payload) -> ();
    }
}

pub(crate) async fn spawn_space(
    space: Arc<KitsuneSpace>,
    this_addr: url2::Url2,
    ep_hnd: Tx2EpHnd<wire::Wire>,
    config: Arc<KitsuneP2pConfig>,
) -> KitsuneP2pResult<(
    ghost_actor::GhostSender<KitsuneP2p>,
    ghost_actor::GhostSender<SpaceInternal>,
    KitsuneP2pEventReceiver,
)> {
    let (evt_send, evt_recv) = futures::channel::mpsc::channel(10);

    let builder = ghost_actor::actor_builder::GhostActorBuilder::new();

    let i_s = builder
        .channel_factory()
        .create_channel::<SpaceInternal>()
        .await?;

    let sender = builder
        .channel_factory()
        .create_channel::<KitsuneP2p>()
        .await?;

    tokio::task::spawn(builder.spawn(Space::new(
        space,
        this_addr,
        i_s.clone(),
        evt_send,
        ep_hnd,
        config,
    )));

    Ok((sender, i_s, evt_recv))
}

impl ghost_actor::GhostHandler<SpaceInternal> for Space {}

impl SpaceInternalHandler for Space {
    fn handle_list_online_agents_for_basis_hash(
        &mut self,
        _space: Arc<KitsuneSpace>,
        from_agent: Arc<KitsuneAgent>,
        // during short-circuit / full-sync mode,
        // we're ignoring the basis_hash and just returning everyone.
        _basis: Arc<KitsuneBasis>,
    ) -> SpaceInternalHandlerResult<HashSet<Arc<KitsuneAgent>>> {
        let mut res: HashSet<Arc<KitsuneAgent>> =
            self.local_joined_agents.iter().cloned().collect();
        let all_peers_fut = self
            .evt_sender
            .query_agent_info_signed(QueryAgentInfoSignedEvt {
                space: self.space.clone(),
                agent: from_agent,
            });
        Ok(async move {
            for peer in all_peers_fut.await? {
                res.insert(peer.agent.clone());
            }
            Ok(res)
        }
        .boxed()
        .into())
    }

    fn handle_update_agent_info(&mut self) -> SpaceInternalHandlerResult<()> {
        let space = self.space.clone();
        let mut mdns_handles = self.mdns_handles.clone();
        let network_type = self.config.network_type.clone();
        let mut agent_list = Vec::with_capacity(self.local_joined_agents.len());
        for agent in self.local_joined_agents.iter().cloned() {
            let arc = self.get_agent_arc(&agent);
            agent_list.push((agent, arc));
        }
        let bound_url = self.this_addr.clone();
        let evt_sender = self.evt_sender.clone();
        let bootstrap_service = self.config.bootstrap_service.clone();
        let expires_after = self.config.tuning_params.agent_info_expires_after_ms as u64;
        let internal_sender = self.i_s.clone();
        Ok(async move {
            let urls = vec![bound_url.into()];
            for (agent, arc) in agent_list {
                let input = UpdateAgentInfoInput {
                    expires_after,
                    space: space.clone(),
                    agent,
                    arc,
                    urls: &urls,
                    evt_sender: &evt_sender,
                    internal_sender: &internal_sender,
                    network_type: network_type.clone(),
                    mdns_handles: &mut mdns_handles,
                    bootstrap_service: &bootstrap_service,
                };
                update_single_agent_info(input).await?;
            }
            Ok(())
        }
        .boxed()
        .into())
    }

    fn handle_update_single_agent_info(
        &mut self,
        agent: Arc<KitsuneAgent>,
    ) -> SpaceInternalHandlerResult<()> {
        let space = self.space.clone();
        let mut mdns_handles = self.mdns_handles.clone();
        let network_type = self.config.network_type.clone();
        let bound_url = self.this_addr.clone();
        let evt_sender = self.evt_sender.clone();
        let internal_sender = self.i_s.clone();
        let bootstrap_service = self.config.bootstrap_service.clone();
        let expires_after = self.config.tuning_params.agent_info_expires_after_ms as u64;
        let arc = self.get_agent_arc(&agent);

        Ok(async move {
            let urls = vec![bound_url.into()];
            let input = UpdateAgentInfoInput {
                expires_after,
                space: space.clone(),
                agent,
                arc,
                urls: &urls,
                evt_sender: &evt_sender,
                internal_sender: &internal_sender,
                network_type: network_type.clone(),
                mdns_handles: &mut mdns_handles,
                bootstrap_service: &bootstrap_service,
            };
            update_single_agent_info(input).await?;
            Ok(())
        }
        .boxed()
        .into())
    }

    fn handle_is_agent_local(
        &mut self,
        agent: Arc<KitsuneAgent>,
    ) -> SpaceInternalHandlerResult<bool> {
        let res = self.local_joined_agents.contains(&agent);
        Ok(async move { Ok(res) }.boxed().into())
    }

    fn handle_update_agent_arc(
        &mut self,
        agent: Arc<KitsuneAgent>,
        arc: DhtArc,
    ) -> SpaceInternalHandlerResult<()> {
        self.agent_arcs.insert(agent, arc);
        Ok(async move { Ok(()) }.boxed().into())
    }

    fn handle_incoming_delegate_broadcast(
        &mut self,
        space: Arc<KitsuneSpace>,
        basis: Arc<KitsuneBasis>,
        _to_agent: Arc<KitsuneAgent>,
        mod_idx: u32,
        mod_cnt: u32,
        data: crate::wire::WireData,
    ) -> InternalHandlerResult<()> {
        // first, forward this incoming broadcast to all connected
        // local agents.
        let mut local_events = Vec::new();
        for agent in self.local_joined_agents.iter().cloned() {
            let fut = self.evt_sender.notify(
                space.clone(),
                agent.clone(),
                agent.clone(),
                data.clone().into(),
            );
            local_events.push(async move {
                if let Err(err) = fut.await {
                    tracing::warn!(?err, "failed local broadcast");
                }
            });
        }

        // next, gather a list of agents covering this data to be
        // published to.
        let ro_inner = self.ro_inner.clone();
        let timeout = ro_inner.config.tuning_params.implicit_timeout();
        let fut =
            discover::get_cached_remotes_near_basis(ro_inner.clone(), basis.get_loc(), timeout);

        Ok(async move {
            futures::future::join_all(local_events).await;

            let info_list = fut.await?;

            // for all agents in the gathered list, check the modulo params
            // i.e. if `agent.get_loc() % mod_cnt == mod_idx` we know we are
            // responsible for delegating the broadcast to that agent.
            let mut all = Vec::new();
            for info in info_list
                .into_iter()
                .filter(|info| info.agent.get_loc() % mod_cnt == mod_idx)
            {
                let ro_inner = ro_inner.clone();
                let space = space.clone();
                let basis = basis.clone();
                let data = data.clone();
                all.push(async move {
                    use discover::PeerDiscoverResult;

                    // attempt to establish a connection
                    let con_hnd = match discover::peer_connect(ro_inner, &info, timeout).await {
                        PeerDiscoverResult::OkShortcut => return,
                        PeerDiscoverResult::OkRemote { con_hnd, .. } => con_hnd,
                        PeerDiscoverResult::Err(err) => {
                            tracing::warn!(?err, "broadcast error");
                            return;
                        }
                    };

                    // generate our broadcast payload
                    let payload = wire::Wire::broadcast(space, basis, info.agent.clone(), data);

                    // forward the data
                    if let Err(err) = con_hnd.notify(&payload, timeout).await {
                        tracing::warn!(?err, "broadcast error");
                    }
                })
            }

            futures::future::join_all(all).await;

            Ok(())
        }
        .boxed()
        .into())
    }

    fn handle_incoming_gossip(
        &mut self,
        _space: Arc<KitsuneSpace>,
        con: Tx2ConHnd<wire::Wire>,
        data: Box<[u8]>,
    ) -> InternalHandlerResult<()> {
        self.gossip_mod.incoming_gossip(con, data)?;
        Ok(async move { Ok(()) }.boxed().into())
    }
}

struct UpdateAgentInfoInput<'borrow> {
    expires_after: u64,
    space: Arc<KitsuneSpace>,
    agent: Arc<KitsuneAgent>,
    arc: DhtArc,
    urls: &'borrow Vec<TxUrl>,
    evt_sender: &'borrow futures::channel::mpsc::Sender<KitsuneP2pEvent>,
    internal_sender: &'borrow ghost_actor::GhostSender<SpaceInternal>,
    network_type: NetworkType,
    mdns_handles: &'borrow mut HashMap<Vec<u8>, Arc<AtomicBool>>,
    bootstrap_service: &'borrow Option<Url2>,
}

#[cfg(feature = "sharded")]
async fn update_arc_length(
    evt_sender: &futures::channel::mpsc::Sender<KitsuneP2pEvent>,
    space: Arc<KitsuneSpace>,
    arc: &mut DhtArc,
) -> KitsuneP2pResult<()> {
    let density = evt_sender
        .query_peer_density(space.clone(), arc.clone())
        .await?;
    arc.update_length(density);
    Ok(())
}

#[cfg(not(feature = "sharded"))]
async fn update_arc_length(
    _evt_sender: &futures::channel::mpsc::Sender<KitsuneP2pEvent>,
    _space: Arc<KitsuneSpace>,
    _arc: &mut DhtArc,
) -> KitsuneP2pResult<()> {
    Ok(())
}

async fn update_single_agent_info(input: UpdateAgentInfoInput<'_>) -> KitsuneP2pResult<()> {
    let UpdateAgentInfoInput {
        expires_after,
        space,
        agent,
        mut arc,
        urls,
        evt_sender,
        internal_sender,
        network_type,
        mdns_handles,
        bootstrap_service,
    } = input;
    use kitsune_p2p_types::agent_info::AgentInfoSigned;

    update_arc_length(evt_sender, space.clone(), &mut arc).await?;

    // Update the agents arc through the internal sender.
    internal_sender.update_agent_arc(agent.clone(), arc).await?;

    let signed_at_ms = crate::spawn::actor::bootstrap::now_once(None).await?;
    let expires_at_ms = signed_at_ms + expires_after;

    let agent_info_signed = AgentInfoSigned::sign(
        space.clone(),
        agent.clone(),
        arc.half_length(),
        urls.clone(),
        signed_at_ms,
        expires_at_ms,
        |d| {
            let data = Arc::new(d.to_vec());
            async {
                let sign_req = SignNetworkDataEvt {
                    space: space.clone(),
                    agent: agent.clone(),
                    data,
                };
                evt_sender
                    .sign_network_data(sign_req)
                    .await
                    .map(Arc::new)
                    .map_err(KitsuneError::other)
            }
        },
    )
    .await?;

    tracing::debug!(?agent_info_signed);

    evt_sender
        .put_agent_info_signed(PutAgentInfoSignedEvt {
            space: space.clone(),
            agent: agent.clone(),
            agent_info_signed: agent_info_signed.clone(),
        })
        .await?;

    // Push to the network as well
    match network_type {
        NetworkType::QuicMdns => {
            // Broadcast only valid AgentInfo
            if !urls.is_empty() {
                // Kill previous broadcast for this space + agent
                let key = [space.get_bytes(), agent.get_bytes()].concat();
                if let Some(current_handle) = mdns_handles.get(&key) {
                    mdns_kill_thread(current_handle.to_owned());
                }
                // Broadcast by using Space as service type and Agent as service name
                let space_b64 = base64::encode_config(&space[..], base64::URL_SAFE_NO_PAD);
                let agent_b64 = base64::encode_config(&agent[..], base64::URL_SAFE_NO_PAD);
                //println!("(MDNS) - Broadcasting of Agent {:?} ({}) in space {:?} ({} ; {})",
                // agent, agent.get_bytes().len(), space, space.get_bytes().len(), space_b64.len());
                // Broadcast rmp encoded agent_info_signed
                let mut buffer = Vec::new();
                rmp_encode(&mut buffer, &agent_info_signed)?;
                tracing::trace!(?space_b64, ?agent_b64);
                let handle = mdns_create_broadcast_thread(space_b64, agent_b64, &buffer);
                // store handle in self
                mdns_handles.insert(key, handle);
            }
        }
        NetworkType::QuicBootstrap => {
            crate::spawn::actor::bootstrap::put(bootstrap_service.clone(), agent_info_signed)
                .await?;
        }
    }
    Ok(())
}

use ghost_actor::dependencies::must_future::MustBoxFuture;
impl ghost_actor::GhostControlHandler for Space {
    fn handle_ghost_actor_shutdown(mut self) -> MustBoxFuture<'static, ()> {
        async move {
            use futures::sink::SinkExt;
            // this is a curtesy, ok if fails
            let _ = self.evt_sender.close().await;
            self.gossip_mod.close();
        }
        .boxed()
        .into()
    }
}

impl ghost_actor::GhostHandler<KitsuneP2p> for Space {}

impl KitsuneP2pHandler for Space {
    fn handle_list_transport_bindings(&mut self) -> KitsuneP2pHandlerResult<Vec<url2::Url2>> {
        unreachable!(
            "These requests are handled at the to actor level and are never propagated down to the space."
        )
    }

    fn handle_join(
        &mut self,
        space: Arc<KitsuneSpace>,
        agent: Arc<KitsuneAgent>,
    ) -> KitsuneP2pHandlerResult<()> {
        self.local_joined_agents.insert(agent.clone());
        self.gossip_mod.local_agent_join(agent.clone());
        let fut = self.i_s.update_single_agent_info(agent);
        let evt_sender = self.evt_sender.clone();
        match self.config.network_type {
            NetworkType::QuicMdns => {
                // Listen to MDNS service that has that space as service type
                let space_b64 = base64::encode_config(&space[..], base64::URL_SAFE_NO_PAD);
                //println!("(MDNS) - Agent {:?} ({}) joined space {:?} ({} ; {})", agent, agent.get_bytes().len(), space, space.get_bytes().len(), dna_str.len());
                if !self.mdns_listened_spaces.contains(&space_b64) {
                    self.mdns_listened_spaces.insert(space_b64.clone());
                    tokio::task::spawn(async move {
                        let stream = mdns_listen(space_b64);
                        tokio::pin!(stream);
                        while let Some(maybe_response) = stream.next().await {
                            match maybe_response {
                                Ok(response) => {
                                    tracing::trace!(msg = "Peer found via MDNS", ?response);
                                    // Decode response
                                    let remote_agent_vec = base64::decode_config(
                                        &response.service_name[..],
                                        base64::URL_SAFE_NO_PAD,
                                    )
                                    .expect("Agent base64 decode failed");
                                    let remote_agent = Arc::new(KitsuneAgent(remote_agent_vec));
                                    //println!("(MDNS) - Peer found via MDNS: {:?})", *remote_agent);
                                    let maybe_agent_info_signed =
                                        rmp_decode(&mut &*response.buffer);
                                    if let Err(e) = maybe_agent_info_signed {
                                        tracing::error!(msg = "Failed to decode MDNS peer", ?e);
                                        continue;
                                    }
                                    let remote_agent_info_signed = maybe_agent_info_signed.unwrap();
                                    //println!("(MDNS) - Found agent_info_signed: {:?})", remote_agent_info_signed);
                                    // Add to local storage
                                    let _result = evt_sender
                                        .put_agent_info_signed(PutAgentInfoSignedEvt {
                                            space: space.clone(),
                                            agent: remote_agent,
                                            agent_info_signed: remote_agent_info_signed,
                                        })
                                        .await;
                                }
                                Err(e) => {
                                    tracing::error!(msg = "Failed to get peers from MDNS", ?e);
                                }
                            }
                        }
                    });
                }
            }
            NetworkType::QuicBootstrap => {
                // quic bootstrap is managed for the whole space
                // see the Space::new() constructor
            }
        }

        Ok(async move { fut.await }.boxed().into())
    }

    fn handle_leave(
        &mut self,
        _space: Arc<KitsuneSpace>,
        agent: Arc<KitsuneAgent>,
    ) -> KitsuneP2pHandlerResult<()> {
        self.local_joined_agents.remove(&agent);
        self.agent_arcs.remove(&agent);
        self.gossip_mod.local_agent_leave(agent.clone());
        self.publish_leave_agent_info(agent)
    }

    fn handle_rpc_single(
        &mut self,
        space: Arc<KitsuneSpace>,
        to_agent: Arc<KitsuneAgent>,
        from_agent: Arc<KitsuneAgent>,
        payload: Vec<u8>,
        timeout_ms: Option<u64>,
    ) -> KitsuneP2pHandlerResult<Vec<u8>> {
        let evt_sender = self.evt_sender.clone();

        let timeout_ms = match timeout_ms {
            None | Some(0) => self.config.tuning_params.default_rpc_single_timeout_ms as u64,
            _ => timeout_ms.unwrap(),
        };
        let timeout = KitsuneTimeout::from_millis(timeout_ms);

        let discover_fut = discover::search_and_discover_peer_connect(
            self.ro_inner.clone(),
            to_agent.clone(),
            timeout,
        );

        Ok(async move {
            match discover_fut.await {
                discover::PeerDiscoverResult::OkShortcut => {
                    // reflect this request locally
                    evt_sender.call(space, to_agent, from_agent, payload).await
                }
                discover::PeerDiscoverResult::OkRemote { con_hnd, .. } => {
                    let payload = wire::Wire::call(
                        space.clone(),
                        from_agent.clone(),
                        to_agent.clone(),
                        payload.into(),
                    );
                    let res = con_hnd.request(&payload, timeout).await?;
                    match res {
                        wire::Wire::Failure(wire::Failure { reason }) => Err(reason.into()),
                        wire::Wire::CallResp(wire::CallResp { data }) => Ok(data.into()),
                        r => Err(format!("invalid response: {:?}", r).into()),
                    }
                }
                discover::PeerDiscoverResult::Err(e) => Err(e),
            }
        }
        .boxed()
        .into())
    }

    fn handle_rpc_multi(
        &mut self,
        input: actor::RpcMulti,
    ) -> KitsuneP2pHandlerResult<Vec<actor::RpcMultiResponse>> {
        let fut = rpc_multi_logic::handle_rpc_multi(
            input,
            self.ro_inner.clone(),
            self.local_joined_agents.clone(),
        );
        Ok(async move { fut.await }.boxed().into())
    }

    fn handle_broadcast(
        &mut self,
        space: Arc<KitsuneSpace>,
        basis: Arc<KitsuneBasis>,
        timeout: KitsuneTimeout,
        payload: Vec<u8>,
    ) -> KitsuneP2pHandlerResult<()> {
        // first, forward this data to all connected local agents.
        let mut local_events = Vec::new();
        for agent in self.local_joined_agents.iter().cloned() {
            let fut = self.evt_sender.notify(
                space.clone(),
                agent.clone(),
                agent.clone(),
                payload.clone(),
            );
            local_events.push(async move {
                if let Err(err) = fut.await {
                    tracing::warn!(?err, "failed local broadcast");
                }
            });
        }

        // then, find a list of agents in a potentially remote neighborhood
        // that should be responsible for holding the data.
        let ro_inner = self.ro_inner.clone();
        let discover_fut =
            discover::search_remotes_covering_basis(ro_inner.clone(), basis.get_loc(), timeout);
        Ok(async move {
            futures::future::join_all(local_events).await;

            // TODO - FIXME
            // Holochain currently does all its testing without any remote nodes
            // if we do this inline, it takes us to the 30 second timeout
            // on every one of those... so spawning for now, which means
            // we won't get notified if we are unable to publish to anyone.
            // Also, if conductor spams us with publishes, we could fill
            // the memory with publish tasks.
            tokio::task::spawn(async move {
                let cover_nodes = discover_fut.await?;
                if cover_nodes.is_empty() {
                    return Err("failed to discover neighboring peers".into());
                }

                let mut all = Vec::new();

                // is there a better way to do this??
                //
                // since we're gathering the connections in one place,
                // if any of them take the full timeout, we won't have any
                // time to actually forward the message to them.
                //
                // and if a node is that slow anyways, maybe we don't want
                // to trust them to forward the message in any case...
                let half_timeout =
                    KitsuneTimeout::from_millis(timeout.time_remaining().as_millis() as u64 / 2);

                // attempt to open connections to the discovered remote nodes
                for info in cover_nodes {
                    let ro_inner = ro_inner.clone();
                    all.push(async move {
                        use discover::PeerDiscoverResult;
                        let con_hnd =
                            match discover::peer_connect(ro_inner, &info, half_timeout).await {
                                PeerDiscoverResult::OkShortcut => return None,
                                PeerDiscoverResult::OkRemote { con_hnd, .. } => con_hnd,
                                PeerDiscoverResult::Err(_) => return None,
                            };
                        Some((info.agent.clone(), con_hnd))
                    });
                }

                let con_list = futures::future::join_all(all)
                    .await
                    .into_iter()
                    .flatten()
                    .collect::<Vec<_>>();

                if con_list.is_empty() {
                    return Err("failed to connect to neighboring peers".into());
                }

                let mut all = Vec::new();

                // determine the total number of nodes we'll be publishing to
                // we'll make each remote responsible for a subset of delegate
                // broadcasting by having them apply the formula:
                // `agent.get_loc() % mod_cnt == mod_idx` -- if true,
                // they'll be responsible for forwarding the data to that node.
                let mod_cnt = con_list.len();
                for (mod_idx, (agent, con_hnd)) in con_list.into_iter().enumerate() {
                    // build our delegate message
                    let payload = wire::Wire::delegate_broadcast(
                        space.clone(),
                        basis.clone(),
                        agent,
                        mod_idx as u32,
                        mod_cnt as u32,
                        payload.clone().into(),
                    );

                    // notify the remote node
                    all.push(async move {
                        if let Err(err) = con_hnd.notify(&payload, timeout).await {
                            tracing::warn!(?err, "delegate broadcast error");
                        }
                    });
                }

                futures::future::join_all(all).await;

                KitsuneP2pResult::Ok(())
            });

            Ok(())
        }
        .boxed()
        .into())
    }

    fn handle_authority_for_hash(
        &mut self,
        _space: Arc<KitsuneSpace>,
        agent: Arc<KitsuneAgent>,
        basis: Arc<KitsuneBasis>,
    ) -> KitsuneP2pHandlerResult<bool> {
        let r = match self.agent_arcs.get(&agent) {
            Some(agent_arc) => agent_arc.contains(basis.get_loc()),
            None => false,
        };
        Ok(async move { Ok(r) }.boxed().into())
    }
}

pub(crate) struct SpaceReadOnlyInner {
    pub(crate) space: Arc<KitsuneSpace>,
    #[allow(dead_code)]
    pub(crate) this_addr: url2::Url2,
    pub(crate) i_s: ghost_actor::GhostSender<SpaceInternal>,
    pub(crate) evt_sender: futures::channel::mpsc::Sender<KitsuneP2pEvent>,
    pub(crate) ep_hnd: Tx2EpHnd<wire::Wire>,
    #[allow(dead_code)]
    pub(crate) config: Arc<KitsuneP2pConfig>,
}

/// A Kitsune P2p Node can track multiple "spaces" -- Non-interacting namespaced
/// areas that share common transport infrastructure for communication.
pub(crate) struct Space {
    pub(crate) ro_inner: Arc<SpaceReadOnlyInner>,
    pub(crate) space: Arc<KitsuneSpace>,
    pub(crate) this_addr: url2::Url2,
    pub(crate) i_s: ghost_actor::GhostSender<SpaceInternal>,
    pub(crate) evt_sender: futures::channel::mpsc::Sender<KitsuneP2pEvent>,
    pub(crate) local_joined_agents: HashSet<Arc<KitsuneAgent>>,
    pub(crate) agent_arcs: HashMap<Arc<KitsuneAgent>, DhtArc>,
    pub(crate) config: Arc<KitsuneP2pConfig>,
    mdns_handles: HashMap<Vec<u8>, Arc<AtomicBool>>,
    mdns_listened_spaces: HashSet<String>,
    gossip_mod: GossipModule,
}

impl Space {
    /// space constructor
    pub fn new(
        space: Arc<KitsuneSpace>,
        this_addr: url2::Url2,
        i_s: ghost_actor::GhostSender<SpaceInternal>,
        evt_sender: futures::channel::mpsc::Sender<KitsuneP2pEvent>,
        ep_hnd: Tx2EpHnd<wire::Wire>,
        config: Arc<KitsuneP2pConfig>,
    ) -> Self {
        let gossip_mod_fact = if &config.tuning_params.gossip_strategy == "simple-bloom" {
            crate::gossip::simple_bloom::factory()
        } else {
            panic!(
                "unknown gossip strategy: {}",
                config.tuning_params.gossip_strategy
            );
        };
        let gossip_mod = gossip_mod_fact.spawn_gossip_task(
            config.tuning_params.clone(),
            space.clone(),
            ep_hnd.clone(),
            evt_sender.clone(),
        );

        let i_s_c = i_s.clone();
        tokio::task::spawn(async move {
            loop {
                tokio::time::sleep(std::time::Duration::from_secs(5 * 60)).await;
                if let Err(e) = i_s_c.update_agent_info().await {
                    tracing::error!(failed_to_update_agent_info_for_space = ?e);
                }
            }
        });

        if let NetworkType::QuicBootstrap = &config.network_type {
            // spawn the periodic bootstrap pull
            let i_s_c = i_s.clone();
            let evt_s_c = evt_sender.clone();
            let bootstrap_service = config.bootstrap_service.clone();
            let space_c = space.clone();
            tokio::task::spawn(async move {
                const START_DELAY: std::time::Duration = std::time::Duration::from_secs(1);
                const MAX_DELAY: std::time::Duration = std::time::Duration::from_secs(60 * 60);

                let mut delay_len = START_DELAY;

                loop {
                    use ghost_actor::GhostControlSender;
                    if !i_s_c.ghost_actor_is_active() {
                        break;
                    }

                    tokio::time::sleep(delay_len).await;
                    if delay_len <= MAX_DELAY {
                        delay_len *= 2;
                    }

                    match super::bootstrap::random(
                        bootstrap_service.clone(),
                        kitsune_p2p_types::bootstrap::RandomQuery {
                            space: space_c.clone(),
                            limit: 8.into(),
                        },
                    )
                    .await
                    {
                        Err(e) => {
                            tracing::error!(msg = "Failed to get peers from bootstrap", ?e);
                        }
                        Ok(list) => {
                            if !i_s_c.ghost_actor_is_active() {
                                break;
                            }
                            for item in list {
                                // TODO - someday some validation here
                                let agent = item.agent.clone();
                                match i_s_c.is_agent_local(agent.clone()).await {
                                    Err(err) => tracing::error!(?err),
                                    Ok(is_local) => {
                                        if !is_local {
                                            // we got a result - let's add it to our store for the future
                                            if let Err(err) = evt_s_c
                                                .put_agent_info_signed(PutAgentInfoSignedEvt {
                                                    space: space_c.clone(),
                                                    agent,
                                                    agent_info_signed: item.clone(),
                                                })
                                                .await
                                            {
                                                tracing::error!(
                                                    ?err,
                                                    "error storing bootstrap agent_info"
                                                );
                                            }
                                        }
                                    }
                                }
                            }
                        }
                    }
                }
                tracing::warn!("bootstrap fetch loop ending");
            });
        }

        let ro_inner = Arc::new(SpaceReadOnlyInner {
            space: space.clone(),
            this_addr: this_addr.clone(),
            i_s: i_s.clone(),
            evt_sender: evt_sender.clone(),
            ep_hnd,
            config: config.clone(),
        });

        Self {
            ro_inner,
            space,
            this_addr,
            i_s,
            evt_sender,
            local_joined_agents: HashSet::new(),
            agent_arcs: HashMap::new(),
            config,
            mdns_handles: HashMap::new(),
            mdns_listened_spaces: HashSet::new(),
            gossip_mod,
        }
    }

    fn publish_leave_agent_info(
        &mut self,
        agent: Arc<KitsuneAgent>,
    ) -> KitsuneP2pHandlerResult<()> {
        let space = self.space.clone();
        let network_type = self.config.network_type.clone();
        let evt_sender = self.evt_sender.clone();
        let bootstrap_service = self.config.bootstrap_service.clone();
        let expires_after = self.config.tuning_params.agent_info_expires_after_ms as u64;
        Ok(async move {
            let signed_at_ms = crate::spawn::actor::bootstrap::now_once(None).await?;
            let expires_at_ms = signed_at_ms + expires_after;
            use kitsune_p2p_types::agent_info::AgentInfoSigned;
            let agent_info_signed = AgentInfoSigned::sign(
                space.clone(),
                agent.clone(),
                0,          // no storage arc
                Vec::new(), // no urls
                signed_at_ms,
                expires_at_ms,
                |d| {
                    let data = Arc::new(d.to_vec());
                    async {
                        let sign_req = SignNetworkDataEvt {
                            space: space.clone(),
                            agent: agent.clone(),
                            data,
                        };
                        evt_sender
                            .sign_network_data(sign_req)
                            .await
                            .map(Arc::new)
                            .map_err(KitsuneError::other)
                    }
                },
            )
            .await?;

            tracing::debug!(?agent_info_signed);

            evt_sender
                .put_agent_info_signed(PutAgentInfoSignedEvt {
                    space: space.clone(),
                    agent: agent.clone(),
                    agent_info_signed: agent_info_signed.clone(),
                })
                .await?;

            // Push to the network as well
            match network_type {
                NetworkType::QuicMdns => tracing::warn!("NOT publishing leaves to mdns"),
                NetworkType::QuicBootstrap => {
                    crate::spawn::actor::bootstrap::put(
                        bootstrap_service.clone(),
                        agent_info_signed,
                    )
                    .await?;
                }
            }

            Ok(())
        }
        .boxed()
        .into())
    }
<<<<<<< HEAD

    /// actual logic for handle_rpc_multi ...
    /// the top-level handler may or may not spawn a task for this
    #[tracing::instrument(skip(self, input))]
    fn handle_rpc_multi_inner(
        &mut self,
        input: actor::RpcMulti,
    ) -> KitsuneP2pHandlerResult<Vec<actor::RpcMultiResponse>> {
        let actor::RpcMulti {
            space,
            from_agent,
            //basis,
            //remote_agent_count,
            //timeout_ms,
            //as_race,
            //race_timeout_ms,
            payload,
            ..
        } = input;

        // TODO - FIXME - david.b - removing the parts of this that
        // actually make remote requests. We can get this data locally
        // while we are still full sync after gossip, and the timeouts
        // are not structured correctly.
        //
        // Better to re-write as part of sharding.

        //let remote_agent_count = remote_agent_count.unwrap();
        //let timeout_ms = timeout_ms.unwrap();
        //let stage_1_timeout_ms = timeout_ms / 2;

        // as an optimization - request to all local joins
        // but don't count that toward our request total
        let local_all = self
            .local_joined_agents
            .iter()
            .map(|agent| {
                let agent = agent.clone();
                self.evt_sender
                    .call(
                        space.clone(),
                        agent.clone(),
                        from_agent.clone(),
                        payload.clone(),
                    )
                    .then(|r| async move { (r, agent) })
            })
            .collect::<Vec<_>>();

        /*
        let remote_fut = discover::message_neighborhood(
            self,
            from_agent.clone(),
            remote_agent_count,
            stage_1_timeout_ms,
            timeout_ms,
            basis,
            wire::Wire::call(
                space.clone(),
                from_agent.clone(),
                from_agent,
                payload.clone().into(),
            ),
            |a, w| match w {
                wire::Wire::CallResp(c) => Ok(actor::RpcMultiResponse {
                    agent: a,
                    response: c.data.into(),
                }),
                _ => Err(()),
            },
        )
        .instrument(tracing::debug_span!("message_neighborhood", payload = ?payload.iter().take(5).collect::<Vec<_>>()));
        */

        Ok(async move {
            let out: Vec<actor::RpcMultiResponse> = futures::future::join_all(local_all)
                .await
                .into_iter()
                .filter_map(|(r, a)| {
                    if let Ok(r) = r {
                        Some(actor::RpcMultiResponse {
                            agent: a,
                            response: r,
                        })
                    } else {
                        None
                    }
                })
                .collect();

            //out.append(&mut remote_fut.await);

            Ok(out)
        }
        .instrument(tracing::debug_span!("multi_inner"))
        .boxed()
        .into())
    }

    /// Get the existing agent storage arc or create a new one.
    fn get_agent_arc(&self, agent: &Arc<KitsuneAgent>) -> DhtArc {
        // TODO: We are simply setting the initial arc to full.
        // In the future we may want to do something more intelligent.
        self.agent_arcs
            .get(agent)
            .cloned()
            .unwrap_or_else(|| DhtArc::full(agent.get_loc()))
    }
=======
>>>>>>> 049abbc2
}<|MERGE_RESOLUTION|>--- conflicted
+++ resolved
@@ -940,105 +940,6 @@
         .boxed()
         .into())
     }
-<<<<<<< HEAD
-
-    /// actual logic for handle_rpc_multi ...
-    /// the top-level handler may or may not spawn a task for this
-    #[tracing::instrument(skip(self, input))]
-    fn handle_rpc_multi_inner(
-        &mut self,
-        input: actor::RpcMulti,
-    ) -> KitsuneP2pHandlerResult<Vec<actor::RpcMultiResponse>> {
-        let actor::RpcMulti {
-            space,
-            from_agent,
-            //basis,
-            //remote_agent_count,
-            //timeout_ms,
-            //as_race,
-            //race_timeout_ms,
-            payload,
-            ..
-        } = input;
-
-        // TODO - FIXME - david.b - removing the parts of this that
-        // actually make remote requests. We can get this data locally
-        // while we are still full sync after gossip, and the timeouts
-        // are not structured correctly.
-        //
-        // Better to re-write as part of sharding.
-
-        //let remote_agent_count = remote_agent_count.unwrap();
-        //let timeout_ms = timeout_ms.unwrap();
-        //let stage_1_timeout_ms = timeout_ms / 2;
-
-        // as an optimization - request to all local joins
-        // but don't count that toward our request total
-        let local_all = self
-            .local_joined_agents
-            .iter()
-            .map(|agent| {
-                let agent = agent.clone();
-                self.evt_sender
-                    .call(
-                        space.clone(),
-                        agent.clone(),
-                        from_agent.clone(),
-                        payload.clone(),
-                    )
-                    .then(|r| async move { (r, agent) })
-            })
-            .collect::<Vec<_>>();
-
-        /*
-        let remote_fut = discover::message_neighborhood(
-            self,
-            from_agent.clone(),
-            remote_agent_count,
-            stage_1_timeout_ms,
-            timeout_ms,
-            basis,
-            wire::Wire::call(
-                space.clone(),
-                from_agent.clone(),
-                from_agent,
-                payload.clone().into(),
-            ),
-            |a, w| match w {
-                wire::Wire::CallResp(c) => Ok(actor::RpcMultiResponse {
-                    agent: a,
-                    response: c.data.into(),
-                }),
-                _ => Err(()),
-            },
-        )
-        .instrument(tracing::debug_span!("message_neighborhood", payload = ?payload.iter().take(5).collect::<Vec<_>>()));
-        */
-
-        Ok(async move {
-            let out: Vec<actor::RpcMultiResponse> = futures::future::join_all(local_all)
-                .await
-                .into_iter()
-                .filter_map(|(r, a)| {
-                    if let Ok(r) = r {
-                        Some(actor::RpcMultiResponse {
-                            agent: a,
-                            response: r,
-                        })
-                    } else {
-                        None
-                    }
-                })
-                .collect();
-
-            //out.append(&mut remote_fut.await);
-
-            Ok(out)
-        }
-        .instrument(tracing::debug_span!("multi_inner"))
-        .boxed()
-        .into())
-    }
 
     /// Get the existing agent storage arc or create a new one.
     fn get_agent_arc(&self, agent: &Arc<KitsuneAgent>) -> DhtArc {
@@ -1049,6 +950,4 @@
             .cloned()
             .unwrap_or_else(|| DhtArc::full(agent.get_loc()))
     }
-=======
->>>>>>> 049abbc2
 }