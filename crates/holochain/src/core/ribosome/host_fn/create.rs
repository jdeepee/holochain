use crate::core::ribosome::error::RibosomeError;
use crate::core::ribosome::error::RibosomeResult;
use crate::core::ribosome::guest_callback::entry_defs::EntryDefsInvocation;
use crate::core::ribosome::guest_callback::entry_defs::EntryDefsResult;
use crate::core::ribosome::CallContext;
use crate::core::ribosome::RibosomeT;
use crate::core::{
    workflow::{
        call_zome_workflow::CallZomeWorkspace, integrate_dht_ops_workflow::integrate_to_authored,
    },
    SourceChainError,
};
use holo_hash::HasHash;
use holochain_zome_types::entry_def::{EntryDefId, EntryVisibility};
use holochain_zome_types::header::builder;
use holochain_zome_types::header::AppEntryType;
use holochain_zome_types::header::EntryType;
use holochain_zome_types::CreateInput;
use holochain_zome_types::CreateOutput;
use std::sync::Arc;

/// create element
#[allow(clippy::extra_unused_lifetimes)]
pub fn create<'a>(
    ribosome: Arc<impl RibosomeT>,
    call_context: Arc<CallContext>,
    input: CreateInput,
) -> RibosomeResult<CreateOutput> {
    // destructure the args out into an app type def id and entry
    let (entry_def_id, entry) = input.into_inner();

    // build the entry hash
    let async_entry = entry.clone();
    let entry_hash =
        holochain_types::entry::EntryHashed::from_content_sync(async_entry).into_hash();

    // extract the zome position
    let header_zome_id = ribosome.zome_name_to_id(&call_context.zome_name)?;

    // extract the entry defs for a zome
    let entry_type = match entry_def_id {
        EntryDefId::App(entry_def_id) => {
            let (header_entry_def_id, entry_visibility) =
                extract_entry_def(ribosome, call_context.clone(), entry_def_id.into())?;
            let app_entry_type =
                AppEntryType::new(header_entry_def_id, header_zome_id, entry_visibility);
            EntryType::App(app_entry_type)
        }
        EntryDefId::CapGrant => EntryType::CapGrant,
        EntryDefId::CapClaim => EntryType::CapClaim,
    };

    // build a header for the entry being committed
    let header_builder = builder::Create {
        entry_type,
        entry_hash,
    };

    // return the hash of the committed entry
    // note that validation is handled by the workflow
    // if the validation fails this commit will be rolled back by virtue of the lmdb transaction
    // being atomic
    tokio_safe_block_on::tokio_safe_block_forever_on(async move {
<<<<<<< HEAD
        let header_hash = {
            let mut guard = call_context.host_access.workspace().write().await;
            let workspace: &mut CallZomeWorkspace = &mut guard;
            let source_chain = &mut workspace.source_chain;
            // push the header and the entry into the source chain
            let header_hash = source_chain.put(header_builder, Some(entry)).await?;
            // fetch the element we just added so we can integrate its DhtOps
            let element = source_chain
                .get_element(&header_hash)?
                .expect("Element we just put in SourceChain must be gettable");
            integrate_to_authored(
                &element,
                workspace.source_chain.elements(),
                &mut workspace.meta_authored,
            )
            .await
            .map_err(Box::new)
            .map_err(SourceChainError::from)?;
            std::mem::drop(guard);
            std::mem::drop(call_context);
            header_hash
        };
=======
        let mut guard = host_access.workspace().write().await;
        let workspace: &mut CallZomeWorkspace = &mut guard;
        let source_chain = &mut workspace.source_chain;
        // push the header and the entry into the source chain
        let header_hash = source_chain.put(header_builder, Some(entry)).await?;
        // fetch the element we just added so we can integrate its DhtOps
        let element = source_chain
            .get_element(&header_hash)?
            .expect("Element we just put in SourceChain must be gettable");
        integrate_to_authored(
            &element,
            workspace.source_chain.elements(),
            &mut workspace.meta_authored,
        )
        .map_err(Box::new)
        .map_err(SourceChainError::from)?;
>>>>>>> dea9820e
        Ok(CreateOutput::new(header_hash))
    })
}

pub fn extract_entry_def(
    ribosome: Arc<impl RibosomeT>,
    call_context: Arc<CallContext>,
    entry_def_id: EntryDefId,
) -> RibosomeResult<(holochain_zome_types::header::EntryDefIndex, EntryVisibility)> {
    let app_entry_type = match ribosome
        .run_entry_defs((&call_context.host_access).into(), EntryDefsInvocation)?
    {
        // the ribosome returned some defs
        EntryDefsResult::Defs(defs) => {
            let maybe_entry_defs = defs.get(&call_context.zome_name);
            match maybe_entry_defs {
                // convert the entry def id string into a numeric position in the defs
                Some(entry_defs) => match entry_defs.entry_def_id_position(entry_def_id.clone()) {
                    // build an app entry type from the entry def at the found position
                    Some(index) => Some((
                        holochain_zome_types::header::EntryDefIndex::from(index as u8),
                        entry_defs[index].visibility,
                    )),
                    None => None,
                },
                None => None,
            }
        }
        _ => None,
    };
    let r = match app_entry_type {
        Some(app_entry_type) => Ok(app_entry_type),
        None => Err(RibosomeError::EntryDefs(
            call_context.zome_name.clone(),
            format!("entry def not found for {:?}", entry_def_id),
        )),
    };
    std::mem::drop(ribosome);
    std::mem::drop(call_context);
    r
}

#[cfg(test)]
#[cfg(feature = "slow_tests")]
pub mod wasm_test {
    use super::create;
    use crate::conductor::dna_store::MockDnaStore;
    use crate::core::ribosome::error::RibosomeError;
    use crate::core::ribosome::ZomeCallInvocation;
    use crate::core::state::source_chain::ChainInvalidReason;
    use crate::core::state::source_chain::SourceChainError;
    use crate::core::state::source_chain::SourceChainResult;
    use crate::core::workflow::call_zome_workflow::CallZomeWorkspace;
    use crate::fixt::CallContextFixturator;
    use crate::fixt::EntryFixturator;
    use crate::fixt::WasmRibosomeFixturator;
    use crate::fixt::ZomeCallHostAccessFixturator;
    use crate::test_utils::setup_app;
    use ::fixt::prelude::*;
    use hdk3::prelude::*;
    use holo_hash::{AnyDhtHash, EntryHash};
    use holochain_types::{
        app::InstalledCell, cell::CellId, dna::DnaDef, dna::DnaFile, fixt::AppEntry, observability,
        test_utils::fake_agent_pubkey_1, test_utils::fake_agent_pubkey_2,
    };
    use holochain_wasm_test_utils::TestWasm;
    use holochain_zome_types::entry_def::EntryDefId;
    use holochain_zome_types::CreateInput;
    use holochain_zome_types::CreateOutput;
    use holochain_zome_types::Entry;
    use holochain_zome_types::GetOutput;
    use holochain_zome_types::{entry::EntryError, ExternInput};
    use std::sync::Arc;
    use test_wasm_common::TestBytes;
    use test_wasm_common::TestInt;

    #[tokio::test(threaded_scheduler)]
    /// we cannot commit before genesis
    async fn create_pre_genesis_test() {
        // test workspace boilerplate
        let test_env = holochain_state::test_utils::test_cell_env();
        let env = test_env.env();
        let workspace = CallZomeWorkspace::new(env.clone().into()).unwrap();

        let workspace_lock = crate::core::workflow::CallZomeWorkspaceLock::new(workspace);

        let ribosome =
            WasmRibosomeFixturator::new(crate::fixt::curve::Zomes(vec![TestWasm::Create]))
                .next()
                .unwrap();
        let mut call_context = CallContextFixturator::new(Unpredictable).next().unwrap();
        call_context.zome_name = TestWasm::Create.into();
        let mut host_access = fixt!(ZomeCallHostAccess);
        host_access.workspace = workspace_lock;
        call_context.host_access = host_access.into();
        let app_entry = EntryFixturator::new(AppEntry).next().unwrap();
        let entry_def_id = EntryDefId::App("post".into());
        let input = CreateInput::new((entry_def_id, app_entry.clone()));

        let output = create(Arc::new(ribosome), Arc::new(call_context), input);

        assert_eq!(
            format!("{:?}", output.unwrap_err()),
            format!(
                "{:?}",
                RibosomeError::SourceChainError(SourceChainError::InvalidStructure(
                    ChainInvalidReason::GenesisDataMissing
                ))
            ),
        );
    }

    #[tokio::test(threaded_scheduler)]
    /// we can get an entry hash out of the fn directly
    async fn create_entry_test<'a>() {
        // test workspace boilerplate
        let test_env = holochain_state::test_utils::test_cell_env();
        let env = test_env.env();
        let mut workspace = CallZomeWorkspace::new(env.clone().into()).unwrap();

        // commits fail validation if we don't do genesis
        crate::core::workflow::fake_genesis(&mut workspace.source_chain)
            .await
            .unwrap();

        let workspace_lock = crate::core::workflow::CallZomeWorkspaceLock::new(workspace);

        let ribosome =
            WasmRibosomeFixturator::new(crate::fixt::curve::Zomes(vec![TestWasm::Create]))
                .next()
                .unwrap();
        let mut call_context = CallContextFixturator::new(Unpredictable).next().unwrap();
        call_context.zome_name = TestWasm::Create.into();
        let mut host_access = fixt!(ZomeCallHostAccess);
        host_access.workspace = workspace_lock.clone();
        call_context.host_access = host_access.into();
        let app_entry = EntryFixturator::new(AppEntry).next().unwrap();
        let entry_def_id = EntryDefId::App("post".into());
        let input = CreateInput::new((entry_def_id, app_entry.clone()));

        let output = create(Arc::new(ribosome), Arc::new(call_context), input).unwrap();

        // the chain head should be the committed entry header
        let chain_head = tokio_safe_block_on::tokio_safe_block_forever_on(async move {
            SourceChainResult::Ok(
                workspace_lock
                    .read()
                    .await
                    .source_chain
                    .chain_head()?
                    .to_owned(),
            )
        })
        .unwrap();

        assert_eq!(chain_head, output.into_inner(),);
    }

    #[tokio::test(threaded_scheduler)]
    async fn ribosome_create_entry_test<'a>() {
        holochain_types::observability::test_run().ok();
        // test workspace boilerplate
        let test_env = holochain_state::test_utils::test_cell_env();
        let env = test_env.env();
        let mut workspace = CallZomeWorkspace::new(env.clone().into()).unwrap();

        // commits fail validation if we don't do genesis
        crate::core::workflow::fake_genesis(&mut workspace.source_chain)
            .await
            .unwrap();
        let workspace_lock = crate::core::workflow::CallZomeWorkspaceLock::new(workspace);
        let mut host_access = fixt!(ZomeCallHostAccess);
        host_access.workspace = workspace_lock.clone();

        // get the result of a commit entry
        let output: CreateOutput =
            crate::call_test_ribosome!(host_access, TestWasm::Create, "create_entry", ());

        // the chain head should be the committed entry header
        let chain_head = tokio_safe_block_on::tokio_safe_block_forever_on(async move {
            SourceChainResult::Ok(
                workspace_lock
                    .read()
                    .await
                    .source_chain
                    .chain_head()?
                    .to_owned(),
            )
        })
        .unwrap();

        assert_eq!(&chain_head, output.inner_ref());

        let round: GetOutput =
            crate::call_test_ribosome!(host_access, TestWasm::Create, "get_entry", ());

        let sb: SerializedBytes = match round.into_inner().and_then(|el| el.into()) {
            Some(holochain_zome_types::entry::Entry::App(entry_bytes)) => entry_bytes.into(),
            other => panic!(format!("unexpected output: {:?}", other)),
        };
        // this should be the content "foo" of the committed post
        assert_eq!(&vec![163, 102, 111, 111], sb.bytes(),)
    }

    #[tokio::test(threaded_scheduler)]
    #[ignore] // david.b (this test is flakey)
    async fn multiple_create_entry_limit_test() {
        observability::test_run().unwrap();
        let dna_file = DnaFile::new(
            DnaDef {
                name: "create_multi_test".to_string(),
                uuid: "ba1d046d-ce29-4778-914b-47e6010d2faf".to_string(),
                properties: SerializedBytes::try_from(()).unwrap(),
                zomes: vec![TestWasm::MultipleCalls.into()].into(),
            },
            vec![TestWasm::MultipleCalls.into()],
        )
        .await
        .unwrap();

        // //////////
        // END DNA
        // //////////

        // ///////////
        // START ALICE
        // ///////////

        let alice_agent_id = fake_agent_pubkey_1();
        let alice_cell_id = CellId::new(dna_file.dna_hash().to_owned(), alice_agent_id.clone());
        let alice_installed_cell = InstalledCell::new(alice_cell_id.clone(), "alice_handle".into());

        // /////////
        // END ALICE
        // /////////

        // /////////
        // START BOB
        // /////////

        let bob_agent_id = fake_agent_pubkey_2();
        let bob_cell_id = CellId::new(dna_file.dna_hash().to_owned(), bob_agent_id.clone());
        let bob_installed_cell = InstalledCell::new(bob_cell_id.clone(), "bob_handle".into());

        // ///////
        // END BOB
        // ///////

        // ///////////////
        // START CONDUCTOR
        // ///////////////

        let mut dna_store = MockDnaStore::new();

        dna_store.expect_get().return_const(Some(dna_file.clone()));
        dna_store.expect_add_dnas::<Vec<_>>().return_const(());
        dna_store.expect_add_entry_defs::<Vec<_>>().return_const(());
        dna_store.expect_get_entry_def().return_const(None);

        let (_tmpdir, _app_api, handle) = setup_app(
            vec![(
                "APPropriated",
                vec![(alice_installed_cell, None), (bob_installed_cell, None)],
            )],
            dna_store,
        )
        .await;

        // /////////////
        // END CONDUCTOR
        // /////////////

        // ALICE DOING A CALL

        let n = 500;

        // alice create a bunch of entries
        let output = handle
            .call_zome(ZomeCallInvocation {
                cell_id: alice_cell_id.clone(),
                zome_name: TestWasm::MultipleCalls.into(),
                cap: None,
                fn_name: "create_entry_multiple".into(),
                payload: ExternInput::new(TestInt(n).try_into().unwrap()),
                provenance: alice_agent_id.clone(),
            })
            .await
            .unwrap()
            .unwrap();
        assert_eq!(
            output,
            ZomeCallResponse::Ok(
                ExternOutput::new(().try_into().unwrap())
                    .try_into()
                    .unwrap()
            )
        );

        // bob get the entries
        let output = handle
            .call_zome(ZomeCallInvocation {
                cell_id: alice_cell_id,
                zome_name: TestWasm::MultipleCalls.into(),
                cap: None,
                fn_name: "get_entry_multiple".into(),
                payload: ExternInput::new(TestInt(n).try_into().unwrap()),
                provenance: alice_agent_id,
            })
            .await
            .unwrap()
            .unwrap();

        // check the vals
        let mut expected = vec![];
        for i in 0..n {
            expected.append(&mut i.to_le_bytes().to_vec());
        }
        assert_eq!(
            output,
            ZomeCallResponse::Ok(
                ExternOutput::new(TestBytes(expected).try_into().unwrap())
                    .try_into()
                    .unwrap()
            )
        );

        let shutdown = handle.take_shutdown_handle().await.unwrap();
        handle.shutdown().await;
        shutdown.await.unwrap();
    }

    #[tokio::test(threaded_scheduler)]
    async fn test_serialize_bytes_hash() {
        holochain_types::observability::test_run().ok();
        #[derive(Default, SerializedBytes, Serialize, Deserialize)]
        #[repr(transparent)]
        #[serde(transparent)]
        struct Post(String);
        impl TryFrom<&Post> for Entry {
            type Error = EntryError;
            fn try_from(post: &Post) -> Result<Self, Self::Error> {
                Entry::app(post.try_into()?)
            }
        }

        // This is normal trip that works as expected
        let entry: Entry = (&Post("foo".into())).try_into().unwrap();
        let entry_hash = EntryHash::with_data_sync(&entry);
        assert_eq!(
            "uhCEkPjYXxw4ztKx3wBsxzm-q3Rfoy1bXWbIQohifqC3_HNle3-SO",
            &entry_hash.to_string()
        );
        let sb: SerializedBytes = entry_hash.try_into().unwrap();
        let entry_hash: EntryHash = sb.try_into().unwrap();
        assert_eq!(
            "uhCEkPjYXxw4ztKx3wBsxzm-q3Rfoy1bXWbIQohifqC3_HNle3-SO",
            &entry_hash.to_string()
        );

        // Now I can convert to AnyDhtHash
        let any_hash: AnyDhtHash = entry_hash.clone().into();
        assert_eq!(
            "uhCEkPjYXxw4ztKx3wBsxzm-q3Rfoy1bXWbIQohifqC3_HNle3-SO",
            &entry_hash.to_string()
        );

        // The trip works as expected
        let sb: SerializedBytes = any_hash.try_into().unwrap();
        tracing::debug!(any_sb = ?sb);
        let any_hash: AnyDhtHash = sb.try_into().unwrap();
        assert_eq!(
            "uhCEkPjYXxw4ztKx3wBsxzm-q3Rfoy1bXWbIQohifqC3_HNle3-SO",
            &any_hash.to_string()
        );

        // Converting directly works
        let any_hash: AnyDhtHash = entry_hash.clone().try_into().unwrap();
        assert_eq!(
            "uhCEkPjYXxw4ztKx3wBsxzm-q3Rfoy1bXWbIQohifqC3_HNle3-SO",
            &any_hash.to_string()
        );
    }
}<|MERGE_RESOLUTION|>--- conflicted
+++ resolved
@@ -61,7 +61,6 @@
     // if the validation fails this commit will be rolled back by virtue of the lmdb transaction
     // being atomic
     tokio_safe_block_on::tokio_safe_block_forever_on(async move {
-<<<<<<< HEAD
         let header_hash = {
             let mut guard = call_context.host_access.workspace().write().await;
             let workspace: &mut CallZomeWorkspace = &mut guard;
@@ -77,31 +76,12 @@
                 workspace.source_chain.elements(),
                 &mut workspace.meta_authored,
             )
-            .await
             .map_err(Box::new)
             .map_err(SourceChainError::from)?;
             std::mem::drop(guard);
             std::mem::drop(call_context);
             header_hash
         };
-=======
-        let mut guard = host_access.workspace().write().await;
-        let workspace: &mut CallZomeWorkspace = &mut guard;
-        let source_chain = &mut workspace.source_chain;
-        // push the header and the entry into the source chain
-        let header_hash = source_chain.put(header_builder, Some(entry)).await?;
-        // fetch the element we just added so we can integrate its DhtOps
-        let element = source_chain
-            .get_element(&header_hash)?
-            .expect("Element we just put in SourceChain must be gettable");
-        integrate_to_authored(
-            &element,
-            workspace.source_chain.elements(),
-            &mut workspace.meta_authored,
-        )
-        .map_err(Box::new)
-        .map_err(SourceChainError::from)?;
->>>>>>> dea9820e
         Ok(CreateOutput::new(header_hash))
     })
 }
