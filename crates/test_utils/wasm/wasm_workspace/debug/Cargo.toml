--- conflicted
+++ resolved
@@ -9,13 +9,8 @@
 crate-type = [ "cdylib", "rlib" ]
 
 [dependencies]
-<<<<<<< HEAD
-hdk3 = { path = "../../../../hdk3" }
+hdk = { path = "../../../../hdk" }
 serde = "1.0"
-=======
-hdk = { path = "../../../../hdk" }
-serde = "=1.0.104"
->>>>>>> 5f1d6f41
 tracing = "0.1"
 tracing-core = "0.1"
 tracing-subscriber = "0.2"