use super::Cascade;
use crate::core::state::{
    chain_meta::{EntryDhtStatus, MockChainMetaBuf},
    source_chain::{SourceChainBuf, SourceChainResult},
};
use holochain_state::{
    env::ReadManager, error::DatabaseResult, prelude::*, test_utils::test_cell_env,
};
use holochain_types::{
    address::EntryAddress,
    entry::Entry,
    header, observability,
    prelude::*,
    test_utils::{fake_agent_pubkey_1, fake_agent_pubkey_2, fake_header_hash},
<<<<<<< HEAD
    ChainHeader,
=======
    Header,
>>>>>>> 584e4ff6
};
use maplit::hashset;
use mockall::*;
use std::collections::HashSet;

#[allow(dead_code)]
struct Chains<'env> {
    source_chain: SourceChainBuf<'env, Reader<'env>>,
    cache: SourceChainBuf<'env, Reader<'env>>,
    jimbo_id: AgentPubKey,
    jimbo_header: Header,
    jimbo_entry: Entry,
    jessy_id: AgentPubKey,
    jessy_header: Header,
    jessy_entry: Entry,
    mock_primary_meta: MockChainMetaBuf,
    mock_cache_meta: MockChainMetaBuf,
}

fn setup_env<'env>(
    reader: &'env Reader<'env>,
    dbs: &'env impl GetDb,
) -> DatabaseResult<Chains<'env>> {
    let previous_header = fake_header_hash("previous");

    let jimbo_id = fake_agent_pubkey_1();
    let jimbo_entry = Entry::Agent(jimbo_id.clone());
    let jessy_id = fake_agent_pubkey_2();
    let jessy_entry = Entry::Agent(jessy_id.clone());

    let jimbo_header = Header::EntryCreate(header::EntryCreate {
        timestamp: Timestamp::now(),
        author: jimbo_id.clone(),
        prev_header: previous_header.clone().into(),
        entry_type: header::EntryType::AgentPubKey,
        entry_address: jimbo_entry.entry_address(),
    });

    let jessy_header = Header::EntryCreate(header::EntryCreate {
        timestamp: Timestamp::now(),
        author: jessy_id.clone(),
        prev_header: previous_header.clone().into(),
        entry_type: header::EntryType::AgentPubKey,
        entry_address: jessy_entry.entry_address(),
    });

    let source_chain = SourceChainBuf::new(reader, dbs)?;
    let cache = SourceChainBuf::cache(reader, dbs)?;
    let mock_primary_meta = MockChainMetaBuf::new();
    let mock_cache_meta = MockChainMetaBuf::new();
    Ok(Chains {
        source_chain,
        cache,
        jimbo_id,
        jimbo_header,
        jimbo_entry,
        jessy_id,
        jessy_header,
        jessy_entry,
        mock_primary_meta,
        mock_cache_meta,
    })
}

#[tokio::test(threaded_scheduler)]
async fn live_local_return() -> SourceChainResult<()> {
    // setup some data thats in the scratch
    let env = test_cell_env().await;
    let dbs = env.dbs().await;
    let env_ref = env.guard().await;
    let reader = env_ref.reader()?;
    let Chains {
        mut source_chain,
        cache,
        jimbo_header,
        jimbo_entry,
        mut mock_primary_meta,
        mock_cache_meta,
        ..
    } = setup_env(&reader, &dbs)?;
    source_chain
        .put(jimbo_header.clone(), Some(jimbo_entry.clone()))
        .await?;
    let address = jimbo_entry.entry_address();

    // set it's metadata to LIVE
    mock_primary_meta
        .expect_get_crud()
        .with(predicate::eq(address.clone()))
        .returning(|_| Ok(EntryDhtStatus::Live));

    // call dht_get with above address
    let cascade = Cascade::new(
        &source_chain.cas(),
        &mock_primary_meta,
        &cache.cas(),
        &mock_cache_meta,
    );
    let entry = cascade.dht_get(address.clone().into()).await?;
    // check it returns
    assert_eq!(entry.unwrap(), jimbo_entry);
    // check it doesn't hit the cache
    // this is implied by the mock not expecting calls
    Ok(())
}

#[tokio::test(threaded_scheduler)]
async fn dead_local_none() -> SourceChainResult<()> {
    observability::test_run().ok();
    // setup some data thats in the scratch
    let env = test_cell_env().await;
    let dbs = env.dbs().await;
    let env_ref = env.guard().await;
    let reader = env_ref.reader()?;
    let Chains {
        mut source_chain,
        cache,
        jimbo_id: _,
        jimbo_header,
        jimbo_entry,
        mut mock_primary_meta,
        mock_cache_meta,
        ..
    } = setup_env(&reader, &dbs)?;
    source_chain
        .put(jimbo_header.clone(), Some(jimbo_entry.clone()))
        .await?;
    let address = jimbo_entry.entry_address();

    // set it's metadata to Dead
    mock_primary_meta
        .expect_get_crud()
        .with(predicate::eq(address.clone()))
        .returning(|_| Ok(EntryDhtStatus::Dead));

    // call dht_get with above address
    let cascade = Cascade::new(
        &source_chain.cas(),
        &mock_primary_meta,
        &cache.cas(),
        &mock_cache_meta,
    );
    let entry = cascade.dht_get(address.into()).await?;
    // check it returns none
    assert_eq!(entry, None);
    // check it doesn't hit the cache
    // this is implied by the mock not expecting calls
    Ok(())
}

#[tokio::test(threaded_scheduler)]
async fn notfound_goto_cache_live() -> SourceChainResult<()> {
    observability::test_run().ok();
    // setup some data thats in the scratch
    let env = test_cell_env().await;
    let dbs = env.dbs().await;
    let env_ref = env.guard().await;
    let reader = env_ref.reader()?;
    let Chains {
        source_chain,
        mut cache,
        jimbo_id: _,
        jimbo_header,
        jimbo_entry,
        mock_primary_meta,
        mut mock_cache_meta,
        ..
    } = setup_env(&reader, &dbs)?;
    cache
        .put(jimbo_header.clone(), Some(jimbo_entry.clone()))
        .await?;
    let address = jimbo_entry.entry_address();

    // set it's metadata to Live
    mock_cache_meta
        .expect_get_crud()
        .with(predicate::eq(address.clone()))
        .returning(|_| Ok(EntryDhtStatus::Live));

    // call dht_get with above address
    let cascade = Cascade::new(
        &source_chain.cas(),
        &mock_primary_meta,
        &cache.cas(),
        &mock_cache_meta,
    );
    let _entry = cascade.dht_get(address).await?;
    // check it returns

    // FIXME!
    //    assert_eq!(entry, Some(jimbo_entry));
    // check it doesn't hit the primary
    // this is implied by the mock not expecting calls
    Ok(())
}

#[tokio::test(threaded_scheduler)]
async fn notfound_cache() -> DatabaseResult<()> {
    observability::test_run().ok();
    // setup some data thats in the scratch
    let env = test_cell_env().await;
    let dbs = env.dbs().await;
    let env_ref = env.guard().await;
    let reader = env_ref.reader()?;
    let Chains {
        source_chain,
        cache,
        jimbo_header: _,
        jimbo_entry,
        mock_primary_meta,
        mock_cache_meta,
        ..
    } = setup_env(&reader, &dbs)?;
    let address = jimbo_entry.entry_address();

    // call dht_get with above address
    let cascade = Cascade::new(
        &source_chain.cas(),
        &mock_primary_meta,
        &cache.cas(),
        &mock_cache_meta,
    );
    let entry = cascade.dht_get(address).await?;
    // check it returns
    assert_eq!(entry, None);
    // check it doesn't hit the primary
    // this is implied by the mock not expecting calls
    // check it doesn't ask the cache
    // this is implied by the mock not expecting calls
    Ok(())
}

#[tokio::test(threaded_scheduler)]
async fn links_local_return() -> SourceChainResult<()> {
    // setup some data thats in the scratch
    let env = test_cell_env().await;
    let dbs = env.dbs().await;
    let env_ref = env.guard().await;
    let reader = env_ref.reader()?;
    let Chains {
        mut source_chain,
        cache,
        jimbo_id: _,
        jimbo_header,
        jimbo_entry,
        jessy_id: _,
        jessy_header,
        jessy_entry,
        mut mock_primary_meta,
        mock_cache_meta,
    } = setup_env(&reader, &dbs)?;
    source_chain
        .put(jimbo_header.clone(), Some(jimbo_entry.clone()))
        .await?;
    source_chain
        .put(jessy_header.clone(), Some(jessy_entry.clone()))
        .await?;
    let base = jimbo_entry.entry_address();
    let target = jessy_entry.entry_address();
    let result = target.clone();

    // Return a link between entries
    mock_primary_meta
        .expect_get_links()
        .with(
            predicate::eq(EntryAddress::from(base.clone())),
            predicate::eq("".to_string()),
        )
        .returning(move |_, _| Ok(hashset! {target.clone()}));

    // call dht_get_links with above base
    let cascade = Cascade::new(
        &source_chain.cas(),
        &mock_primary_meta,
        &cache.cas(),
        &mock_cache_meta,
    );
    let links = cascade.dht_get_links(base.into(), "").await?;
    // check it returns
    assert_eq!(links, hashset! {result.into()});
    // check it doesn't hit the cache
    // this is implied by the mock not expecting calls
    Ok(())
}

#[tokio::test(threaded_scheduler)]
async fn links_cache_return() -> SourceChainResult<()> {
    observability::test_run().ok();
    // setup some data thats in the scratch
    let env = test_cell_env().await;
    let dbs = env.dbs().await;
    let env_ref = env.guard().await;
    let reader = env_ref.reader()?;
    let Chains {
        mut source_chain,
        cache,
        jimbo_id: _,
        jimbo_header,
        jimbo_entry,
        jessy_id: _,
        jessy_header,
        jessy_entry,
        mut mock_primary_meta,
        mut mock_cache_meta,
    } = setup_env(&reader, &dbs)?;
    source_chain
        .put(jimbo_header.clone(), Some(jimbo_entry.clone()))
        .await?;
    source_chain
        .put(jessy_header.clone(), Some(jessy_entry.clone()))
        .await?;
    let base = jimbo_entry.entry_address();
    let target = jessy_entry.entry_address();
    let result = target.clone();

    // Return empty links
    mock_primary_meta
        .expect_get_links()
        .with(predicate::eq(base.clone()), predicate::eq("".to_string()))
        .returning(move |_, _| Ok(HashSet::new()));
    // Return a link between entries
    mock_cache_meta
        .expect_get_links()
        .with(predicate::eq(base.clone()), predicate::eq("".to_string()))
        .returning(move |_, _| Ok(hashset! {target.clone().into()}));

    // call dht_get_links with above base
    let cascade = Cascade::new(
        &source_chain.cas(),
        &mock_primary_meta,
        &cache.cas(),
        &mock_cache_meta,
    );
    let links = cascade.dht_get_links(base.into(), "").await?;
    // check it returns
    assert_eq!(links, hashset! {result.into()});
    Ok(())
}

#[tokio::test(threaded_scheduler)]
async fn links_notauth_cache() -> DatabaseResult<()> {
    observability::test_run().ok();
    // setup some data thats in the scratch
    let env = test_cell_env().await;
    let dbs = env.dbs().await;
    let env_ref = env.guard().await;
    let reader = env_ref.reader()?;
    let Chains {
        source_chain,
        cache,
        jimbo_header: _,
        jimbo_entry,
        jessy_id: _,
        jessy_header: _,
        jessy_entry,
        mock_primary_meta,
        mut mock_cache_meta,
        ..
    } = setup_env(&reader, &dbs)?;

    let base = jimbo_entry.entry_address();
    let target = jessy_entry.entry_address();
    let result = target.clone();

    // Return empty links
    mock_cache_meta
        .expect_get_links()
        .with(predicate::eq(base.clone()), predicate::eq("".to_string()))
        .returning(move |_, _| Ok(hashset! {target.clone().into()}));

    // call dht_get_links with above base
    let cascade = Cascade::new(
        &source_chain.cas(),
        &mock_primary_meta,
        &cache.cas(),
        &mock_cache_meta,
    );
    let links = cascade.dht_get_links(base.into(), "").await?;
    // check it returns
    assert_eq!(links, hashset! {result.into()});
    // check it doesn't hit the primary
    // this is implied by the mock not expecting calls
    Ok(())
}<|MERGE_RESOLUTION|>--- conflicted
+++ resolved
@@ -12,11 +12,7 @@
     header, observability,
     prelude::*,
     test_utils::{fake_agent_pubkey_1, fake_agent_pubkey_2, fake_header_hash},
-<<<<<<< HEAD
-    ChainHeader,
-=======
     Header,
->>>>>>> 584e4ff6
 };
 use maplit::hashset;
 use mockall::*;
