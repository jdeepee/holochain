[package]
name = "test_wasm_validate_valid"
version = "0.0.1"
authors = [ "thedavidmeister", "thedavidmeister@gmail.com" ]
edition = "2018"

[lib]
name = "test_wasm_validate_valid"
crate-type = [ "cdylib", "rlib" ]

[dependencies]
<<<<<<< HEAD
serde = "1.0"
hdk3 = { path = "../../../../hdk3" }
=======
serde = "=1.0.104"
hdk = { path = "../../../../hdk" }
>>>>>>> 5f1d6f41
<|MERGE_RESOLUTION|>--- conflicted
+++ resolved
@@ -9,10 +9,5 @@
 crate-type = [ "cdylib", "rlib" ]
 
 [dependencies]
-<<<<<<< HEAD
 serde = "1.0"
-hdk3 = { path = "../../../../hdk3" }
-=======
-serde = "=1.0.104"
-hdk = { path = "../../../../hdk" }
->>>>>>> 5f1d6f41
+hdk = { path = "../../../../hdk" }