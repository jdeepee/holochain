use crate::header::ZomeId;
use crate::zome::ZomeName;
<<<<<<< HEAD
use crate::EntryDefs;
=======
use crate::Timestamp;
>>>>>>> 09f8ff41
use holo_hash::AgentPubKey;
use holo_hash::DnaHash;
use holo_hash::HeaderHash;
use holochain_serialized_bytes::prelude::*;

/// The properties of the current dna/zome being called.
#[allow(missing_docs)]
#[derive(Clone, Debug, Serialize, Deserialize, SerializedBytes, PartialEq)]
pub struct ZomeInfo {
    pub name: ZomeName,
    /// The position of this zome in the `dna.json`
    pub id: ZomeId,
<<<<<<< HEAD
    pub entry_defs: EntryDefs,
}

impl ZomeInfo {
    pub fn new(name: ZomeName, id: ZomeId, entry_defs: EntryDefs) -> Self {
        Self {
            name,
            id,
            entry_defs,
        }
=======
}

impl ZomeInfo {
    pub fn new(name: ZomeName, id: ZomeId) -> Self {
        Self { name, id }
>>>>>>> 09f8ff41
    }
}

/// The struct containing all information about the executing agent's identity.
#[allow(missing_docs)]
#[derive(Clone, Debug, Serialize, Deserialize, SerializedBytes, PartialEq)]
pub struct AgentInfo {
    /// The current agent's pubkey at genesis.
    /// Always found at index 2 in the source chain.
    pub agent_initial_pubkey: AgentPubKey,
    /// The current agent's current pubkey.
    /// Same as the initial pubkey if it has never been changed.
    /// The agent can revoke an old key and replace it with a new one, the latest appears here.
    pub agent_latest_pubkey: AgentPubKey,
}

impl AgentInfo {
    pub fn new(agent_initial_pubkey: AgentPubKey, agent_latest_pubkey: AgentPubKey) -> Self {
        Self {
            agent_initial_pubkey,
            agent_latest_pubkey,
        }
    }
}

#[derive(Debug, Serialize, Deserialize)]
pub struct AppInfo;

#[derive(Debug, Serialize, Deserialize)]
pub struct DnaInfo {
    pub name: String,
    pub hash: DnaHash,
    pub properties: SerializedBytes,
<<<<<<< HEAD
    // In ZomeId order as to match corresponding `ZomeInfo` for each.
    pub zome_names: Vec<ZomeName>,
=======
>>>>>>> 09f8ff41
}

#[derive(Debug, Serialize, Deserialize)]
pub struct CallInfo {
    /// Chain head as at the call start.
    /// This will not change within a call even if the chain is written to.
    pub as_at: (HeaderHash, u32, Timestamp),
}<|MERGE_RESOLUTION|>--- conflicted
+++ resolved
@@ -1,10 +1,7 @@
 use crate::header::ZomeId;
 use crate::zome::ZomeName;
-<<<<<<< HEAD
 use crate::EntryDefs;
-=======
 use crate::Timestamp;
->>>>>>> 09f8ff41
 use holo_hash::AgentPubKey;
 use holo_hash::DnaHash;
 use holo_hash::HeaderHash;
@@ -17,7 +14,6 @@
     pub name: ZomeName,
     /// The position of this zome in the `dna.json`
     pub id: ZomeId,
-<<<<<<< HEAD
     pub entry_defs: EntryDefs,
 }
 
@@ -28,14 +24,7 @@
             id,
             entry_defs,
         }
-=======
-}
-
-impl ZomeInfo {
-    pub fn new(name: ZomeName, id: ZomeId) -> Self {
-        Self { name, id }
->>>>>>> 09f8ff41
-    }
+  }
 }
 
 /// The struct containing all information about the executing agent's identity.
@@ -68,11 +57,8 @@
     pub name: String,
     pub hash: DnaHash,
     pub properties: SerializedBytes,
-<<<<<<< HEAD
     // In ZomeId order as to match corresponding `ZomeInfo` for each.
     pub zome_names: Vec<ZomeName>,
-=======
->>>>>>> 09f8ff41
 }
 
 #[derive(Debug, Serialize, Deserialize)]
