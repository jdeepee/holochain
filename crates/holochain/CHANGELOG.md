# Changelog

The format is based on [Keep a Changelog](https://keepachangelog.com/en/1.0.0/). This project adheres to [Semantic Versioning](https://semver.org/spec/v2.0.0.html).

## Unreleased

<<<<<<< HEAD
- Conductor can take a mocked network for testing simulated networks. [1036](https://github.com/holochain/holochain/pull/1036)
- Batch peer store write so we use less transactions. [#1007](https://github.com/holochain/holochain/pull/1007/).
=======
- Post commit is now infallible and expects no return value [PR1049](https://github.com/holochain/holochain/pull/1049)
- Always depend on `itertools` to make `cargo build --no-default-features` work [#1060](https://github.com/holochain/holochain/pull/1060)

## 0.0.112

- Always depend on `itertools` to make `cargo build --no-default-features` work [\#1060](https://github.com/holochain/holochain/pull/1060)

## 0.0.111

- `call_info` is now implemented [1047](https://github.com/holochain/holochain/pull/1047)
- `dna_info` now returns `DnaInfo` correctly [\#1044](https://github.com/holochain/holochain/pull/1044)
  
  - `ZomeInfo` no longer includes what is now on `DnaInfo`
  - `ZomeInfo` renames `zome_name` and `zome_id` to `name` and `id`
  - `DnaInfo` includes `name`, `hash`, `properties`

- `post_commit` hook is implemented now [PR 1000](https://github.com/holochain/holochain/pull/1000)

- Bump legacy lair version to 0.0.8 fixing a crash when error message was too long [\#1046](https://github.com/holochain/holochain/pull/1046)

- Options to use new lair keystore [\#1040](https://github.com/holochain/holochain/pull/1040)

<!-- end list -->

``` yaml
keystore:
  type: danger_test_keystore
```

or

``` yaml
keystore:
  type: lair_server
  connection_url: "unix:///my/path/socket?k=Foo"
```

## 0.0.110

- Publish now runs on a loop if there are ops still needing receipts. [\#1024](https://github.com/holochain/holochain/pull/1024)
- Batch peer store write so we use less transactions. [\#1007](https://github.com/holochain/holochain/pull/1007/).
- Preparation for new lair api [\#1017](https://github.com/holochain/holochain/pull/1017)
  - there should be no functional changes with this update.
  - adds new lair as an additional dependency and begins preparation for a config-time switch allowing use of new api lair keystore.
- Add method `SweetDnaFile::from_bundle_with_overrides` [\#1030](https://github.com/holochain/holochain/pull/1030)
- Some `SweetConductor::setup_app_*` methods now take anything iterable, instead of array slices, for specifying lists of agents and DNAs [\#1030](https://github.com/holochain/holochain/pull/1030)
- BREAKING conductor config changes [\#1031](https://github.com/holochain/holochain/pull/1031)

Where previously, you might have had:

``` yaml
use_dangerous_test_keystore: false
keystore_path: /my/path
passphrase_service:
  type: danger_insecure_from_config
  passphrase: "test-passphrase"
```

now you will use:

``` yaml
keystore:
  type: lair_server_legacy_deprecated
  keystore_path: /my/path
  danger_passphrase_insecure_from_config: "test-passphrase"
```

or:

``` yaml
keystore:
  type: danger_test_keystore_legacy_deprecated
```
>>>>>>> 63498e62

## 0.0.109

- Make validation run concurrently up to 50 DhtOps. This allows us to make progress on other ops when waiting for the network. [\#1005](https://github.com/holochain/holochain/pull/1005)
- FIX: Prevent the conductor from trying to join cells to the network that are already in the process of joining. [\#1006](https://github.com/holochain/holochain/pull/1006)

## 0.0.108

- Refactor conductor to use parking lot rw lock instead of tokio rw lock. (Faster and prevents deadlocks.). [\#979](https://github.com/holochain/holochain/pull/979).

### Changed

- The scheduler should work now

## 0.0.107

## 0.0.106

### Changed

- All Holochain `Timestamp`s (including those in Headers) are now at the precision of microseconds rather than nanoseconds. This saves 4 bytes per timestamp in memory and on disk.
- Various database field names changed. **Databases created in prior versions will be incompatible.**
- HDK `sys_time` now returns a `holochain_zome_types::Timestamp` instead of a `core::time::Duration`.
- Exposes `UninstallApp` in the conductor admin API.

## 0.0.105

## 0.0.104

- Updates lair to 0.0.4 which pins rcgen to 0.8.11 to work around [https://github.com/est31/rcgen/issues/63](https://github.com/est31/rcgen/issues/63)

## 0.0.103

### Fixed

- This release solves the issues with installing happ bundles or registering DNA via the admin API concurrently. [\#881](https://github.com/holochain/holochain/pull/881).

### Changed

- Header builder now uses chain top timestamp for new headers if in the future
- Timestamps in headers require strict inequality in sys validation

## 0.0.102

### Known Issues :exclamation:

- We’ve become aware of a bug that locks up the conductor when installing happ bundles or registering DNA via the admin API concurrently. Please perform these actions sequentially until we’ve resolved the bug.

### Fixed

- Concurrent zome calls could cause the `init()` zome callback to run multiple times concurrently, causing `HeadMoved` errors. This is fixed, so that `init()` can only ever run once.
  - If a zome call has been waiting for another zome call to finish running `init()` for longer than 30 seconds, it will timeout.

### Changed

- Apps now have a more complex status. Apps now can be either enabled/disabled as well as running/stopped, the combination of which is captured by three distinctly named states:
  - “Running” (enabled + running) -\> The app is running normally
  - “Paused” (enabled + stopped) -\> The app is currently stopped due to some minor problem in one of its cells such as failed network access, but will start running again as soon as it’s able. Some Cells may still be running normally.
  - “Disabled” (disabled + stopped) -\> The app is stopped and will remain so until explicitly enabled via `EnableApp` admin method. Apps can be disabled manually via `DisableApp`, or automatically due to an unrecoverable error in a Cell.
- Some admin methods are deprecated due to the app status changes:
  - `ActivateApp` is deprecated in favor of `EnableApp`
  - `DeactivateApp` is deprecated in favor of `DisableApp`
- Apps will be automatically Paused if not all of their cells are able to join the network during startup

### Added

- `InstallAppBundle` command added to admin conductor API. [\#665](https://github.com/holochain/holochain/pull/665)
- `DnaSource` in conductor\_api `RegisterDna` call now can take a `DnaBundle` [\#665](https://github.com/holochain/holochain/pull/665)
- New admin interface methods:
  - `EnableApp` (replaces `ActivateApp`)
  - `DisableApp` (replaces `DeactivateApp`)
  - `StartApp` (used to attempt to manually restart a Paused app)
- Using the 3 level PLRU instance cache from latest holochain wasmer `v0.0.72`

## 0.0.101

This version contains breaking changes to the conductor API as well as a major upgrade to the underlying Wasm runtime.

***:exclamation: Performance impact***

The version of wasmer that is used in this holochain release contains bugs in the scoping of wasmer modules vs. instances, such that it blocks the proper release of memory and slows down execution of concurrent Wasm instances. While we were able to at least mitigate these effects and are coordinating with wasmer to find a proper solution as soon as possible.

The severity of these issues increases with cell concurrency, i.e. using multiple cells with the same DNA. Application development with a single conductor and a few cells are expected to work well unless your machine has serious resource restrictions.

### Added

- `InstallAppBundle` command added to admin conductor API. [\#665](https://github.com/holochain/holochain/pull/665)
- `DnaSource` in conductor\_api `RegisterDna` call now can take a `DnaBundle` [\#665](https://github.com/holochain/holochain/pull/665)

### Removed

- BREAKING:  `InstallAppDnaPayload` in admin conductor API `InstallApp` command now only accepts a hash.  Both properties and path have been removed as per deprecation warning.  Use either `RegisterDna` or `InstallAppBundle` instead. [\#665](https://github.com/holochain/holochain/pull/665)
- BREAKING: `DnaSource(Path)` in conductor\_api `RegisterDna` call now must point to `DnaBundle` as created by `hc dna pack` not a `DnaFile` created by `dna_util` [\#665](https://github.com/holochain/holochain/pull/665)

### CHANGED

- Updated to a version of `holochain_wasmer` that includes a migration to wasmer v2+. [\#773](https://github.com/holochain/holochain/pull/773/files), [\#801](https://github.com/holochain/holochain/pull/80), [\#836](https://github.com/holochain/holochain/pull/836)
- Introduced a simple instance cache to mitigate and potentially outweigh the effects of the aforementioned wasmer conditions [\#848](https://github.com/holochain/holochain/pull/848)

## 0.0.100

This is the first version number for the version of Holochain with a refactored state model (you may see references to it as Holochain RSM).

## 0.0.52-alpha2

*Note: Versions 0.0.52-alpha2 and older are belong to previous iterations of the Holochain architecture and are not tracked here.*<|MERGE_RESOLUTION|>--- conflicted
+++ resolved
@@ -4,10 +4,8 @@
 
 ## Unreleased
 
-<<<<<<< HEAD
 - Conductor can take a mocked network for testing simulated networks. [1036](https://github.com/holochain/holochain/pull/1036)
 - Batch peer store write so we use less transactions. [#1007](https://github.com/holochain/holochain/pull/1007/).
-=======
 - Post commit is now infallible and expects no return value [PR1049](https://github.com/holochain/holochain/pull/1049)
 - Always depend on `itertools` to make `cargo build --no-default-features` work [#1060](https://github.com/holochain/holochain/pull/1060)
 
@@ -81,7 +79,6 @@
 keystore:
   type: danger_test_keystore_legacy_deprecated
 ```
->>>>>>> 63498e62
 
 ## 0.0.109
 
