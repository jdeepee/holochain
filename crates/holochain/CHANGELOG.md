# Changelog

The format is based on [Keep a Changelog](https://keepachangelog.com/en/1.0.0/). This project adheres to [Semantic Versioning](https://semver.org/spec/v2.0.0.html).

## Unreleased

### Changed

- Apps now have a more complex status. Apps now can be either enabled/disabled as well as running/stopped, the combination of which is captured by three distinctly named states:
  - "Running" (enabled + running) -> The app is running normally
  - "Paused" (enabled + stopped) -> The app is currently stopped due to some minor problem such as failed network access, but will start running again as soon as it's able
  - "Disabled" (disabled + stopped) -> The app is stopped and will remain so until explicitly enabled via `EnableApp` admin method. Apps can be disabled manually via `DisableApp`, or automatically due to an unrecoverable error in a Cell.
- Some admin methods are deprecated due to the app status changes:
  - `ActivateApp` is deprecated in favor of `EnableApp`
  - `DeactivateApp` is deprecated in favor of `DisableApp`

### Added

<<<<<<< HEAD
- `InstallAppBundle` command added to admin conductor API. [#665](https://github.com/holochain/holochain/pull/665)
- `DnaSource` in conductor_api `RegisterDna` call now can take a `DnaBundle` [#665](https://github.com/holochain/holochain/pull/665)
- New admin interface methods:
  - `EnableApp` (replaces `ActivateApp`)
  - `DisableApp` (replaces `DeactivateApp`)
  - `StartApp` (used to attempt to manually restart a Paused app)
=======
- Using the 3 level PLRU instance cache from latest holochain wasmer `v0.0.72`

## 0.0.101

This version contains breaking changes to the conductor API as well as a major upgrade to the underlying Wasm runtime.

***:exclamation: Performance impact***

The version of wasmer that is used in this holochain release contains bugs in the scoping of wasmer modules vs. instances, such that it blocks the proper release of memory and slows down execution of concurrent Wasm instances. While we were able to at least mitigate these effects and are coordinating with wasmer to find a proper solution as soon as possible.

The severity of these issues increases with cell concurrency, i.e. using multiple cells with the same DNA. Application development with a single conductor and a few cells are expected to work well unless your machine has serious resource restrictions.

### Added

- `InstallAppBundle` command added to admin conductor API. [\#665](https://github.com/holochain/holochain/pull/665)
- `DnaSource` in conductor\_api `RegisterDna` call now can take a `DnaBundle` [\#665](https://github.com/holochain/holochain/pull/665)
>>>>>>> ab80f842

### Removed

- BREAKING:  `InstallAppDnaPayload` in admin conductor API `InstallApp` command now only accepts a hash.  Both properties and path have been removed as per deprecation warning.  Use either `RegisterDna` or `InstallAppBundle` instead. [\#665](https://github.com/holochain/holochain/pull/665)
- BREAKING: `DnaSource(Path)` in conductor\_api `RegisterDna` call now must point to `DnaBundle` as created by `hc dna pack` not a `DnaFile` created by `dna_util` [\#665](https://github.com/holochain/holochain/pull/665)

### CHANGED

- Updated to a version of `holochain_wasmer` that includes a migration to wasmer v2+. [\#773](https://github.com/holochain/holochain/pull/773/files), [\#801](https://github.com/holochain/holochain/pull/80), [\#836](https://github.com/holochain/holochain/pull/836)
- Introduced a simple instance cache to mitigate and potentially outweigh the effects of the aforementioned wasmer conditions [\#848](https://github.com/holochain/holochain/pull/848)

## 0.0.100

This is the first version number for the version of Holochain with a refactored state model (you may see references to it as Holochain RSM).

## 0.0.52-alpha2

*Note: Versions 0.0.52-alpha2 and older are belong to previous iterations of the Holochain architecture and are not tracked here.*<|MERGE_RESOLUTION|>--- conflicted
+++ resolved
@@ -16,14 +16,12 @@
 
 ### Added
 
-<<<<<<< HEAD
 - `InstallAppBundle` command added to admin conductor API. [#665](https://github.com/holochain/holochain/pull/665)
 - `DnaSource` in conductor_api `RegisterDna` call now can take a `DnaBundle` [#665](https://github.com/holochain/holochain/pull/665)
 - New admin interface methods:
   - `EnableApp` (replaces `ActivateApp`)
   - `DisableApp` (replaces `DeactivateApp`)
   - `StartApp` (used to attempt to manually restart a Paused app)
-=======
 - Using the 3 level PLRU instance cache from latest holochain wasmer `v0.0.72`
 
 ## 0.0.101
@@ -40,7 +38,6 @@
 
 - `InstallAppBundle` command added to admin conductor API. [\#665](https://github.com/holochain/holochain/pull/665)
 - `DnaSource` in conductor\_api `RegisterDna` call now can take a `DnaBundle` [\#665](https://github.com/holochain/holochain/pull/665)
->>>>>>> ab80f842
 
 ### Removed
 
