[package]
name = "kitsune_p2p"
version = "0.0.2"
description = "p2p / dht communication framework"
license = "Apache-2.0"
homepage = "https://github.com/holochain/holochain"
documentation = "https://github.com/holochain/holochain"
authors = [ "Holochain Core Dev Team <devcore@holochain.org>" ]
keywords = [ "holochain", "holo", "p2p", "dht", "networking" ]
categories = [ "network-programming" ]
edition = "2018"

[dependencies]
arrayref = "0.3.6"
base64 = "0.13"
bloomfilter = { version = "1.0.5", features = [ "serde" ] }
derive_more = "0.99.11"
futures = "0.3"
<<<<<<< HEAD
ghost_actor = "0.3.0-alpha.1"
governor = "0.3.2"
itertools = "0.10"
kitsune_p2p_mdns = { version = "0.0.1", path = "../mdns" }
kitsune_p2p_types = { version = "0.0.2-dev.0", path = "../types" }
kitsune_p2p_proxy = { version = "0.0.2-dev.0", path = "../proxy" }
kitsune_p2p_transport_quic = { version = "0.0.2-dev.0", path = "../transport_quic" }
lair_keystore_api = "=0.0.2"
=======
ghost_actor = "=0.3.0-alpha.2"
kitsune_p2p_mdns = { version = "0.0.1", path = "../mdns" }
kitsune_p2p_types = { version = "0.0.2", path = "../types" }
kitsune_p2p_proxy = { version = "0.0.2", path = "../proxy" }
kitsune_p2p_transport_quic = { version = "0.0.2", path = "../transport_quic" }
lair_keystore_api = "=0.0.1-alpha.13"
mockall = { version = "0.10.2", optional = true }
parking_lot = "0.11.1"
>>>>>>> 049abbc2
rand = "0.7"
shrinkwraprs = "0.3.0"
thiserror = "1.0.22"
tokio = { version = "1.8.2", features = [ "full" ] }
tokio-stream = "0.1"
url2 = "0.0.6"
serde = { version = "1.0", features = [ "derive" ] }
serde_bytes = "0.11"
reqwest = "0.11.2"
once_cell = "1.4.1"
fixt = { path = "../../fixt", version = "0.0.4"}
observability = "0.1.3"

# arbitrary could be made optional
arbitrary = { version = "1.0", features = ["derive"]}

[dev-dependencies]
maplit = "1"
matches = "0.1"
<<<<<<< HEAD
mockall = "0.8"
=======
>>>>>>> 049abbc2
tracing-subscriber = "0.2"

[features]
test_utils = [
<<<<<<< HEAD
    "kitsune_p2p_types/test_utils",
]
=======
  "tokio/test-util",
  "ghost_actor/test_utils",
  "kitsune_p2p_types/test_utils",
  "mockall",
]
>>>>>>> 049abbc2
<|MERGE_RESOLUTION|>--- conflicted
+++ resolved
@@ -16,25 +16,16 @@
 bloomfilter = { version = "1.0.5", features = [ "serde" ] }
 derive_more = "0.99.11"
 futures = "0.3"
-<<<<<<< HEAD
-ghost_actor = "0.3.0-alpha.1"
+ghost_actor = "=0.3.0-alpha.2"
 governor = "0.3.2"
 itertools = "0.10"
-kitsune_p2p_mdns = { version = "0.0.1", path = "../mdns" }
-kitsune_p2p_types = { version = "0.0.2-dev.0", path = "../types" }
-kitsune_p2p_proxy = { version = "0.0.2-dev.0", path = "../proxy" }
-kitsune_p2p_transport_quic = { version = "0.0.2-dev.0", path = "../transport_quic" }
-lair_keystore_api = "=0.0.2"
-=======
-ghost_actor = "=0.3.0-alpha.2"
 kitsune_p2p_mdns = { version = "0.0.1", path = "../mdns" }
 kitsune_p2p_types = { version = "0.0.2", path = "../types" }
 kitsune_p2p_proxy = { version = "0.0.2", path = "../proxy" }
 kitsune_p2p_transport_quic = { version = "0.0.2", path = "../transport_quic" }
-lair_keystore_api = "=0.0.1-alpha.13"
+lair_keystore_api = "=0.0.2"
 mockall = { version = "0.10.2", optional = true }
 parking_lot = "0.11.1"
->>>>>>> 049abbc2
 rand = "0.7"
 shrinkwraprs = "0.3.0"
 thiserror = "1.0.22"
@@ -54,21 +45,13 @@
 [dev-dependencies]
 maplit = "1"
 matches = "0.1"
-<<<<<<< HEAD
 mockall = "0.8"
-=======
->>>>>>> 049abbc2
 tracing-subscriber = "0.2"
 
 [features]
 test_utils = [
-<<<<<<< HEAD
-    "kitsune_p2p_types/test_utils",
-]
-=======
   "tokio/test-util",
   "ghost_actor/test_utils",
   "kitsune_p2p_types/test_utils",
   "mockall",
-]
->>>>>>> 049abbc2
+]