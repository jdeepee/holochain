--- conflicted
+++ resolved
@@ -1,8 +1,6 @@
-<<<<<<< HEAD
 use std::net::IpAddr;
 
 use structopt::StructOpt;
-use tokio::sync::oneshot;
 
 #[derive(Debug, StructOpt)]
 #[structopt(
@@ -22,28 +20,13 @@
 async fn main() {
     let Opt { port, bind } = Opt::from_args();
 
-    let (tx, rx) = oneshot::channel();
-    let jh = tokio::task::spawn(kitsune_bootstrap::run(
-        (
-            bind.parse::<IpAddr>().expect("Failed to parse address"),
-            port,
-        ),
-        tx,
-    ));
+    let (jh, addr) = kitsune_p2p_bootstrap::run((
+        bind.parse::<IpAddr>().expect("Failed to parse address"),
+        port,
+    ))
+    .await
+    .unwrap();
 
-    let addr = rx.await;
-    if let Ok(addr) = addr {
-        println!("Connected to {:?}", addr);
-        jh.await.unwrap();
-=======
-#[tokio::main(flavor = "multi_thread")]
-async fn main() {
-    match kitsune_p2p_bootstrap::run(([127, 0, 0, 1], 0)).await {
-        Ok((driver, addr)) => {
-            println!("http://{}", addr);
-            driver.await;
-        }
-        Err(err) => eprintln!("{}", err),
->>>>>>> ccc7c90f
-    }
+    println!("Connected to {:?}", addr);
+    jh.await;
 }