--- conflicted
+++ resolved
@@ -357,7 +357,6 @@
         .boxed()
     }
 
-<<<<<<< HEAD
     fn query_agent_info_near_basis(
         &self,
         root: KdHash,
@@ -377,7 +376,10 @@
             store
                 .get_all()
                 .map(|list| list.into_iter().take(limit as usize).collect())
-=======
+        }
+        .boxed()
+    }
+
     fn put_metric_datum(&self, datum: MetricDatum) -> BoxFuture<'static, KdResult<()>> {
         let inner = self.0.clone();
         async move {
@@ -398,7 +400,6 @@
             inner
                 .share_mut(|inner, _| Ok(inner.metric_store.query_metrics(query)))
                 .map_err(KdError::other)
->>>>>>> 222cd5e2
         }
         .boxed()
     }
