--- conflicted
+++ resolved
@@ -19,9 +19,12 @@
             write_workspace: Permission::Allow,
             ..
         } => {
-<<<<<<< HEAD
-            let entry = AsRef::<Entry>::as_ref(&input);
-            let chain_top_ordering = *input.chain_top_ordering();
+            let CreateInput {
+                entry_location,
+                entry_visibility,
+                entry,
+                chain_top_ordering,
+            } = input;
 
             // Countersigned entries have different header handling.
             match entry {
@@ -34,58 +37,26 @@
                             .as_ref()
                             .expect("Must have source chain if write_workspace access is given");
 
-                        let entry_hash = EntryHash::with_data_sync(entry);
+                        let entry_hash = EntryHash::with_data_sync(&entry);
                         let unweighed = UnweighedCountersigningHeader::from_countersigning_data(
                             entry_hash,
                             session_data,
                             (*source_chain.author()).clone(),
                         )
                         .map_err(|e| WasmError::Host(e.to_string()))?;
-                        let zome = call_context.zome.clone();
 
                         let header = ribosome
                             .weigh_countersigning_header(unweighed, entry.clone())
                             .map_err(|e| WasmError::Host(e.to_string()))?;
 
                         source_chain
-                            .put_with_header(
-                                Some(zome),
-                                header.into(),
-                                Some(entry.clone()),
-                                chain_top_ordering,
-                            )
+                            .put_with_header(header.into(), Some(entry.clone()), chain_top_ordering)
                             .await
                             .map_err(|source_chain_error| {
                                 WasmError::Host(source_chain_error.to_string())
                             })
                     })
                 }
-=======
-            let CreateInput {
-                entry_location,
-                entry_visibility,
-                entry,
-                chain_top_ordering,
-            } = input;
-
-            let weight = todo!("weigh element");
-
-            // Countersigned entries have different header handling.
-            match entry {
-                Entry::CounterSign(_, _) => tokio_helper::block_forever_on(async move {
-                    call_context
-                        .host_context
-                        .workspace_write()
-                        .source_chain()
-                        .as_ref()
-                        .expect("Must have source chain if write_workspace access is given")
-                        .put_countersigned(entry, chain_top_ordering, weight)
-                        .await
-                        .map_err(|source_chain_error| -> RuntimeError {
-                            wasm_error!(WasmErrorInner::Host(source_chain_error.to_string())).into()
-                        })
-                }),
->>>>>>> f97c4478
                 _ => {
                     // build the entry hash
                     let entry_hash = EntryHash::with_data_sync(&entry);
