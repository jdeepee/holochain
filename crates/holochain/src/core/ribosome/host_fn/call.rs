--- conflicted
+++ resolved
@@ -8,16 +8,9 @@
 pub fn call(
     _ribosome: Arc<impl RibosomeT>,
     call_context: Arc<CallContext>,
-<<<<<<< HEAD
-    input: CallInput,
-) -> RibosomeResult<CallOutput> {
-    HostFnMetrics::count(HostFnMetrics::Call, 1);
-    // Get the input
-    let call = input.into_inner();
-=======
     call: Call,
 ) -> RibosomeResult<ZomeCallResponse> {
->>>>>>> 78adfa99
+    HostFnMetrics::count(HostFnMetrics::Call, 1);
 
     // Get the conductor handle
     let host_access = call_context.host_access();
