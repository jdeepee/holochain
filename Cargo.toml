[workspace]
members = [
  "crates/dna_util",
  "crates/fixt",
  "crates/fixt/test",
  "crates/hdk3",
  "crates/hdk3_derive",
  "crates/holo_hash",

  "crates/hc",

  "crates/holochain",
  "crates/holochain_cascade",
  "crates/holochain_conductor_api",
  "crates/holochain_lmdb",
  "crates/holochain_p2p",
  "crates/holochain_keystore",
  "crates/holochain_state",
  "crates/holochain_types",
  "crates/holochain_websocket",
  "crates/holochain_zome_types",

  "crates/kitsune_p2p/kitsune_p2p",
  "crates/kitsune_p2p/transport_quic",
  "crates/kitsune_p2p/types",
  "crates/kitsune_p2p/proxy",

  "crates/test_utils/wasm",
  "crates/test_utils/wasm_common",
]

exclude = [

]

# These are the default params for RELEASE target
# Setting these for all dependencies... we'll only debug our own code
[profile.dev.package."*"]
opt-level = 3
debug = false
debug-assertions = false
overflow-checks = false
incremental = false
codegen-units = 16

[patch.crates-io]

rkv = { git = "https://github.com/holochain/rkv.git", branch = "master" }
lmdb-rkv = { git = "https://github.com/holochain/lmdb-rs.git" }
#lmdb-rkv = { path = "../../rust/lmdb-rs" }
# observability = { path = "../../rust/observability" }
# observability = { git = "https://github.com/freesig/observability.git", branch = "main" }
# holochain_wasmer_guest = { path = "../holochain-wasmer/crates/guest" }
# holochain_wasmer_host = { path = "../holochain-wasmer/crates/host" }
<<<<<<< HEAD
holochain_wasmer_guest = { git = "https://github.com/holochain/holochain-wasmer.git", branch = "2021-02-05-error" }
holochain_wasmer_host = { git = "https://github.com/holochain/holochain-wasmer.git", branch = "2021-02-05-error" }
=======
# holochain_wasmer_guest = { git = "https://github.com/holochain/holochain-wasmer.git", branch = "2021-02-05-error" }
# holochain_wasmer_host = { git = "https://github.com/holochain/holochain-wasmer.git", branch = "2021-02-05-error" }
>>>>>>> 36e5f41a
# holochain_wasmer_common = { git = "https://github.com/holochain/holochain-wasmer.git", branch = "remote_signal" }
# ghost_actor = { path = "../ghost_actor/crates/ghost_actor" }
# ghost_actor = { git = "https://github.com/holochain/ghost_actor.git", branch = "add_observability" }
# lair_keystore_api = { git = "https://github.com/holochain/lair.git", branch = "bump_ga" }
# lair_keystore_client = { git = "https://github.com/holochain/lair.git", branch = "bump_ga" }
# lair_keystore_api = { path = "../lair/crates/lair_keystore_api" }
# lair_keystore_client = { path = "../lair/crates/lair_keystore_client" }
# observability = { path = "../../rust/observability" }
# holochain_serialized_bytes = { git = "https://github.com/holochain/holochain-serialization.git", branch = "try_from_ref" }
tokio_safe_block_on = { git = "https://github.com/neonphog/tokio_safe_block_on.git", branch = "fix_holochain_bug" }<|MERGE_RESOLUTION|>--- conflicted
+++ resolved
@@ -52,13 +52,8 @@
 # observability = { git = "https://github.com/freesig/observability.git", branch = "main" }
 # holochain_wasmer_guest = { path = "../holochain-wasmer/crates/guest" }
 # holochain_wasmer_host = { path = "../holochain-wasmer/crates/host" }
-<<<<<<< HEAD
-holochain_wasmer_guest = { git = "https://github.com/holochain/holochain-wasmer.git", branch = "2021-02-05-error" }
-holochain_wasmer_host = { git = "https://github.com/holochain/holochain-wasmer.git", branch = "2021-02-05-error" }
-=======
 # holochain_wasmer_guest = { git = "https://github.com/holochain/holochain-wasmer.git", branch = "2021-02-05-error" }
 # holochain_wasmer_host = { git = "https://github.com/holochain/holochain-wasmer.git", branch = "2021-02-05-error" }
->>>>>>> 36e5f41a
 # holochain_wasmer_common = { git = "https://github.com/holochain/holochain-wasmer.git", branch = "remote_signal" }
 # ghost_actor = { path = "../ghost_actor/crates/ghost_actor" }
 # ghost_actor = { git = "https://github.com/holochain/ghost_actor.git", branch = "add_observability" }
