use std::sync::Arc;

use hdk::prelude::*;
use holochain::conductor::config::ConductorConfig;
use holochain::sweettest::{SweetConductorBatch, SweetDnaFile};
use holochain::test_utils::consistency_10s;
use kitsune_p2p::KitsuneP2pConfig;

#[derive(serde::Serialize, serde::Deserialize, Debug)]
#[serde(transparent)]
#[repr(transparent)]
struct AppString(String);

#[cfg(feature = "test_utils")]
#[tokio::test(flavor = "multi_thread")]
async fn fullsync_sharded_gossip() -> anyhow::Result<()> {
    use holochain::{
        conductor::handle::DevSettingsDelta, test_utils::inline_zomes::simple_create_read_zome,
    };

    let _g = observability::test_run().ok();
    const NUM_CONDUCTORS: usize = 2;

    let mut tuning =
        kitsune_p2p_types::config::tuning_params_struct::KitsuneP2pTuningParams::default();
    tuning.gossip_strategy = "sharded-gossip".to_string();

    let mut network = KitsuneP2pConfig::default();
    network.transport_pool = vec![kitsune_p2p::TransportConfig::Quic {
        bind_to: None,
        override_host: None,
        override_port: None,
    }];
    network.tuning_params = Arc::new(tuning);
    let mut config = ConductorConfig::default();
    config.network = Some(network);

    let mut conductors = SweetConductorBatch::from_config(NUM_CONDUCTORS, config).await;
    for c in conductors.iter() {
        c.update_dev_settings(DevSettingsDelta {
            publish: Some(false),
            ..Default::default()
        });
    }

    let (dna_file, _) = SweetDnaFile::unique_from_inline_zome("zome1", simple_create_read_zome())
        .await
        .unwrap();

    let apps = conductors.setup_app("app", &[dna_file]).await.unwrap();
    conductors.exchange_peer_info().await;

    let ((alice,), (bobbo,)) = apps.into_tuples();

    // Call the "create" zome fn on Alice's app
    let hash: HeaderHash = conductors[0].call(&alice.zome("zome1"), "create", ()).await;
    let all_cells = vec![&alice, &bobbo];

    // Wait long enough for Bob to receive gossip
    consistency_10s(&all_cells).await;
    // let p2p = conductors[0].envs().p2p().lock().values().next().cloned().unwrap();
    // holochain_state::prelude::dump_tmp(&p2p);
    // holochain_state::prelude::dump_tmp(&alice.env());
    // Verify that bobbo can run "read" on his cell and get alice's Header
    let element: Option<Element> = conductors[1].call(&bobbo.zome("zome1"), "read", hash).await;
    let element = element.expect("Element was None: bobbo couldn't `get` it");

    // Assert that the Element bobbo sees matches what alice committed
    assert_eq!(element.header().author(), alice.agent_pubkey());
    assert_eq!(
        *element.entry(),
        ElementEntry::Present(Entry::app(().try_into().unwrap()).unwrap())
    );

    Ok(())
}

#[cfg(feature = "test_utils")]
#[tokio::test(flavor = "multi_thread")]
async fn fullsync_sharded_local_gossip() -> anyhow::Result<()> {
    use holochain::{
        conductor::handle::DevSettingsDelta, sweettest::SweetConductor,
        test_utils::inline_zomes::simple_create_read_zome,
    };

    let _g = observability::test_run().ok();

    let mut tuning =
        kitsune_p2p_types::config::tuning_params_struct::KitsuneP2pTuningParams::default();
    tuning.gossip_strategy = "sharded-gossip".to_string();

    let mut network = KitsuneP2pConfig::default();
    network.transport_pool = vec![kitsune_p2p::TransportConfig::Quic {
        bind_to: None,
        override_host: None,
        override_port: None,
    }];
    network.tuning_params = Arc::new(tuning);
    let mut config = ConductorConfig::default();
    config.network = Some(network);

    let mut conductor = SweetConductor::from_config(config).await;
    conductor.update_dev_settings(DevSettingsDelta {
        publish: Some(false),
        ..Default::default()
    });

    let (dna_file, _) = SweetDnaFile::unique_from_inline_zome("zome1", simple_create_read_zome())
        .await
        .unwrap();

    let alice = conductor
        .setup_app("app", &[dna_file.clone()])
        .await
        .unwrap();

    let (alice,) = alice.into_tuple();
    let bobbo = conductor.setup_app("app2 ", &[dna_file]).await.unwrap();

    let (bobbo,) = bobbo.into_tuple();

    // Call the "create" zome fn on Alice's app
    let hash: HeaderHash = conductor.call(&alice.zome("zome1"), "create", ()).await;
    let all_cells = vec![&alice, &bobbo];

    // Wait long enough for Bob to receive gossip
    consistency_10s(&all_cells).await;

    // Verify that bobbo can run "read" on his cell and get alice's Header
    let element: Option<Element> = conductor.call(&bobbo.zome("zome1"), "read", hash).await;
    let element = element.expect("Element was None: bobbo couldn't `get` it");

    // Assert that the Element bobbo sees matches what alice committed
    assert_eq!(element.header().author(), alice.agent_pubkey());
    assert_eq!(
        *element.entry(),
        ElementEntry::Present(Entry::app(().try_into().unwrap()).unwrap())
    );

    Ok(())
}

#[cfg(feature = "test_utils")]
#[cfg(feature = "TO-BE-REMOVED")]
#[tokio::test(flavor = "multi_thread")]
#[ignore = "Prototype test that is not suitable for CI"]
/// This is a prototype test to demonstrate how to create a
/// simulated network.
/// It tests one real agent talking to a number of simulated agents.
/// The simulated agents respond to initiated gossip rounds but do
/// not initiate there own.
/// The simulated agents respond to gets correctly.
/// The test checks that the real agent:
/// - Can reach consistency.
/// - Initiates with all the simulated agents that it should.
/// - Does not route gets or publishes to the wrong agents.
async fn mock_network_sharded_gossip() {
    use std::sync::atomic::AtomicUsize;

    use holochain_p2p::mock_network::{GossipProtocol, MockScenario};
    use holochain_p2p::{
        dht_arc::DhtArcSet,
        mock_network::{
            AddressedHolochainP2pMockMsg, HolochainP2pMockChannel, HolochainP2pMockMsg,
        },
    };
    use holochain_p2p::{dht_arc::DhtLocation, AgentPubKeyExt};
    use holochain_sqlite::db::AsP2pStateTxExt;
    use kitsune_p2p::TransportConfig;
    use kitsune_p2p_types::tx2::tx2_adapter::AdapterFactory;

    // Get the env var settings for number of simulated agents and
    // the minimum number of ops that should be held by each agent
    // if there are some or use defaults.
    let (num_agents, min_ops) = std::env::var_os("NUM_AGENTS")
        .and_then(|s| s.to_string_lossy().parse::<usize>().ok())
        .and_then(|na| {
            std::env::var_os("MIN_OPS")
                .and_then(|s| s.to_string_lossy().parse::<usize>().ok())
                .map(|mo| (na, mo))
        })
        .unwrap_or((100, 10));

    // Check if we should for new data to be generated even if it already exists.
    let force_new_data = std::env::var_os("FORCE_NEW_DATA").is_some();

    let _g = observability::test_run().ok();

    // Generate or use cached test data.
    let (data, mut conn) = generate_test_data(num_agents, min_ops, false, force_new_data).await;
    let data = Arc::new(data);

    // We have to use the same dna that was used to generate the test data.
    // This is a short coming I hope to overcome in future versions.
    let dna_file = data_zome(data.uuid.clone()).await;

    // We are pretending that all simulated agents have all other agents (except the real agent)
    // for this test.

    // Create the one agent bloom.
    let agent_bloom = create_agent_bloom(data.agent_info(), None);

    // Create the simulated network.
    let (from_kitsune_tx, to_kitsune_rx, mut channel) = HolochainP2pMockChannel::channel(
        // Pass in the generated simulated peer data.
        data.agent_info().cloned().collect(),
        // We want to buffer up to 1000 network messages.
        1000,
        MockScenario {
            // Don't drop any individual messages.
            percent_drop_msg: 0.0,
            // A random 10% of simulated agents will never be online.
            percent_offline: 0.0,
            // Simulated agents will receive messages from within 50 to 100 ms.
            inbound_delay_range: std::time::Duration::from_millis(50)
                ..std::time::Duration::from_millis(150),
            // Simulated agents will send messages from within 50 to 100 ms.
            outbound_delay_range: std::time::Duration::from_millis(50)
                ..std::time::Duration::from_millis(150),
        },
    );

    // Share alice's peer data as it changes.
    let alice_info = Arc::new(parking_lot::Mutex::new(None));
    // Share the number of hashes alice should be holding.
    let num_hashes_alice_should_hold = Arc::new(AtomicUsize::new(0));

    // Create some oneshot to notify of any publishes to the wrong node.
    let (bad_publish_tx, mut bad_publish_rx) = tokio::sync::oneshot::channel();
    // Create some oneshot to notify of any gets to the wrong node.
    let (bad_get_tx, mut bad_get_rx) = tokio::sync::oneshot::channel();
    // Track the agents that have been gossiped with.
    let (agents_gossiped_with_tx, mut agents_gossiped_with_rx) =
        tokio::sync::watch::channel(HashSet::new());

    // Spawn the task that will simulate the network.
    tokio::task::spawn({
        let data = data.clone();
        let alice_info = alice_info.clone();
        let num_hashes_alice_should_hold = num_hashes_alice_should_hold.clone();
        async move {
            let mut gossiped_ops = HashSet::new();
            let start_time = std::time::Instant::now();
            let mut agents_gossiped_with = HashSet::new();
            let mut num_missed_gossips = 0;
            let mut last_intervals = None;
            let mut bad_publish = Some(bad_publish_tx);
            let mut bad_get = Some(bad_get_tx);

            // Get the next network message.
            while let Some((msg, respond)) = channel.next().await {
                let alice: Option<AgentInfoSigned> = alice_info.lock().clone();
                let num_hashes_alice_should_hold =
                    num_hashes_alice_should_hold.load(std::sync::atomic::Ordering::Relaxed);

                let AddressedHolochainP2pMockMsg { agent, msg } = msg;
                let agent = Arc::new(agent);

                // Match on the message and create a response (if a response is needed).
                match msg {
                    HolochainP2pMockMsg::Wire { msg, .. } => match msg {
                        holochain_p2p::WireMessage::CallRemote { .. } => debug!("CallRemote"),
                        holochain_p2p::WireMessage::Publish { ops, .. } => {
                            if bad_publish.is_some() {
                                let arc = data.agent_to_arc[&agent];
                                if ops
                                    .into_iter()
                                    .any(|op| !arc.contains(op.dht_basis().get_loc()))
                                {
                                    bad_publish.take().unwrap().send(()).unwrap();
                                }
                            }
                        }
                        holochain_p2p::WireMessage::ValidationReceipt { receipt: _ } => {
                            debug!("Validation Receipt")
                        }
                        holochain_p2p::WireMessage::Get { dht_hash, options } => {
                            let txn = conn
                                .transaction_with_behavior(rusqlite::TransactionBehavior::Exclusive)
                                .unwrap();
                            let ops = holochain_cascade::test_utils::handle_get_txn(
                                &txn,
                                dht_hash.clone(),
                                options,
                            );
                            if bad_get.is_some() {
                                let arc = data.agent_to_arc[&agent];

                                if !arc.contains(dht_hash.get_loc()) {
                                    bad_get.take().unwrap().send(()).unwrap();
                                }
                            }
                            let ops: Vec<u8> =
                                UnsafeBytes::from(SerializedBytes::try_from(ops).unwrap()).into();
                            let msg = HolochainP2pMockMsg::CallResp(ops.into());
                            respond.unwrap().respond(msg);
                        }
                        holochain_p2p::WireMessage::GetMeta { .. } => debug!("get_meta"),
                        holochain_p2p::WireMessage::GetLinks { .. } => debug!("get_links"),
                        holochain_p2p::WireMessage::GetAgentActivity { .. } => {
                            debug!("get_agent_activity")
                        }
                        holochain_p2p::WireMessage::GetValidationPackage { .. } => {
                            debug!("get_validation_package")
                        }
                        holochain_p2p::WireMessage::CountersigningAuthorityResponse { .. } => {
                            debug!("countersigning_authority_response")
                        }
                    },
                    HolochainP2pMockMsg::CallResp(_) => debug!("CallResp"),
                    HolochainP2pMockMsg::PeerGet(_) => debug!("PeerGet"),
                    HolochainP2pMockMsg::PeerGetResp(_) => debug!("PeerGetResp"),
                    HolochainP2pMockMsg::PeerQuery(_) => debug!("PeerQuery"),
                    HolochainP2pMockMsg::PeerQueryResp(_) => debug!("PeerQueryResp"),
                    HolochainP2pMockMsg::MetricExchange(_) => debug!("MetricExchange"),
                    HolochainP2pMockMsg::Gossip {
                        dna,
                        module,
                        gossip,
                    } => {
                        if let kitsune_p2p::GossipModuleType::ShardedRecent = module {
                            if let GossipProtocol::Sharded(gossip) = gossip {
                                use kitsune_p2p::gossip::sharded_gossip::*;
                                match gossip {
                                    ShardedGossipWire::Initiate(Initiate { intervals, .. }) => {
                                        // Capture the intervals from alice.
                                        // This works because alice will only initiate with one simulated
                                        // agent at a time.
                                        last_intervals = Some(intervals);
                                        let arc = data.agent_to_arc[&agent];
                                        let agent_info = data.agent_to_info[&agent].clone();
                                        let interval = arc.interval();

                                        // If we have info for alice check the overlap.
                                        if let Some(alice) = &alice {
                                            let a = alice.storage_arc.interval();
                                            let b = interval.clone();
                                            debug!("{}\n{}", a.to_ascii(10), b.to_ascii(10));
                                            let a: DhtArcSet = a.into();
                                            let b: DhtArcSet = b.into();
                                            if !a.overlap(&b) {
                                                num_missed_gossips += 1;
                                            }
                                        }

                                        // Record that this simulated agent was initiated with.
                                        agents_gossiped_with.insert(agent.clone());
                                        agents_gossiped_with_tx
                                            .send(agents_gossiped_with.clone())
                                            .unwrap();

                                        // Accept the initiate.
                                        let msg = HolochainP2pMockMsg::Gossip {
                                            dna: dna.clone(),
                                            module: module.clone(),
                                            gossip: GossipProtocol::Sharded(
                                                ShardedGossipWire::accept(
                                                    vec![interval],
                                                    vec![agent_info],
                                                ),
                                            ),
                                        };
                                        channel.send(msg.addressed((*agent).clone())).await;

                                        // Create an ops bloom and send it back.
                                        let window = (Timestamp::now()
                                            - std::time::Duration::from_secs(60 * 60))
                                        .unwrap()
                                            ..Timestamp::now();
                                        let this_agent_hashes: Vec<_> = data
                                            .hashes_authority_for(&agent)
                                            .into_iter()
                                            .filter(|h| {
                                                window.contains(&data.ops[h].header().timestamp())
                                            })
                                            .map(|k| data.op_hash_to_kit[&k].clone())
                                            .collect();
                                        let filter = if this_agent_hashes.is_empty() {
                                            EncodedTimedBloomFilter::MissingAllHashes {
                                                time_window: window,
                                            }
                                        } else {
                                            let filter = create_ops_bloom(this_agent_hashes);

                                            EncodedTimedBloomFilter::HaveHashes {
                                                time_window: window,
                                                filter,
                                            }
                                        };
                                        let msg = HolochainP2pMockMsg::Gossip {
                                            dna: dna.clone(),
                                            module: module.clone(),
                                            gossip: GossipProtocol::Sharded(
                                                ShardedGossipWire::op_blooms(filter, true),
                                            ),
                                        };
                                        channel.send(msg.addressed((*agent).clone())).await;

                                        // Create an agent bloom and send it.
                                        if let Some(ref agent_bloom) = agent_bloom {
                                            let msg = HolochainP2pMockMsg::Gossip {
                                                dna: dna.clone(),
                                                module: module.clone(),
                                                gossip: GossipProtocol::Sharded(
                                                    ShardedGossipWire::agents(agent_bloom.clone()),
                                                ),
                                            };
                                            channel.send(msg.addressed((*agent).clone())).await;
                                        }
                                    }
                                    ShardedGossipWire::OpBlooms(OpBlooms {
                                        missing_hashes,
                                        ..
                                    }) => {
                                        // We have received an ops bloom so we can respond with any missing
                                        // hashes if there are nay.
                                        let this_agent_hashes = data.hashes_authority_for(&agent);
                                        let num_this_agent_hashes = this_agent_hashes.len();
                                        let hashes = this_agent_hashes.iter().map(|h| {
                                            (
                                                data.ops[h].header().timestamp(),
                                                &data.op_hash_to_kit[h],
                                            )
                                        });

                                        let missing_hashes = check_ops_boom(hashes, missing_hashes);
                                        let missing_hashes = match &last_intervals {
                                            Some(intervals) => missing_hashes
                                                .into_iter()
                                                .filter(|hash| {
                                                    intervals[0].contains(
                                                        data.op_to_loc[&data.op_kit_to_hash[*hash]],
                                                    )
                                                })
                                                .collect(),
                                            None => vec![],
                                        };
                                        gossiped_ops.extend(missing_hashes.iter().cloned());

                                        let missing_ops: Vec<_> = missing_hashes
                                            .into_iter()
                                            .map(|h| data.ops[&data.op_kit_to_hash[h]].clone())
                                            .map(|op| {
                                                kitsune_p2p::KitsuneOpData::new(
                                                    holochain_p2p::WireDhtOpData {
                                                        op_data: op.into_content(),
                                                    }
                                                    .encode()
                                                    .unwrap(),
                                                )
                                            })
                                            .collect();
                                        let num_gossiped = gossiped_ops.len();
                                        let p_done = num_gossiped as f64
                                            / num_hashes_alice_should_hold as f64
                                            * 100.0;
                                        let avg_gossip_freq = start_time
                                            .elapsed()
                                            .checked_div(agents_gossiped_with.len() as u32)
                                            .unwrap_or_default();
                                        let avg_gossip_size =
                                            num_gossiped / agents_gossiped_with.len();
                                        let time_to_completion = num_hashes_alice_should_hold
                                            .checked_sub(num_gossiped)
                                            .and_then(|n| n.checked_div(avg_gossip_size))
                                            .unwrap_or_default()
                                            as u32
                                            * avg_gossip_freq;
                                        let (overlap, max_could_get) = alice
                                            .as_ref()
                                            .map(|alice| {
                                                let arc = data.agent_to_arc[&agent];
                                                let a = alice.storage_arc.interval();
                                                let b = arc.interval();
                                                let num_should_hold = this_agent_hashes
                                                    .iter()
                                                    .filter(|hash| {
                                                        let loc = data.op_to_loc[*hash];
                                                        alice.storage_arc.contains(loc)
                                                    })
                                                    .count();
                                                (a.overlap_coverage(&b) * 100.0, num_should_hold)
                                            })
                                            .unwrap_or((0.0, 0));

                                        // Print out some stats.
                                        debug!(
                                            "Gossiped with {}, got {} of {} ops, overlap: {:.2}%, max could get {}, {:.2}% done, avg freq of gossip {:?}, est finish in {:?}",
                                            agent,
                                            missing_ops.len(),
                                            num_this_agent_hashes,
                                            overlap,
                                            max_could_get,
                                            p_done,
                                            avg_gossip_freq,
                                            time_to_completion
                                        );
                                        let msg = HolochainP2pMockMsg::Gossip {
                                            dna,
                                            module,
                                            gossip: GossipProtocol::Sharded(
                                                ShardedGossipWire::missing_ops(
                                                    missing_ops,
                                                    MissingOpsStatus::AllComplete as u8,
                                                ),
                                            ),
                                        };
                                        channel.send(msg.addressed((*agent).clone())).await;
                                    }
                                    ShardedGossipWire::MissingOps(MissingOps { ops, .. }) => {
                                        debug!(
                                            "Gossiped with {} {} out of {}, who sent {} ops and gossiped with {} nodes outside of arc",
                                            agent,
                                            agents_gossiped_with.len(),
                                            data.num_agents(),
                                            ops.len(),
                                            num_missed_gossips
                                        );
                                    }
                                    ShardedGossipWire::OpRegions(_) => todo!("must implement"),

                                    ShardedGossipWire::Agents(_) => {}
                                    ShardedGossipWire::MissingAgents(_) => {}
                                    ShardedGossipWire::Accept(_) => (),
                                    ShardedGossipWire::NoAgents(_) => (),
                                    ShardedGossipWire::AlreadyInProgress(_) => (),
                                    ShardedGossipWire::Busy(_) => (),
                                    ShardedGossipWire::Error(_) => (),
                                    ShardedGossipWire::OpBloomsBatchReceived(_) => (),
                                }
                            }
                        }
                    }
                    HolochainP2pMockMsg::Failure(reason) => panic!("Failure: {}", reason),
                    HolochainP2pMockMsg::PublishedAgentInfo { .. } => todo!(),
                }
            }
        }
    });

    // Create the mock network.
    let mock_network =
        kitsune_p2p::test_util::mock_network::mock_network(from_kitsune_tx, to_kitsune_rx);
    let mock_network: AdapterFactory = Arc::new(mock_network);

    // Setup the network.
    let mut tuning =
        kitsune_p2p_types::config::tuning_params_struct::KitsuneP2pTuningParams::default();
    tuning.gossip_strategy = "sharded-gossip".to_string();
    tuning.gossip_dynamic_arcs = true;

    let mut network = KitsuneP2pConfig::default();
    network.transport_pool = vec![TransportConfig::Mock {
        mock_network: mock_network.into(),
    }];
    network.tuning_params = Arc::new(tuning);
    let mut config = ConductorConfig::default();
    config.network = Some(network);

    // Add it to the conductor builder.
    let builder = ConductorBuilder::new().config(config);
    let mut conductor = SweetConductor::from_builder(builder).await;

    // Add in all the agent info.
    conductor
        .add_agent_infos(data.agent_to_info.values().cloned().collect())
        .await
        .unwrap();

    // Install the real agent alice.
    let apps = conductor
        .setup_app("app", &[dna_file.clone()])
        .await
        .unwrap();

    let (alice,) = apps.into_tuple();
    let alice_p2p_env = conductor.get_p2p_env(alice.cell_id().dna_hash());
    let alice_kit = alice.agent_pubkey().to_kitsune();

    // Spawn a task to update alice's agent info.
    tokio::spawn({
        let alice_info = alice_info.clone();
        async move {
            loop {
                {
                    let mut conn = alice_p2p_env.conn().unwrap();
                    let txn = conn.transaction().unwrap();
                    let info = txn.p2p_get_agent(&alice_kit).unwrap();
                    {
                        *alice_info.lock() = info;
                    }
                }
                tokio::time::sleep(std::time::Duration::from_secs(5)).await;
            }
        }
    });

    // Get the expected hashes and agents alice should gossip.
    let (
        // The expected hashes that should be held by alice.
        hashes_to_be_held,
        // The agents that alice should initiate with.
        agents_that_should_be_initiated_with,
    ): (
        Vec<(DhtLocation, Arc<DhtOpHash>)>,
        HashSet<Arc<AgentPubKey>>,
    ) = loop {
        if let Some(alice) = alice_info.lock().clone() {
            // if (alice.storage_arc.coverage() - data.coverage()).abs() < 0.01 {
            let hashes_to_be_held = data
                .ops
                .iter()
                .filter_map(|(hash, op)| {
                    let loc = op.dht_basis().get_loc();
                    alice.storage_arc.contains(loc).then(|| (loc, hash.clone()))
                })
                .collect::<Vec<_>>();
            let agents_that_should_be_initiated_with = data
                .agents()
                .filter(|h| alice.storage_arc.contains(h.get_loc()))
                .cloned()
                .collect::<HashSet<_>>();
            num_hashes_alice_should_hold.store(
                hashes_to_be_held.len(),
                std::sync::atomic::Ordering::Relaxed,
            );
            debug!("Alice covers {} and the target coverage is {}. She should hold {} out of {} ops. She should gossip with {} agents", alice.storage_arc.coverage(), data.coverage(), hashes_to_be_held.len(), data.ops.len(), agents_that_should_be_initiated_with.len());
            break (hashes_to_be_held, agents_that_should_be_initiated_with);
            // }
        }
        tokio::time::sleep(std::time::Duration::from_secs(5)).await;
    };

    // Wait for consistency to be reached.
    local_machine_session_with_hashes(
        vec![&conductor.handle()],
        hashes_to_be_held.iter().map(|(l, h)| (*l, (**h).clone())),
        dna_file.dna_hash(),
        std::time::Duration::from_secs(60 * 60),
    )
    .await;

    // Check alice initiates with all the expected agents.
    // Note this won't pass if some agents are offline.
    while agents_gossiped_with_rx.changed().await.is_ok() {
        let new = agents_gossiped_with_rx.borrow();
        let diff: Vec<_> = agents_that_should_be_initiated_with
            .difference(&new)
            .collect();
        if diff.is_empty() {
            break;
        } else {
            debug!("Waiting for {} to initiated agents", diff.len());
        }
    }

    // Check if we got any publishes to the wrong agent.
    match bad_publish_rx.try_recv() {
        Ok(_) | Err(tokio::sync::oneshot::error::TryRecvError::Closed) => {
            panic!("Got a bad publish")
        }
        Err(_) => (),
    }

    // Check if we got any gets to the wrong agent.
    match bad_get_rx.try_recv() {
        Ok(_) | Err(tokio::sync::oneshot::error::TryRecvError::Closed) => {
            panic!("Got a bad get")
        }
        Err(_) => (),
    }
}

#[cfg(feature = "test_utils")]
#[cfg(feature = "TO-BE-REMOVED")]
#[tokio::test(flavor = "multi_thread")]
#[ignore = "Prototype test that is not suitable for CI"]
/// This is a prototype test to demonstrate how to create a
/// simulated network.
/// It tests one real agent talking to a number of simulated agents.
/// The simulated agents respond to initiated gossip rounds but do
/// not initiate there own.
/// The simulated agents respond to gets correctly.
/// The test checks that the real agent:
/// - Can reach consistency.
/// - Initiates with all the simulated agents that it should.
/// - Does not route gets or publishes to the wrong agents.
async fn mock_network_sharding() {
    use std::sync::atomic::AtomicUsize;

    use holochain_p2p::mock_network::{
        AddressedHolochainP2pMockMsg, HolochainP2pMockChannel, HolochainP2pMockMsg,
    };
    use holochain_p2p::mock_network::{GossipProtocol, MockScenario};
    use holochain_p2p::AgentPubKeyExt;
    use holochain_state::prelude::*;
    use holochain_types::dht_op::WireOps;
    use holochain_types::element::WireElementOps;
    use kitsune_p2p::gossip::sharded_gossip::test_utils::check_agent_boom;
    use kitsune_p2p::TransportConfig;
    use kitsune_p2p_types::tx2::tx2_adapter::AdapterFactory;

    // Get the env var settings for number of simulated agents and
    // the minimum number of ops that should be held by each agent
    // if there are some or use defaults.
    let (num_agents, min_ops) = std::env::var_os("NUM_AGENTS")
        .and_then(|s| s.to_string_lossy().parse::<usize>().ok())
        .and_then(|na| {
            std::env::var_os("MIN_OPS")
                .and_then(|s| s.to_string_lossy().parse::<usize>().ok())
                .map(|mo| (na, mo))
        })
        .unwrap_or((100, 10));

    // Check if we should for new data to be generated even if it already exists.
    let force_new_data = std::env::var_os("FORCE_NEW_DATA").is_some();

    let _g = observability::test_run().ok();

    // Generate or use cached test data.
    let (data, mut conn) = generate_test_data(num_agents, min_ops, false, force_new_data).await;
    let data = Arc::new(data);

    // We have to use the same dna that was used to generate the test data.
    // This is a short coming I hope to overcome in future versions.
    let dna_file = data_zome(data.uuid.clone()).await;

    // We are pretending that all simulated agents have all other agents (except the real agent)
    // for this test.

    // Create the one agent bloom.

    // Create the simulated network.
    let (from_kitsune_tx, to_kitsune_rx, mut channel) = HolochainP2pMockChannel::channel(
        // Pass in the generated simulated peer data.
        data.agent_info().cloned().collect(),
        // We want to buffer up to 1000 network messages.
        1000,
        MockScenario {
            // Don't drop any individual messages.
            percent_drop_msg: 0.0,
            // A random 10% of simulated agents will never be online.
            percent_offline: 0.0,
            // Simulated agents will receive messages from within 50 to 100 ms.
            inbound_delay_range: std::time::Duration::from_millis(50)
                ..std::time::Duration::from_millis(150),
            // Simulated agents will send messages from within 50 to 100 ms.
            outbound_delay_range: std::time::Duration::from_millis(50)
                ..std::time::Duration::from_millis(150),
        },
    );

    // Share alice's peer data as it changes.
    let alice_info = Arc::new(parking_lot::Mutex::new(None));

    let num_gets = Arc::new(AtomicUsize::new(0));
    let num_misses = Arc::new(AtomicUsize::new(0));

    // Spawn the task that will simulate the network.
    tokio::task::spawn({
        let data = data.clone();
        let num_gets = num_gets.clone();
        let num_misses = num_misses.clone();
        async move {
            let mut last_intervals = None;

            // Get the next network message.
            while let Some((msg, respond)) = channel.next().await {
                let AddressedHolochainP2pMockMsg { agent, msg } = msg;
                let agent = Arc::new(agent);

                // Match on the message and create a response (if a response is needed).
                match msg {
                    HolochainP2pMockMsg::Wire { msg, .. } => match msg {
                        holochain_p2p::WireMessage::CallRemote { .. } => debug!("CallRemote"),
                        holochain_p2p::WireMessage::Publish { .. } => {}
                        holochain_p2p::WireMessage::ValidationReceipt { receipt: _ } => {
                            debug!("Validation Receipt")
                        }
                        holochain_p2p::WireMessage::Get { dht_hash, options } => {
                            num_gets.fetch_add(1, std::sync::atomic::Ordering::Relaxed);
                            let ops = if data.agent_to_arc[&agent].contains(dht_hash.get_loc()) {
                                let txn = conn
                                    .transaction_with_behavior(
                                        rusqlite::TransactionBehavior::Exclusive,
                                    )
                                    .unwrap();
                                let ops = holochain_cascade::test_utils::handle_get_txn(
                                    &txn,
                                    dht_hash.clone(),
                                    options,
                                );
                                match &ops {
                                    WireOps::Element(WireElementOps { header, .. }) => {
                                        if header.is_some() {
                                            // eprintln!("Got get hit!");
                                        } else {
                                            eprintln!("Data is missing!");
                                        }
                                    }
                                    _ => (),
                                }
                                ops
                            } else {
                                num_misses.fetch_add(1, std::sync::atomic::Ordering::Relaxed);
                                // eprintln!("Get sent to wrong agent!");
                                WireOps::Element(WireElementOps::default())
                            };
                            let ops: Vec<u8> =
                                UnsafeBytes::from(SerializedBytes::try_from(ops).unwrap()).into();
                            let msg = HolochainP2pMockMsg::CallResp(ops.into());
                            respond.unwrap().respond(msg);
                        }
                        holochain_p2p::WireMessage::GetMeta { .. } => debug!("get_meta"),
                        holochain_p2p::WireMessage::GetLinks { .. } => debug!("get_links"),
                        holochain_p2p::WireMessage::GetAgentActivity { .. } => {
                            debug!("get_agent_activity")
                        }
                        holochain_p2p::WireMessage::GetValidationPackage { .. } => {
                            debug!("get_validation_package")
                        }
                        holochain_p2p::WireMessage::CountersigningAuthorityResponse { .. } => {
                            debug!("countersigning_authority_response")
                        }
                    },
                    HolochainP2pMockMsg::CallResp(_) => debug!("CallResp"),
                    HolochainP2pMockMsg::MetricExchange(_) => debug!("MetricExchange"),
                    HolochainP2pMockMsg::PeerGet(_) => eprintln!("PeerGet"),
                    HolochainP2pMockMsg::PeerGetResp(_) => debug!("PeerGetResp"),
                    HolochainP2pMockMsg::PeerQuery(kitsune_p2p::wire::PeerQuery {
                        basis_loc,
                        ..
                    }) => {
                        let this_arc = data.agent_to_arc[&agent].clone();
                        let basis_loc_i = basis_loc.as_u32() as i64;
                        let mut agents = data
                            .agent_to_arc
                            .iter()
                            .filter(|(a, _)| this_arc.contains(a.get_loc()))
                            .map(|(a, arc)| {
                                (
                                    if arc.contains(basis_loc) {
                                        0
                                    } else {
                                        (arc.center_loc().as_u32() as i64 - basis_loc_i).abs()
                                    },
                                    a,
                                )
                            })
                            .collect::<Vec<_>>();
                        agents.sort_unstable_by_key(|(d, _)| *d);
                        let agents: Vec<_> = agents
                            .into_iter()
                            .take(8)
                            .map(|(_, a)| data.agent_to_info[a].clone())
                            .collect();
                        eprintln!("PeerQuery returned {}", agents.len());
                        let msg =
                            HolochainP2pMockMsg::PeerQueryResp(kitsune_p2p::wire::PeerQueryResp {
                                peer_list: agents,
                            });
                        respond.unwrap().respond(msg);
                    }
                    HolochainP2pMockMsg::PeerQueryResp(_) => debug!("PeerQueryResp"),
                    HolochainP2pMockMsg::Gossip {
                        dna,
                        module,
                        gossip,
                    } => {
                        if let kitsune_p2p::GossipModuleType::ShardedRecent = module {
                            if let GossipProtocol::Sharded(gossip) = gossip {
                                use kitsune_p2p::gossip::sharded_gossip::*;
                                match gossip {
                                    ShardedGossipWire::Initiate(Initiate { intervals, .. }) => {
                                        // Capture the intervals from alice.
                                        // This works because alice will only initiate with one simulated
                                        // agent at a time.
                                        last_intervals = Some(intervals);
                                        let arc = data.agent_to_arc[&agent];
                                        let agent_info = data.agent_to_info[&agent].clone();
                                        let interval = arc.interval();

                                        // Accept the initiate.
                                        let msg = HolochainP2pMockMsg::Gossip {
                                            dna: dna.clone(),
                                            module: module.clone(),
                                            gossip: GossipProtocol::Sharded(
                                                ShardedGossipWire::accept(
                                                    vec![interval],
                                                    vec![agent_info],
                                                ),
                                            ),
                                        };
                                        channel.send(msg.addressed((*agent).clone())).await;

                                        // Create an ops bloom and send it back.
                                        let window = (Timestamp::now()
                                            - std::time::Duration::from_secs(60 * 60))
                                        .unwrap()
                                            ..Timestamp::now();
                                        let this_agent_hashes: Vec<_> = data
                                            .hashes_authority_for(&agent)
                                            .into_iter()
                                            .filter(|h| {
                                                window.contains(&data.ops[h].header().timestamp())
                                            })
                                            .map(|k| data.op_hash_to_kit[&k].clone())
                                            .collect();
                                        let filter = if this_agent_hashes.is_empty() {
                                            EncodedTimedBloomFilter::MissingAllHashes {
                                                time_window: window,
                                            }
                                        } else {
                                            let filter = create_ops_bloom(this_agent_hashes);

                                            EncodedTimedBloomFilter::HaveHashes {
                                                time_window: window,
                                                filter,
                                            }
                                        };
                                        let msg = HolochainP2pMockMsg::Gossip {
                                            dna: dna.clone(),
                                            module: module.clone(),
                                            gossip: GossipProtocol::Sharded(
                                                ShardedGossipWire::op_blooms(filter, true),
                                            ),
                                        };
                                        channel.send(msg.addressed((*agent).clone())).await;

                                        // Create an agent bloom and send it.
                                        let agent_bloom = create_agent_bloom(
                                            data.agent_info(),
                                            Some(&data.agent_to_info[&agent]),
                                        );
                                        if let Some(agent_bloom) = agent_bloom {
                                            let msg = HolochainP2pMockMsg::Gossip {
                                                dna: dna.clone(),
                                                module: module.clone(),
                                                gossip: GossipProtocol::Sharded(
                                                    ShardedGossipWire::agents(agent_bloom),
                                                ),
                                            };
                                            channel.send(msg.addressed((*agent).clone())).await;
                                        }
                                    }
                                    ShardedGossipWire::OpBlooms(OpBlooms {
                                        missing_hashes,
                                        ..
                                    }) => {
                                        // We have received an ops bloom so we can respond with any missing
                                        // hashes if there are nay.
                                        let this_agent_hashes = data.hashes_authority_for(&agent);
                                        let hashes = this_agent_hashes.iter().map(|h| {
                                            (
                                                data.ops[h].header().timestamp(),
                                                &data.op_hash_to_kit[h],
                                            )
                                        });

                                        let missing_hashes = check_ops_boom(hashes, missing_hashes);
                                        let missing_hashes = match &last_intervals {
                                            Some(intervals) => missing_hashes
                                                .into_iter()
                                                .filter(|hash| {
                                                    intervals[0].contains(
                                                        data.op_to_loc[&data.op_kit_to_hash[*hash]],
                                                    )
                                                })
                                                .collect(),
                                            None => vec![],
                                        };

                                        let missing_ops: Vec<_> = missing_hashes
                                            .into_iter()
                                            .map(|h| data.ops[&data.op_kit_to_hash[h]].clone())
                                            .map(|op| {
                                                kitsune_p2p::KitsuneOpData::new(
                                                    holochain_p2p::WireDhtOpData {
                                                        op_data: op.into_content(),
                                                    }
                                                    .encode()
                                                    .unwrap(),
                                                )
                                            })
                                            .collect();

                                        let msg = HolochainP2pMockMsg::Gossip {
                                            dna,
                                            module,
                                            gossip: GossipProtocol::Sharded(
                                                ShardedGossipWire::missing_ops(missing_ops, 2),
                                            ),
                                        };
                                        channel.send(msg.addressed((*agent).clone())).await;
                                    }
                                    ShardedGossipWire::Agents(Agents { filter }) => {
                                        let this_agent_arc = &data.agent_to_arc[&agent];
                                        let iter = data
                                            .agent_to_info
                                            .iter()
                                            .filter(|(a, _)| this_agent_arc.contains(a.get_loc()))
                                            .map(|(a, info)| (&data.agent_hash_to_kit[a], info));
                                        let agents = check_agent_boom(iter, &filter);
                                        let peer_data = agents
                                            .into_iter()
                                            .map(|a| {
                                                Arc::new(
                                                    data.agent_to_info[&data.agent_kit_to_hash[a]]
                                                        .clone(),
                                                )
                                            })
                                            .collect();
                                        let msg = HolochainP2pMockMsg::Gossip {
                                            dna,
                                            module,
                                            gossip: GossipProtocol::Sharded(
                                                ShardedGossipWire::missing_agents(peer_data),
                                            ),
                                        };
                                        channel.send(msg.addressed((*agent).clone())).await;
                                    }
                                    ShardedGossipWire::OpRegions(_) => todo!("must implement"),

                                    ShardedGossipWire::MissingAgents(_) => {}
                                    ShardedGossipWire::Accept(_) => (),
                                    ShardedGossipWire::MissingOps(_) => (),
                                    ShardedGossipWire::NoAgents(_) => (),
                                    ShardedGossipWire::AlreadyInProgress(_) => (),
                                    ShardedGossipWire::Busy(_) => (),
                                    ShardedGossipWire::Error(_) => (),
                                    ShardedGossipWire::OpBloomsBatchReceived(_) => (),
                                }
                            }
                        }
                    }
                    HolochainP2pMockMsg::Failure(reason) => panic!("Failure: {}", reason),
<<<<<<< HEAD
=======
                    HolochainP2pMockMsg::MetricExchange(_) => (),
                    HolochainP2pMockMsg::PublishedAgentInfo { .. } => todo!(),
>>>>>>> bbd23759
                }
            }
        }
    });

    // Create the mock network.
    let mock_network =
        kitsune_p2p::test_util::mock_network::mock_network(from_kitsune_tx, to_kitsune_rx);
    let mock_network: AdapterFactory = Arc::new(mock_network);

    // Setup the bootstrap.
    let bootstrap = run_bootstrap(data.agent_to_info.values().cloned()).await;
    // Setup the network.
    let mut tuning =
        kitsune_p2p_types::config::tuning_params_struct::KitsuneP2pTuningParams::default();
    tuning.gossip_strategy = "sharded-gossip".to_string();
    tuning.gossip_dynamic_arcs = true;

    let mut network = KitsuneP2pConfig::default();
    network.bootstrap_service = Some(bootstrap);
    network.transport_pool = vec![TransportConfig::Mock {
        mock_network: mock_network.into(),
    }];
    network.tuning_params = Arc::new(tuning);
    let mut config = ConductorConfig::default();
    config.network = Some(network);

    // Add it to the conductor builder.
    let builder = ConductorBuilder::new().config(config);
    let mut conductor = SweetConductor::from_builder(builder).await;

    // Install the real agent alice.
    let apps = conductor
        .setup_app("app", &[dna_file.clone()])
        .await
        .unwrap();

    let (alice,) = apps.into_tuple();
    let alice_p2p_env = conductor.get_p2p_env(alice.cell_id().dna_hash());
    let alice_kit = alice.agent_pubkey().to_kitsune();

    // Spawn a task to update alice's agent info.
    tokio::spawn({
        let alice_info = alice_info.clone();
        async move {
            loop {
                fresh_reader_test(alice_p2p_env.clone(), |txn| {
                    let info = txn.p2p_get_agent(&alice_kit).unwrap();
                    {
                        if let Some(info) = &info {
                            eprintln!("Alice coverage {:.2}", info.storage_arc.coverage());
                        }
                        *alice_info.lock() = info;
                    }
                });
                tokio::time::sleep(std::time::Duration::from_secs(5)).await;
            }
        }
    });

    let num_headers = data.ops.len();
    loop {
        let mut count = 0;

        for (_i, hash) in data
            .ops
            .values()
            .map(|op| HeaderHash::with_data_sync(&op.header()))
            .enumerate()
        {
            let element: Option<Element> = conductor.call(&alice.zome("zome1"), "read", hash).await;
            if element.is_some() {
                count += 1;
            }
            // let gets = num_gets.load(std::sync::atomic::Ordering::Relaxed);
            // let misses = num_misses.load(std::sync::atomic::Ordering::Relaxed);
            // eprintln!(
            //     "checked {:.2}%, got {:.2}%, missed {:.2}%",
            //     i as f64 / num_headers as f64 * 100.0,
            //     count as f64 / num_headers as f64 * 100.0,
            //     misses as f64 / gets as f64 * 100.0
            // );
        }
        eprintln!(
            "DONE got {:.2}%, {} out of {}",
            count as f64 / num_headers as f64 * 100.0,
            count,
            num_headers
        );

        tokio::time::sleep(std::time::Duration::from_secs(10)).await;
    }
}

#[cfg(feature = "test_utils")]
#[cfg(feature = "TO-BE-REMOVED")]
async fn run_bootstrap(peer_data: impl Iterator<Item = AgentInfoSigned>) -> Url2 {
    let mut url = url2::url2!("http://127.0.0.1:0");
    let (driver, addr) = kitsune_p2p_bootstrap::run(([127, 0, 0, 1], 0), vec![])
        .await
        .unwrap();
    tokio::spawn(driver);
    let client = reqwest::Client::new();
    url.set_port(Some(addr.port())).unwrap();
    for info in peer_data {
        let _: Option<()> = do_api(url.clone(), "put", info, &client).await.unwrap();
    }
    url
}

#[cfg(feature = "TO-BE-REMOVED")]
async fn do_api<I: serde::Serialize, O: serde::de::DeserializeOwned>(
    url: kitsune_p2p::dependencies::url2::Url2,
    op: &str,
    input: I,
    client: &reqwest::Client,
) -> Option<O> {
    let mut body_data = Vec::new();
    kitsune_p2p_types::codec::rmp_encode(&mut body_data, &input).unwrap();
    let res = client
        .post(url.as_str())
        .body(body_data)
        .header("X-Op", op)
        .header(reqwest::header::CONTENT_TYPE, "application/octet")
        .send()
        .await
        .unwrap();

    Some(kitsune_p2p_types::codec::rmp_decode(&mut res.bytes().await.unwrap().as_ref()).unwrap())
}<|MERGE_RESOLUTION|>--- conflicted
+++ resolved
@@ -1034,11 +1034,8 @@
                         }
                     }
                     HolochainP2pMockMsg::Failure(reason) => panic!("Failure: {}", reason),
-<<<<<<< HEAD
-=======
                     HolochainP2pMockMsg::MetricExchange(_) => (),
                     HolochainP2pMockMsg::PublishedAgentInfo { .. } => todo!(),
->>>>>>> bbd23759
                 }
             }
         }
