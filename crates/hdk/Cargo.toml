--- conflicted
+++ resolved
@@ -44,9 +44,5 @@
 
 
 [dev-dependencies]
-<<<<<<< HEAD
-fixt = { path = "../fixt" ,version = "0.0.10"}
-trybuild = "1.0"
-=======
 fixt = { path = "../fixt" }
->>>>>>> 87f7b97a
+trybuild = "1.0"