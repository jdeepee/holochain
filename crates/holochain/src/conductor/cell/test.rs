use super::validation::IncomingDhtOpsWorkspace;
use crate::{
    conductor::manager::spawn_task_manager,
<<<<<<< HEAD
    core::state::workspace::Workspace,
=======
    core::{
        state::workspace::Workspace, workflow::incoming_dht_ops_workflow::IncomingDhtOpsWorkspace,
    },
>>>>>>> f8cccde2
    fixt::{DnaFileFixturator, SignatureFixturator},
};
use ::fixt::prelude::*;
use holo_hash::HasHash;
use holochain_p2p::actor::HolochainP2pRefToCell;
use holochain_state::{
    env::ReadManager,
    test_utils::{test_conductor_env, TestEnvironment},
};
use holochain_types::{
    dht_op::{DhtOp, DhtOpHashed},
    test_utils::{fake_agent_pubkey_2, fake_cell_id},
    HeaderHashed, Timestamp,
};
use holochain_zome_types::header;
use std::sync::Arc;
use tokio::sync;

#[tokio::test(threaded_scheduler)]
async fn test_cell_handle_publish() {
    let TestEnvironment { env, tmpdir } = test_conductor_env();
    let keystore = env.keystore().clone();
    let (holochain_p2p, _p2p_evt) = holochain_p2p::spawn_holochain_p2p().await.unwrap();
    let cell_id = fake_cell_id(1);
    let dna = cell_id.dna_hash().clone();
    let agent = cell_id.agent_pubkey().clone();

    let holochain_p2p_cell = holochain_p2p.to_cell(dna.clone(), agent.clone());

    let path = tmpdir.path().to_path_buf();

    let mut mock_handler = crate::conductor::handle::mock::MockConductorHandle::new();
    mock_handler
        .expect_sync_get_dna()
        .returning(|_| Some(fixt!(DnaFile)));

    let mock_handler: crate::conductor::handle::ConductorHandle = Arc::new(mock_handler);

    super::Cell::genesis(
        cell_id.clone(),
        mock_handler.clone(),
        path.clone(),
        keystore.clone(),
        None,
    )
    .await
    .unwrap();

    let (add_task_sender, shutdown) = spawn_task_manager();
    let (stop_tx, _) = sync::broadcast::channel(1);

    let cell = super::Cell::create(
        cell_id,
        mock_handler,
        path,
        keystore,
        holochain_p2p_cell,
        add_task_sender,
        stop_tx.clone(),
    )
    .await
    .unwrap();

    let sig = fixt!(Signature);
    let header = header::Header::Dna(header::Dna {
        author: agent.clone(),
        timestamp: Timestamp::now().into(),
        hash: dna.clone(),
    });
    let op = DhtOp::StoreElement(sig, header.clone(), None);
    let op_hash = DhtOpHashed::from_content(op.clone()).await.into_hash();
    let header_hash = HeaderHashed::from_content(header.clone()).await.into_hash();

    cell.handle_publish(
        fake_agent_pubkey_2(),
        true,
        header_hash.clone().into(),
        vec![(op_hash.clone(), op.clone())],
    )
    .await
    .unwrap();

    let env_ref = cell.state_env.guard().await;
    let reader = env_ref.reader().expect("Could not create LMDB reader");
    let workspace =
        IncomingDhtOpsWorkspace::new(&reader, &env_ref).expect("Could not create Workspace");

    workspace.op_exists(&op_hash).unwrap();

    stop_tx.send(()).unwrap();
    shutdown.await.unwrap();
}<|MERGE_RESOLUTION|>--- conflicted
+++ resolved
@@ -1,13 +1,8 @@
-use super::validation::IncomingDhtOpsWorkspace;
 use crate::{
     conductor::manager::spawn_task_manager,
-<<<<<<< HEAD
-    core::state::workspace::Workspace,
-=======
     core::{
         state::workspace::Workspace, workflow::incoming_dht_ops_workflow::IncomingDhtOpsWorkspace,
     },
->>>>>>> f8cccde2
     fixt::{DnaFileFixturator, SignatureFixturator},
 };
 use ::fixt::prelude::*;
