use hdk::prelude::*;

#[hdk_entry(id = "thing")]
struct Thing;

entry_defs![Thing::entry_def()];

#[hdk_extern]
fn zome_info(_: ()) -> ExternResult<ZomeInfo> {
    hdk::prelude::zome_info()
}

#[hdk_extern]
<<<<<<< HEAD
fn call_info(_: ()) -> ExternResult<CallInfo> {
    // Commit something here so we can show the as_at won't shift in the call
    // info returned.
    create_entry(Thing)?;
    hdk::prelude::call_info()
=======
fn dna_info(_: ()) -> ExternResult<DnaInfo> {
    hdk::prelude::dna_info()
>>>>>>> 65606939
}

#[cfg(test)]
pub mod tests {
    use hdk::prelude::*;
    use ::fixt::prelude::*;

    #[test]
    fn zome_info_smoke() {
        let mut mock_hdk = hdk::prelude::MockHdkT::new();

        let output = fixt!(ZomeInfo);
        let output_closure = output.clone();
        mock_hdk.expect_zome_info()
            .with(hdk::prelude::mockall::predicate::eq(()))
            .times(1)
            .return_once(move |_| Ok(output_closure));

        hdk::prelude::set_hdk(mock_hdk);

        let result = super::zome_info(());

        assert_eq!(
            result,
            Ok(
                output
            )
        );
    }
}<|MERGE_RESOLUTION|>--- conflicted
+++ resolved
@@ -11,16 +11,15 @@
 }
 
 #[hdk_extern]
-<<<<<<< HEAD
 fn call_info(_: ()) -> ExternResult<CallInfo> {
     // Commit something here so we can show the as_at won't shift in the call
     // info returned.
     create_entry(Thing)?;
     hdk::prelude::call_info()
-=======
+}
+
 fn dna_info(_: ()) -> ExternResult<DnaInfo> {
     hdk::prelude::dna_info()
->>>>>>> 65606939
 }
 
 #[cfg(test)]
