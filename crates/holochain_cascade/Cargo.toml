[package]
name = "holochain_cascade"
<<<<<<< HEAD
version = "0.0.48"
=======
version = "0.0.50"
>>>>>>> 5104b41e
description = "Logic for cascading updates to Holochain state and network interaction"
license-file = "LICENSE_CAL-1.0"
homepage = "https://github.com/holochain/holochain"
documentation = "https://docs.rs/holochain_cascade"
authors = [ "Holochain Core Dev Team <devcore@holochain.org>" ]
edition = "2021"

[dependencies]
derive_more = "0.99.3"
either = "1.5"
fallible-iterator = "0.2"
fixt = { version = "0.0.13", path = "../fixt" }
futures = "0.3"
ghost_actor = "=0.3.0-alpha.4"
hdk = { version = "0.0.142", path = "../hdk" }
hdk_derive = { version = "0.0.41", path = "../hdk_derive" }
holo_hash = { version = "0.0.30", path = "../holo_hash", features = ["full"] }
<<<<<<< HEAD
holochain_sqlite = { version = "0.0.44", path = "../holochain_sqlite" }
holochain_p2p = { version = "0.0.46", path = "../holochain_p2p" }
holochain_serialized_bytes = "=0.0.51"
holochain_state = { version = "0.0.48", path = "../holochain_state" }
holochain_types = { version = "0.0.46", path = "../holochain_types" }
holochain_zome_types = { version = "0.0.39", path = "../holochain_zome_types" }
=======
holochain_sqlite = { version = "0.0.46", path = "../holochain_sqlite" }
holochain_p2p = { version = "0.0.48", path = "../holochain_p2p" }
holochain_serialized_bytes = "=0.0.51"
holochain_state = { version = "0.0.50", path = "../holochain_state" }
holochain_types = { version = "0.0.48", path = "../holochain_types" }
holochain_zome_types = { version = "0.0.41", path = "../holochain_zome_types" }
>>>>>>> 5104b41e
observability = "0.1.3"
kitsune_p2p = { version = "0.0.39", path = "../kitsune_p2p/kitsune_p2p" }
serde = { version = "1.0", features = [ "derive" ] }
serde_derive = "1.0"
tokio = { version = "1.11", features = [ "full" ] }
thiserror = "1.0"
tracing = "0.1"
tracing-futures = "0.2"

async-trait = { version = "0.1", optional = true }
mockall = { version = "0.10.2", optional = true }

[dev-dependencies]
matches = "0.1"
pretty_assertions = "0.7.2"

[features]
default = ["test_utils"]

test_utils = [
    "async-trait",
    "mockall"
]<|MERGE_RESOLUTION|>--- conflicted
+++ resolved
@@ -1,10 +1,6 @@
 [package]
 name = "holochain_cascade"
-<<<<<<< HEAD
-version = "0.0.48"
-=======
 version = "0.0.50"
->>>>>>> 5104b41e
 description = "Logic for cascading updates to Holochain state and network interaction"
 license-file = "LICENSE_CAL-1.0"
 homepage = "https://github.com/holochain/holochain"
@@ -22,21 +18,12 @@
 hdk = { version = "0.0.142", path = "../hdk" }
 hdk_derive = { version = "0.0.41", path = "../hdk_derive" }
 holo_hash = { version = "0.0.30", path = "../holo_hash", features = ["full"] }
-<<<<<<< HEAD
-holochain_sqlite = { version = "0.0.44", path = "../holochain_sqlite" }
-holochain_p2p = { version = "0.0.46", path = "../holochain_p2p" }
-holochain_serialized_bytes = "=0.0.51"
-holochain_state = { version = "0.0.48", path = "../holochain_state" }
-holochain_types = { version = "0.0.46", path = "../holochain_types" }
-holochain_zome_types = { version = "0.0.39", path = "../holochain_zome_types" }
-=======
 holochain_sqlite = { version = "0.0.46", path = "../holochain_sqlite" }
 holochain_p2p = { version = "0.0.48", path = "../holochain_p2p" }
 holochain_serialized_bytes = "=0.0.51"
 holochain_state = { version = "0.0.50", path = "../holochain_state" }
 holochain_types = { version = "0.0.48", path = "../holochain_types" }
 holochain_zome_types = { version = "0.0.41", path = "../holochain_zome_types" }
->>>>>>> 5104b41e
 observability = "0.1.3"
 kitsune_p2p = { version = "0.0.39", path = "../kitsune_p2p/kitsune_p2p" }
 serde = { version = "1.0", features = [ "derive" ] }
