--- conflicted
+++ resolved
@@ -123,20 +123,6 @@
     let zome = invocation.zome.clone();
 
     tracing::trace!("Before zome call");
-<<<<<<< HEAD
-    // Create the unsafe sourcechain for use with wasm closure
-    let (ribosome, result) = tokio::task::spawn_blocking({
-        let workspace = workspace.clone();
-        let network = network.clone();
-        move || {
-            let host_access =
-                ZomeCallHostAccess::new(workspace, keystore, network, signal_tx, call_zome_handle);
-            let result = ribosome.call_zome_function(host_access, invocation);
-            (ribosome, result)
-        }
-    })
-    .await?;
-=======
     let host_access = ZomeCallHostAccess::new(
         workspace.clone(),
         keystore,
@@ -147,7 +133,6 @@
     );
     let (ribosome, result) =
         call_zome_function_authorized(ribosome, host_access, invocation).await?;
->>>>>>> 77ea93f5
     tracing::trace!("After zome call");
 
     let validation_result = inline_validation(
