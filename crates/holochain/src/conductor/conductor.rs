--- conflicted
+++ resolved
@@ -1013,13 +1013,6 @@
     }
 
     #[cfg(any(test, feature = "test_utils"))]
-    pub(super) fn trigger_all_publish_dht_ops_workflows(&self) {
-        for cell in self.cells.values() {
-            cell.cell.triggers().publish_dht_ops.clone().trigger();
-        }
-    }
-
-    #[cfg(any(test, feature = "test_utils"))]
     pub(super) async fn get_state_from_handle(&self) -> ConductorResult<ConductorState> {
         self.get_state().await
     }
@@ -1253,7 +1246,6 @@
     use super::*;
     use crate::conductor::dna_store::RealDnaStore;
     use crate::conductor::ConductorHandle;
-    use crate::core::workflow::publish_dht_ops_workflow::ForcePublishSender;
     use holochain_sqlite::db::DbKind;
     #[cfg(any(test, feature = "test_utils"))]
     use holochain_state::test_utils::TestEnvs;
@@ -1406,11 +1398,7 @@
                 conductor: RwLock::new(conductor),
                 keystore,
                 holochain_p2p,
-<<<<<<< HEAD
-                force_publish_sender: ForcePublishSender::new(),
-=======
                 db_sync_level: config.db_sync_level,
->>>>>>> d7a6ac36
 
                 #[cfg(any(test, feature = "test_utils"))]
                 skip_publish: std::sync::atomic::AtomicBool::new(false),
@@ -1517,11 +1505,7 @@
                 holochain_p2p,
                 p2p_env: envs.p2p(),
                 p2p_metrics_env: envs.p2p_metrics(),
-<<<<<<< HEAD
-                force_publish_sender: ForcePublishSender::new(),
-=======
                 db_sync_level: self.config.db_sync_level,
->>>>>>> d7a6ac36
                 #[cfg(any(test, feature = "test_utils"))]
                 skip_publish: std::sync::atomic::AtomicBool::new(false),
             });
