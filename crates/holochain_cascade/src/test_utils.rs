use crate::authority;
use crate::authority::get_element_query::GetElementOpsQuery;
use crate::authority::get_entry_ops_query::GetEntryOpsQuery;
use holo_hash::hash_type::AnyDht;
use holo_hash::AgentPubKey;
use holo_hash::AnyDhtHash;
use holo_hash::EntryHash;
use holo_hash::HasHash;
use holo_hash::HeaderHash;
use holochain_p2p::actor;
use holochain_p2p::HolochainP2pDnaT;
use holochain_p2p::HolochainP2pError;
use holochain_p2p::MockHolochainP2pDnaT;
use holochain_sqlite::db::DbKindAuthored;
use holochain_sqlite::db::DbKindDht;
use holochain_sqlite::db::DbKindOp;
use holochain_sqlite::db::DbKindT;
use holochain_sqlite::db::WriteManager;
use holochain_sqlite::prelude::DatabaseResult;
use holochain_sqlite::rusqlite::Transaction;
use holochain_state::mutations::insert_op;
use holochain_state::mutations::set_validation_status;
use holochain_state::mutations::set_when_integrated;
use holochain_state::prelude::Query;
use holochain_state::prelude::Txn;
use holochain_types::activity::AgentActivityResponse;
use holochain_types::dht_op::DhtOpHashed;
use holochain_types::dht_op::WireOps;
<<<<<<< HEAD
use holochain_types::env::DbReadOnly;
use holochain_types::env::DbWrite;
=======
use holochain_types::element::WireElementOps;
use holochain_types::env::EnvRead;
use holochain_types::env::EnvWrite;
>>>>>>> 35564564
use holochain_types::link::WireLinkKey;
use holochain_types::link::WireLinkOps;
use holochain_types::metadata::MetadataSet;
use holochain_types::prelude::ValidationPackageResponse;
use holochain_types::prelude::WireEntryOps;
use holochain_zome_types::HeaderHashed;
use holochain_zome_types::QueryFilter;
use holochain_zome_types::SignedHeader;
use holochain_zome_types::SignedHeaderHashed;
use holochain_zome_types::Timestamp;
use holochain_zome_types::TryInto;
use holochain_zome_types::ValidationStatus;

pub use activity_test_data::*;
pub use element_test_data::*;
pub use entry_test_data::*;

mod activity_test_data;
mod element_test_data;
mod entry_test_data;

#[derive(Clone)]
pub struct PassThroughNetwork {
    envs: Vec<DbReadOnly<DbKindDht>>,
    authority: bool,
}

impl PassThroughNetwork {
    pub fn authority_for_all(envs: Vec<DbReadOnly<DbKindDht>>) -> Self {
        Self {
            envs,
            authority: true,
        }
    }

    pub fn authority_for_nothing(envs: Vec<DbReadOnly<DbKindDht>>) -> Self {
        Self {
            envs,
            authority: false,
        }
    }
}

#[derive(Clone)]
pub struct MockNetwork(std::sync::Arc<tokio::sync::Mutex<MockHolochainP2pDnaT>>);

impl MockNetwork {
    pub fn new(mock: MockHolochainP2pDnaT) -> Self {
        Self(std::sync::Arc::new(tokio::sync::Mutex::new(mock)))
    }
}

#[async_trait::async_trait]
impl HolochainP2pDnaT for PassThroughNetwork {
    async fn get_validation_package(
        &self,
        _request_from: AgentPubKey,
        _header_hash: HeaderHash,
    ) -> actor::HolochainP2pResult<ValidationPackageResponse> {
        todo!()
    }

    async fn get(
        &self,
        dht_hash: holo_hash::AnyDhtHash,
        options: actor::GetOptions,
    ) -> actor::HolochainP2pResult<Vec<WireOps>> {
        let mut out = Vec::new();
        match *dht_hash.hash_type() {
            AnyDht::Entry => {
                for env in &self.envs {
                    let r = authority::handle_get_entry(
                        env.clone(),
                        dht_hash.clone().into(),
                        (&options).into(),
                    )
                    .await
                    .map_err(|e| HolochainP2pError::Other(e.into()))?;
                    out.push(WireOps::Entry(r));
                }
            }
            AnyDht::Header => {
                for env in &self.envs {
                    let r = authority::handle_get_element(
                        env.clone(),
                        dht_hash.clone().into(),
                        (&options).into(),
                    )
                    .await
                    .map_err(|e| HolochainP2pError::Other(e.into()))?;
                    out.push(WireOps::Element(r));
                }
            }
        }
        Ok(out)
    }
    async fn get_meta(
        &self,
        _dht_hash: holo_hash::AnyDhtHash,
        _options: actor::GetMetaOptions,
    ) -> actor::HolochainP2pResult<Vec<MetadataSet>> {
        todo!()
    }
    async fn get_links(
        &self,
        link_key: WireLinkKey,
        options: actor::GetLinksOptions,
    ) -> actor::HolochainP2pResult<Vec<WireLinkOps>> {
        let mut out = Vec::new();
        for env in &self.envs {
            let r = authority::handle_get_links(env.clone(), link_key.clone(), (&options).into())
                .await
                .map_err(|e| HolochainP2pError::Other(e.into()))?;
            out.push(r);
        }
        Ok(out)
    }
    async fn get_agent_activity(
        &self,
        agent: AgentPubKey,
        query: QueryFilter,
        options: actor::GetActivityOptions,
    ) -> actor::HolochainP2pResult<Vec<AgentActivityResponse<HeaderHash>>> {
        let mut out = Vec::new();
        for env in &self.envs {
            let r = authority::handle_get_agent_activity(
                env.clone(),
                agent.clone(),
                query.clone(),
                (&options).into(),
            )
            .await
            .map_err(|e| HolochainP2pError::Other(e.into()))?;
            out.push(r);
        }
        Ok(out)
    }

    async fn authority_for_hash(
        &self,
        _dht_hash: holo_hash::AnyDhtHash,
    ) -> actor::HolochainP2pResult<bool> {
        Ok(self.authority)
    }

    fn dna_hash(&self) -> holo_hash::DnaHash {
        todo!()
    }

<<<<<<< HEAD
=======
    fn from_agent(&self) -> AgentPubKey {
        todo!()
    }

    async fn join(&self) -> actor::HolochainP2pResult<()> {
        todo!()
    }

    async fn leave(&self) -> actor::HolochainP2pResult<()> {
        todo!()
    }

    async fn call_remote(
        &self,
        _to_agent: AgentPubKey,
        _zome_name: holochain_zome_types::ZomeName,
        _fn_name: holochain_zome_types::FunctionName,
        _cap_secret: Option<holochain_zome_types::CapSecret>,
        _payload: holochain_zome_types::ExternIO,
    ) -> actor::HolochainP2pResult<holochain_serialized_bytes::SerializedBytes> {
        todo!()
    }

    async fn remote_signal(
        &self,
        _to_agent_list: Vec<AgentPubKey>,
        _zome_name: holochain_zome_types::ZomeName,
        _fn_name: holochain_zome_types::FunctionName,
        _cap: Option<holochain_zome_types::CapSecret>,
        _payload: holochain_zome_types::ExternIO,
    ) -> actor::HolochainP2pResult<()> {
        todo!()
    }

>>>>>>> 35564564
    async fn publish(
        &self,
        _request_validation_receipt: bool,
        _countersigning_session: bool,
        _dht_hash: holo_hash::AnyDhtHash,
        _ops: Vec<(holo_hash::DhtOpHash, holochain_types::dht_op::DhtOp)>,
        _timeout_ms: Option<u64>,
    ) -> actor::HolochainP2pResult<()> {
        todo!()
    }

    async fn send_validation_receipt(
        &self,
        _to_agent: AgentPubKey,
        _receipt: holochain_serialized_bytes::SerializedBytes,
    ) -> actor::HolochainP2pResult<()> {
        todo!()
    }

    async fn countersigning_authority_response(
        &self,
        _agents: Vec<AgentPubKey>,
        _response: Vec<holochain_zome_types::SignedHeader>,
    ) -> actor::HolochainP2pResult<()> {
        todo!()
    }

    async fn new_integrated_data(&self) -> actor::HolochainP2pResult<()> {
        todo!()
    }

    async fn join(&self, _agent: AgentPubKey) -> actor::HolochainP2pResult<()> {
        todo!()
    }

    async fn leave(&self, _agent: AgentPubKey) -> actor::HolochainP2pResult<()> {
        todo!()
    }

    async fn call_remote(
        &self,
        _from_agent: AgentPubKey,
        _to_agent: AgentPubKey,
        _zome_name: holochain_zome_types::ZomeName,
        _fn_name: holochain_zome_types::FunctionName,
        _cap: Option<holochain_zome_types::CapSecret>,
        _payload: holochain_zome_types::ExternIO,
    ) -> actor::HolochainP2pResult<holochain_serialized_bytes::SerializedBytes> {
        todo!()
    }
}

pub fn fill_db<Db: DbKindT + DbKindOp>(env: &DbWrite<Db>, op: DhtOpHashed) {
    env.conn()
        .unwrap()
        .with_commit_sync(|txn| {
            let hash = op.as_hash().clone();
            insert_op(txn, op).unwrap();
            set_validation_status(txn, hash.clone(), ValidationStatus::Valid).unwrap();
            set_when_integrated(txn, hash, Timestamp::now()).unwrap();
            DatabaseResult::Ok(())
        })
        .unwrap();
}

pub fn fill_db_rejected<Db: DbKindT + DbKindOp>(env: &DbWrite<Db>, op: DhtOpHashed) {
    env.conn()
        .unwrap()
        .with_commit_sync(|txn| {
            let hash = op.as_hash().clone();
            insert_op(txn, op).unwrap();
            set_validation_status(txn, hash.clone(), ValidationStatus::Rejected).unwrap();
            set_when_integrated(txn, hash, Timestamp::now()).unwrap();
            DatabaseResult::Ok(())
        })
        .unwrap();
}

pub fn fill_db_pending<Db: DbKindT + DbKindOp>(env: &DbWrite<Db>, op: DhtOpHashed) {
    env.conn()
        .unwrap()
        .with_commit_sync(|txn| {
            let hash = op.as_hash().clone();
            insert_op(txn, op).unwrap();
            set_validation_status(txn, hash, ValidationStatus::Valid).unwrap();
            DatabaseResult::Ok(())
        })
        .unwrap();
}

pub fn fill_db_as_author(env: &DbWrite<DbKindAuthored>, op: DhtOpHashed) {
    env.conn()
        .unwrap()
        .with_commit_sync(|txn| {
            insert_op(txn, op).unwrap();
            DatabaseResult::Ok(())
        })
        .unwrap();
}

#[async_trait::async_trait]
impl HolochainP2pDnaT for MockNetwork {
    async fn get_validation_package(
        &self,
        request_from: AgentPubKey,
        header_hash: HeaderHash,
    ) -> actor::HolochainP2pResult<ValidationPackageResponse> {
        self.0
            .lock()
            .await
            .get_validation_package(request_from, header_hash)
            .await
    }

    async fn get(
        &self,
        dht_hash: holo_hash::AnyDhtHash,
        options: actor::GetOptions,
    ) -> actor::HolochainP2pResult<Vec<WireOps>> {
        self.0.lock().await.get(dht_hash, options).await
    }

    async fn get_meta(
        &self,
        dht_hash: holo_hash::AnyDhtHash,
        options: actor::GetMetaOptions,
    ) -> actor::HolochainP2pResult<Vec<MetadataSet>> {
        self.0.lock().await.get_meta(dht_hash, options).await
    }

    async fn get_links(
        &self,
        link_key: WireLinkKey,
        options: actor::GetLinksOptions,
    ) -> actor::HolochainP2pResult<Vec<WireLinkOps>> {
        self.0.lock().await.get_links(link_key, options).await
    }

    async fn get_agent_activity(
        &self,
        agent: AgentPubKey,
        query: QueryFilter,
        options: actor::GetActivityOptions,
    ) -> actor::HolochainP2pResult<Vec<AgentActivityResponse<HeaderHash>>> {
        self.0
            .lock()
            .await
            .get_agent_activity(agent, query, options)
            .await
    }

    async fn authority_for_hash(
        &self,
        dht_hash: holo_hash::AnyDhtHash,
    ) -> actor::HolochainP2pResult<bool> {
        self.0.lock().await.authority_for_hash(dht_hash).await
    }

    fn dna_hash(&self) -> holo_hash::DnaHash {
        todo!()
    }

<<<<<<< HEAD
=======
    fn from_agent(&self) -> AgentPubKey {
        todo!()
    }

    async fn join(&self) -> actor::HolochainP2pResult<()> {
        todo!()
    }

    async fn leave(&self) -> actor::HolochainP2pResult<()> {
        todo!()
    }

    async fn call_remote(
        &self,
        _to_agent: AgentPubKey,
        _zome_name: holochain_zome_types::ZomeName,
        _fn_name: holochain_zome_types::FunctionName,
        _cap_secret: Option<holochain_zome_types::CapSecret>,
        _payload: holochain_zome_types::ExternIO,
    ) -> actor::HolochainP2pResult<holochain_serialized_bytes::SerializedBytes> {
        todo!()
    }

    async fn remote_signal(
        &self,
        _to_agent_list: Vec<AgentPubKey>,
        _zome_name: holochain_zome_types::ZomeName,
        _fn_name: holochain_zome_types::FunctionName,
        _cap: Option<holochain_zome_types::CapSecret>,
        _payload: holochain_zome_types::ExternIO,
    ) -> actor::HolochainP2pResult<()> {
        todo!()
    }

>>>>>>> 35564564
    async fn publish(
        &self,
        _request_validation_receipt: bool,
        _countersigning_session: bool,
        _dht_hash: holo_hash::AnyDhtHash,
        _ops: Vec<(holo_hash::DhtOpHash, holochain_types::dht_op::DhtOp)>,
        _timeout_ms: Option<u64>,
    ) -> actor::HolochainP2pResult<()> {
        todo!()
    }

    async fn send_validation_receipt(
        &self,
        _to_agent: AgentPubKey,
        _receipt: holochain_serialized_bytes::SerializedBytes,
    ) -> actor::HolochainP2pResult<()> {
        todo!()
    }

    async fn countersigning_authority_response(
        &self,
        _agents: Vec<AgentPubKey>,
        _response: Vec<holochain_zome_types::SignedHeader>,
    ) -> actor::HolochainP2pResult<()> {
        todo!()
    }

    async fn new_integrated_data(&self) -> actor::HolochainP2pResult<()> {
        todo!()
    }

    async fn join(&self, _agent: AgentPubKey) -> actor::HolochainP2pResult<()> {
        todo!()
    }

    async fn leave(&self, _agent: AgentPubKey) -> actor::HolochainP2pResult<()> {
        todo!()
    }

    async fn call_remote(
        &self,
        _from_agent: AgentPubKey,
        _to_agent: AgentPubKey,
        _zome_name: holochain_zome_types::ZomeName,
        _fn_name: holochain_zome_types::FunctionName,
        _cap: Option<holochain_zome_types::CapSecret>,
        _payload: holochain_zome_types::ExternIO,
    ) -> actor::HolochainP2pResult<holochain_serialized_bytes::SerializedBytes> {
        todo!()
    }
}

pub fn wire_to_shh<T: TryInto<SignedHeader> + Clone>(op: &T) -> SignedHeaderHashed {
    let r = op.clone().try_into();
    match r {
        Ok(SignedHeader(header, signature)) => {
            SignedHeaderHashed::with_presigned(HeaderHashed::from_content_sync(header), signature)
        }
        Err(_) => unreachable!(),
    }
}

/// Utility for network simulation response to get entry.
pub fn handle_get_entry_txn(
    txn: &Transaction<'_>,
    hash: EntryHash,
    _options: holochain_p2p::event::GetOptions,
) -> WireEntryOps {
    let query = GetEntryOpsQuery::new(hash);
    query.run(Txn::from(txn)).unwrap()
}

/// Utility for network simulation response to get element.
pub fn handle_get_element_txn(
    txn: &Transaction<'_>,
    hash: HeaderHash,
    options: holochain_p2p::event::GetOptions,
) -> WireElementOps {
    let query = GetElementOpsQuery::new(hash, options);
    query.run(Txn::from(txn)).unwrap()
}

/// Utility for network simulation response to get.
pub fn handle_get_txn(
    txn: &Transaction<'_>,
    hash: AnyDhtHash,
    options: holochain_p2p::event::GetOptions,
) -> WireOps {
    match *hash.hash_type() {
        AnyDht::Entry => WireOps::Entry(handle_get_entry_txn(txn, hash.into(), options)),
        AnyDht::Header => WireOps::Element(handle_get_element_txn(txn, hash.into(), options)),
    }
}<|MERGE_RESOLUTION|>--- conflicted
+++ resolved
@@ -26,14 +26,9 @@
 use holochain_types::activity::AgentActivityResponse;
 use holochain_types::dht_op::DhtOpHashed;
 use holochain_types::dht_op::WireOps;
-<<<<<<< HEAD
+use holochain_types::element::WireElementOps;
 use holochain_types::env::DbReadOnly;
 use holochain_types::env::DbWrite;
-=======
-use holochain_types::element::WireElementOps;
-use holochain_types::env::EnvRead;
-use holochain_types::env::EnvWrite;
->>>>>>> 35564564
 use holochain_types::link::WireLinkKey;
 use holochain_types::link::WireLinkOps;
 use holochain_types::metadata::MetadataSet;
@@ -183,33 +178,9 @@
         todo!()
     }
 
-<<<<<<< HEAD
-=======
-    fn from_agent(&self) -> AgentPubKey {
-        todo!()
-    }
-
-    async fn join(&self) -> actor::HolochainP2pResult<()> {
-        todo!()
-    }
-
-    async fn leave(&self) -> actor::HolochainP2pResult<()> {
-        todo!()
-    }
-
-    async fn call_remote(
-        &self,
-        _to_agent: AgentPubKey,
-        _zome_name: holochain_zome_types::ZomeName,
-        _fn_name: holochain_zome_types::FunctionName,
-        _cap_secret: Option<holochain_zome_types::CapSecret>,
-        _payload: holochain_zome_types::ExternIO,
-    ) -> actor::HolochainP2pResult<holochain_serialized_bytes::SerializedBytes> {
-        todo!()
-    }
-
     async fn remote_signal(
         &self,
+        _from_agent: AgentPubKey,
         _to_agent_list: Vec<AgentPubKey>,
         _zome_name: holochain_zome_types::ZomeName,
         _fn_name: holochain_zome_types::FunctionName,
@@ -219,7 +190,6 @@
         todo!()
     }
 
->>>>>>> 35564564
     async fn publish(
         &self,
         _request_validation_receipt: bool,
@@ -382,33 +352,9 @@
         todo!()
     }
 
-<<<<<<< HEAD
-=======
-    fn from_agent(&self) -> AgentPubKey {
-        todo!()
-    }
-
-    async fn join(&self) -> actor::HolochainP2pResult<()> {
-        todo!()
-    }
-
-    async fn leave(&self) -> actor::HolochainP2pResult<()> {
-        todo!()
-    }
-
-    async fn call_remote(
-        &self,
-        _to_agent: AgentPubKey,
-        _zome_name: holochain_zome_types::ZomeName,
-        _fn_name: holochain_zome_types::FunctionName,
-        _cap_secret: Option<holochain_zome_types::CapSecret>,
-        _payload: holochain_zome_types::ExternIO,
-    ) -> actor::HolochainP2pResult<holochain_serialized_bytes::SerializedBytes> {
-        todo!()
-    }
-
     async fn remote_signal(
         &self,
+        _from_agent: AgentPubKey,
         _to_agent_list: Vec<AgentPubKey>,
         _zome_name: holochain_zome_types::ZomeName,
         _fn_name: holochain_zome_types::FunctionName,
@@ -418,7 +364,6 @@
         todo!()
     }
 
->>>>>>> 35564564
     async fn publish(
         &self,
         _request_validation_receipt: bool,
