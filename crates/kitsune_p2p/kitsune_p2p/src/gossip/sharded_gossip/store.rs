//! This module is the ideal interface we would have for the conductor (or other store that kitsune uses).
//! We should update the conductor to match this interface.

use std::{collections::HashSet, sync::Arc};

use crate::event::{PutAgentInfoSignedEvt, QueryAgentsEvt, QueryOpHashesEvt, TimeWindow};
use crate::types::event::KitsuneP2pEventSender;
use kitsune_p2p_types::{
    agent_info::AgentInfoSigned,
    bin_types::{KitsuneAgent, KitsuneOpHash, KitsuneSpace},
    dht_arc::{ArcInterval, DhtArcSet},
    KitsuneError, KitsuneResult,
};

use super::EventSender;

/// Get all agent info signed for a space.
pub(super) async fn all_agent_info(
    evt_sender: &EventSender,
    space: &Arc<KitsuneSpace>,
) -> KitsuneResult<Vec<AgentInfoSigned>> {
    Ok(evt_sender
        .query_agents(QueryAgentsEvt::new(space.clone()))
        .await
        .map_err(KitsuneError::other)?)
}

/// Get all `AgentInfoSigned` for agents in a space.
pub(super) async fn query_agent_info(
    evt_sender: &EventSender,
    space: &Arc<KitsuneSpace>,
    agents: &HashSet<Arc<KitsuneAgent>>,
) -> KitsuneResult<Vec<AgentInfoSigned>> {
    let query = QueryAgentsEvt::new(space.clone()).by_agents(agents.clone());
    Ok(evt_sender
        .query_agents(query)
        .await
        .map_err(KitsuneError::other)?)
}

/// Get the arc intervals for specified agent, paired with their respective agent.
pub(super) async fn local_agent_arcs(
    evt_sender: &EventSender,
    space: &Arc<KitsuneSpace>,
    local_agents: &HashSet<Arc<KitsuneAgent>>,
) -> KitsuneResult<Vec<(Arc<KitsuneAgent>, ArcInterval)>> {
    Ok(query_agent_info(evt_sender, space, local_agents)
        .await?
        .into_iter()
        .map(|info| (info.agent.clone(), info.storage_arc.interval()))
        .collect::<Vec<_>>())
}

/// Get just the arc intervals for specified agents.
pub(super) async fn local_arcs(
    evt_sender: &EventSender,
    space: &Arc<KitsuneSpace>,
    local_agents: &HashSet<Arc<KitsuneAgent>>,
) -> KitsuneResult<Vec<ArcInterval>> {
    Ok(local_agent_arcs(evt_sender, space, local_agents)
        .await?
        .into_iter()
        .map(|(_, arc)| arc)
        .collect())
}

/// Get `AgentInfoSigned` for all agents within a `DhtArcSet`.
pub(super) async fn agent_info_within_arc_set(
    evt_sender: &EventSender,
    space: &Arc<KitsuneSpace>,
    arc_set: Arc<DhtArcSet>,
) -> KitsuneResult<impl Iterator<Item = AgentInfoSigned>> {
    let set: HashSet<_> = agents_within_arcset(evt_sender, space, arc_set)
        .await?
        .into_iter()
        .map(|(a, _)| a)
        .collect();
    Ok(all_agent_info(evt_sender, space)
        .await?
        .into_iter()
        .filter(move |info| set.contains(info.agent.as_ref())))
}

/// Get agents and their intervals within a `DhtArcSet`.
pub(super) async fn agents_within_arcset(
    evt_sender: &EventSender,
    space: &Arc<KitsuneSpace>,
    arc_set: Arc<DhtArcSet>,
) -> KitsuneResult<Vec<(Arc<KitsuneAgent>, ArcInterval)>> {
    Ok(evt_sender
        .query_agents(QueryAgentsEvt::new(space.clone()).by_arc_set(arc_set))
        .await
        .map_err(KitsuneError::other)?
        .iter()
        .map(AgentInfoSigned::to_agent_arc)
        .collect())
}

/// Get all ops for all agents that fall within the specified arcset.
pub(super) async fn all_op_hashes_within_arcset(
    evt_sender: &EventSender,
    space: &Arc<KitsuneSpace>,
    common_arc_set: DhtArcSet,
    window: TimeWindow,
    max_ops: usize,
    include_limbo: bool,
) -> KitsuneResult<Option<(Vec<Arc<KitsuneOpHash>>, TimeWindow)>> {
    Ok(evt_sender
        .query_op_hashes(QueryOpHashesEvt {
            space: space.clone(),
            arc_set: common_arc_set,
            window,
            max_ops,
            include_limbo,
        })
        .await
        .map_err(KitsuneError::other)?)
}

/// Add new agent info to the p2p store.
pub(super) async fn put_agent_info(
    evt_sender: &EventSender,
    space: &Arc<KitsuneSpace>,
    agents: &[Arc<AgentInfoSigned>],
) -> KitsuneResult<()> {
    let peer_data = agents.iter().map(|i| (**i).clone()).collect();
    evt_sender
        .put_agent_info_signed(PutAgentInfoSignedEvt {
            space: space.clone(),
            peer_data,
        })
        .await
        .map_err(KitsuneError::other)?;
    Ok(())
}

/// Put new ops into agents that should hold them.
pub(super) async fn put_ops(
    evt_sender: &EventSender,
    space: &Arc<KitsuneSpace>,
    ops: Vec<(Arc<KitsuneOpHash>, Vec<u8>)>,
) -> KitsuneResult<()> {
<<<<<<< HEAD
    evt_sender
        .gossip(space.clone(), ops)
        .await
        .map_err(KitsuneError::other)?;
=======
    // If there's only a single agent in the space we
    // can avoid cloning the ops which could be large.
    if agent_arcs.len() == 1 {
        let (agent, arc) = agent_arcs
            .into_iter()
            .next()
            .expect("Can't be none due to len check");
        if arc.is_empty() {
            return Ok(());
        }
        evt_sender
            .gossip(space.clone(), agent, ops)
            .await
            .map_err(KitsuneError::other)?;
    } else {
        for (agent, arc) in agent_arcs {
            if !arc.is_empty() {
                evt_sender
                    .gossip(space.clone(), agent, ops.clone())
                    .await
                    .map_err(KitsuneError::other)?;
            }
        }
    }
>>>>>>> 35564564

    Ok(())
}<|MERGE_RESOLUTION|>--- conflicted
+++ resolved
@@ -140,37 +140,10 @@
     space: &Arc<KitsuneSpace>,
     ops: Vec<(Arc<KitsuneOpHash>, Vec<u8>)>,
 ) -> KitsuneResult<()> {
-<<<<<<< HEAD
     evt_sender
         .gossip(space.clone(), ops)
         .await
         .map_err(KitsuneError::other)?;
-=======
-    // If there's only a single agent in the space we
-    // can avoid cloning the ops which could be large.
-    if agent_arcs.len() == 1 {
-        let (agent, arc) = agent_arcs
-            .into_iter()
-            .next()
-            .expect("Can't be none due to len check");
-        if arc.is_empty() {
-            return Ok(());
-        }
-        evt_sender
-            .gossip(space.clone(), agent, ops)
-            .await
-            .map_err(KitsuneError::other)?;
-    } else {
-        for (agent, arc) in agent_arcs {
-            if !arc.is_empty() {
-                evt_sender
-                    .gossip(space.clone(), agent, ops.clone())
-                    .await
-                    .map_err(KitsuneError::other)?;
-            }
-        }
-    }
->>>>>>> 35564564
 
     Ok(())
 }