[package]
name = "holochain_cascade"
<<<<<<< HEAD
version = "0.0.5"
=======
version = "0.0.5-dev.0"
>>>>>>> 759b2bdb
description = "Logic for cascading updates to Holochain state and network interaction"
license-file = "LICENSE_CAL-1.0"
homepage = "https://github.com/holochain/holochain"
documentation = "https://github.com/holochain/holochain"
authors = [ "Holochain Core Dev Team <devcore@holochain.org>" ]
edition = "2018"

[dependencies]
derive_more = "0.99.3"
either = "1.5"
fallible-iterator = "0.2"
fixt = { version = "0.0.5", path = "../fixt" }
futures = "0.3"
<<<<<<< HEAD
ghost_actor = "=0.3.0-alpha.3"
hdk = { version = "0.0.105", path = "../hdk" }
hdk_derive = { version = "0.0.7", path = "../hdk_derive" }
holo_hash = { version = "0.0.5", path = "../holo_hash", features = ["full"] }
holochain_sqlite = { version = "0.0.5", path = "../holochain_sqlite" }
holochain_p2p = { version = "0.0.5", path = "../holochain_p2p" }
holochain_serialized_bytes = "=0.0.51"
holochain_state = { version = "0.0.5", path = "../holochain_state" }
holochain_types = { version = "0.0.5", path = "../holochain_types" }
holochain_zome_types = { version = "0.0.7", path = "../holochain_zome_types" }
observability = "0.1.3"
kitsune_p2p = { version = "0.0.5", path = "../kitsune_p2p/kitsune_p2p" }
=======
ghost_actor = "=0.3.0-alpha.4"
hdk = { version = "0.0.105-dev.0", path = "../hdk" }
hdk_derive = { version = "0.0.7-dev.0", path = "../hdk_derive" }
holo_hash = { version = "0.0.5", path = "../holo_hash", features = ["full"] }
holochain_sqlite = { version = "0.0.5-dev.0", path = "../holochain_sqlite" }
holochain_p2p = { version = "0.0.5-dev.0", path = "../holochain_p2p" }
holochain_serialized_bytes = "=0.0.51"
holochain_state = { version = "0.0.5-dev.0", path = "../holochain_state" }
holochain_types = { version = "0.0.5-dev.0", path = "../holochain_types" }
holochain_zome_types = { version = "0.0.7-dev.0", path = "../holochain_zome_types" }
observability = "0.1.3"
kitsune_p2p = { version = "0.0.5-dev.0", path = "../kitsune_p2p/kitsune_p2p" }
>>>>>>> 759b2bdb
serde = { version = "1.0", features = [ "derive" ] }
serde_derive = "1.0"
tokio = { version = "1.3", features = [ "full" ] }
thiserror = "1.0"
tracing = "0.1"
tracing-futures = "0.2"

async-trait = { version = "0.1", optional = true }
mockall = { version = "0.10.2", optional = true }

[dev-dependencies]
matches = "0.1"
pretty_assertions = "0.7.2"

[features]
default = ["test_utils"]

test_utils = [
    "async-trait",
    "mockall"
]<|MERGE_RESOLUTION|>--- conflicted
+++ resolved
@@ -1,10 +1,6 @@
 [package]
 name = "holochain_cascade"
-<<<<<<< HEAD
 version = "0.0.5"
-=======
-version = "0.0.5-dev.0"
->>>>>>> 759b2bdb
 description = "Logic for cascading updates to Holochain state and network interaction"
 license-file = "LICENSE_CAL-1.0"
 homepage = "https://github.com/holochain/holochain"
@@ -18,8 +14,7 @@
 fallible-iterator = "0.2"
 fixt = { version = "0.0.5", path = "../fixt" }
 futures = "0.3"
-<<<<<<< HEAD
-ghost_actor = "=0.3.0-alpha.3"
+ghost_actor = "=0.3.0-alpha.4"
 hdk = { version = "0.0.105", path = "../hdk" }
 hdk_derive = { version = "0.0.7", path = "../hdk_derive" }
 holo_hash = { version = "0.0.5", path = "../holo_hash", features = ["full"] }
@@ -31,20 +26,6 @@
 holochain_zome_types = { version = "0.0.7", path = "../holochain_zome_types" }
 observability = "0.1.3"
 kitsune_p2p = { version = "0.0.5", path = "../kitsune_p2p/kitsune_p2p" }
-=======
-ghost_actor = "=0.3.0-alpha.4"
-hdk = { version = "0.0.105-dev.0", path = "../hdk" }
-hdk_derive = { version = "0.0.7-dev.0", path = "../hdk_derive" }
-holo_hash = { version = "0.0.5", path = "../holo_hash", features = ["full"] }
-holochain_sqlite = { version = "0.0.5-dev.0", path = "../holochain_sqlite" }
-holochain_p2p = { version = "0.0.5-dev.0", path = "../holochain_p2p" }
-holochain_serialized_bytes = "=0.0.51"
-holochain_state = { version = "0.0.5-dev.0", path = "../holochain_state" }
-holochain_types = { version = "0.0.5-dev.0", path = "../holochain_types" }
-holochain_zome_types = { version = "0.0.7-dev.0", path = "../holochain_zome_types" }
-observability = "0.1.3"
-kitsune_p2p = { version = "0.0.5-dev.0", path = "../kitsune_p2p/kitsune_p2p" }
->>>>>>> 759b2bdb
 serde = { version = "1.0", features = [ "derive" ] }
 serde_derive = "1.0"
 tokio = { version = "1.3", features = [ "full" ] }
