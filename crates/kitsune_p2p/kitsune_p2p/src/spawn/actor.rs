// this is largely a passthrough that routes to a specific space handler

use crate::actor;
use crate::actor::*;
use crate::event::*;
use crate::gossip::sharded_gossip::BandwidthThrottles;
use crate::metrics::KitsuneMetrics;
use crate::types::gossip::GossipModuleType;
use crate::*;
use futures::future::FutureExt;
use futures::stream::StreamExt;
use kitsune_p2p_proxy::tx2::*;
use kitsune_p2p_proxy::ProxyUrl;
use kitsune_p2p_transport_quic::tx2::*;
use kitsune_p2p_types::async_lazy::AsyncLazy;
use kitsune_p2p_types::tx2::tx2_api::*;
use kitsune_p2p_types::tx2::tx2_pool_promote::*;
use kitsune_p2p_types::tx2::*;
use kitsune_p2p_types::*;
use std::collections::hash_map::Entry;
use std::collections::HashMap;
use std::sync::Arc;

/// The bootstrap service is much more thoroughly documented in the default service implementation.
/// See https://github.com/holochain/bootstrap
mod bootstrap;
mod discover;
mod space;
use ghost_actor::dependencies::tracing;
use space::*;

type EvtRcv = futures::channel::mpsc::Receiver<KitsuneP2pEvent>;
type KSpace = Arc<KitsuneSpace>;
type KAgent = Arc<KitsuneAgent>;
type KBasis = Arc<KitsuneBasis>;
type WireConHnd = Tx2ConHnd<wire::Wire>;
type Payload = Box<[u8]>;

ghost_actor::ghost_chan! {
    pub(crate) chan Internal<crate::KitsuneP2pError> {
        /// Register space event handler
        fn register_space_event_handler(recv: EvtRcv) -> ();

        /// Incoming Delegate Broadcast
        /// We are being requested to delegate a broadcast to our neighborhood
        /// on behalf of an author. `mod_idx` / `mod_cnt` inform us which
        /// neighbors we are responsible for.
        /// (See comments in actual method impl for more detail.)
        fn incoming_delegate_broadcast(
            space: KSpace,
            basis: KBasis,
            to_agent: KAgent,
            mod_idx: u32,
            mod_cnt: u32,
            data: crate::wire::WireData,
        ) -> ();

        /// Incoming Gossip
        fn incoming_gossip(space: KSpace, con: WireConHnd, data: Payload, module_type: crate::types::gossip::GossipModuleType) -> ();
    }
}

pub(crate) struct KitsuneP2pActor {
    this_addr: url2::Url2,
    channel_factory: ghost_actor::actor_builder::GhostActorChannelFactory<Self>,
    internal_sender: ghost_actor::GhostSender<Internal>,
    evt_sender: futures::channel::mpsc::Sender<KitsuneP2pEvent>,
    ep_hnd: Tx2EpHnd<wire::Wire>,
    #[allow(clippy::type_complexity)]
    spaces: HashMap<
        Arc<KitsuneSpace>,
        AsyncLazy<(
            ghost_actor::GhostSender<KitsuneP2p>,
            ghost_actor::GhostSender<space::SpaceInternal>,
        )>,
    >,
    config: Arc<KitsuneP2pConfig>,
    bandwidth_throttles: BandwidthThrottles,
    parallel_notify_permit: Arc<tokio::sync::Semaphore>,
}

impl KitsuneP2pActor {
    pub async fn new(
        config: KitsuneP2pConfig,
        tls_config: kitsune_p2p_proxy::TlsConfig,
        channel_factory: ghost_actor::actor_builder::GhostActorChannelFactory<Self>,
        internal_sender: ghost_actor::GhostSender<Internal>,
        evt_sender: futures::channel::mpsc::Sender<KitsuneP2pEvent>,
    ) -> KitsuneP2pResult<Self> {
        crate::types::metrics::init();

        let tx2_conf = config.to_tx2().map_err(KitsuneP2pError::other)?;

        // set up our backend based on config
        let (f, bind_to) = match tx2_conf.backend {
            KitsuneP2pTx2Backend::Mem => {
                let mut conf = MemConfig::default();
                conf.tls = Some(tls_config.clone());
                conf.tuning_params = Some(config.tuning_params.clone());
                (
                    tx2_mem_adapter(conf)
                        .await
                        .map_err(KitsuneP2pError::other)?,
                    "none:".into(),
                )
            }
            KitsuneP2pTx2Backend::Quic { bind_to } => {
                let mut conf = QuicConfig::default();
                conf.tls = Some(tls_config.clone());
                conf.tuning_params = Some(config.tuning_params.clone());
                (
                    tx2_quic_adapter(conf)
                        .await
                        .map_err(KitsuneP2pError::other)?,
                    bind_to,
                )
            }
        };

        // convert to frontend
        let f = tx2_pool_promote(f, config.tuning_params.clone());

        // wrap in proxy
        let mut conf = kitsune_p2p_proxy::tx2::ProxyConfig::default();
        conf.tuning_params = Some(config.tuning_params.clone());
        let f = tx2_proxy(f, conf)?;

        let metrics = Tx2ApiMetrics::default().set_write_len(|d, l| {
            let t = match d {
                "Wire::Failure" => KitsuneMetrics::Failure,
                "Wire::Call" => KitsuneMetrics::Call,
                "Wire::CallResp" => KitsuneMetrics::CallResp,
                "Wire::Notify" => KitsuneMetrics::Notify,
                "Wire::NotifyResp" => KitsuneMetrics::NotifyResp,
                "Wire::Gossip" => KitsuneMetrics::Gossip,
                "Wire::PeerGet" => KitsuneMetrics::PeerGet,
                "Wire::PeerGetResp" => KitsuneMetrics::PeerGetResp,
                "Wire::PeerQuery" => KitsuneMetrics::PeerQuery,
                "Wire::PeerQueryResp" => KitsuneMetrics::PeerQueryResp,
                _ => return,
            };
            KitsuneMetrics::count(t, l);
        });

        // wrap in api
        let f = tx2_api(f, metrics);

        // bind local endpoint
        let ep = f
            .bind(bind_to, config.tuning_params.implicit_timeout())
            .await
            .map_err(KitsuneP2pError::other)?;

        // capture endpoint handle
        let ep_hnd = ep.handle().clone();

        // if we should be proxying - set up the proxy connect retry / proxy addr
        let this_addr = if let Some(use_proxy) = tx2_conf.use_proxy {
            let local = ep_hnd.local_addr().map_err(KitsuneP2pError::other)?;
            let this_digest = ProxyUrl::from(local.as_str()).digest();
            let proxy_url = ProxyUrl::from(use_proxy.as_str());

            // spawn logic that will attempt to keep us connected to the proxy
            let ep_hnd = ep_hnd.clone();
            let tuning_params = config.tuning_params.clone();
            tokio::task::spawn(async move {
                let mut con: Option<Tx2ConHnd<wire::Wire>> = None;
                loop {
                    // see if we need a new connection to the proxy
                    if con.is_none() || con.as_ref().unwrap().is_closed() {
                        if ep_hnd.is_closed() {
                            break;
                        }
                        match ep_hnd
                            .get_connection(use_proxy.clone(), tuning_params.implicit_timeout())
                            .await
                        {
                            Ok(c) => {
                                con = Some(c);
                            }
                            Err(e) => {
                                tracing::warn!("failure to establish proxy connection: {:?}", e);
                            }
                        }
                    }

                    // this is very naive... just running every 5 seconds
                    tokio::time::sleep(std::time::Duration::from_secs(5)).await;
                }
                tracing::warn!("proxy con refresh loop shutdown");
            });

            ProxyUrl::new(proxy_url.as_base().as_str(), this_digest)
                .unwrap()
                .as_str()
                .into()
        } else {
            ep_hnd.local_addr().map_err(KitsuneP2pError::other)?
        };

        tracing::info!("this_addr: {}", this_addr);

        let i_s = internal_sender.clone();
        tokio::task::spawn({
            let evt_sender = evt_sender.clone();
            let tuning_params = config.tuning_params.clone();
            async move {
                ep.for_each_concurrent(tuning_params.concurrent_limit_per_thread, move |event| {
                    let evt_sender = evt_sender.clone();
                    let tuning_params = tuning_params.clone();
                    let i_s = i_s.clone();
                    async move {
                        macro_rules! resp {
                            ($r:expr, $e:expr) => {
                                // this can only error as channel closed
                                // it would be noise to output tracing errors
                                let _ = $r.respond($e, tuning_params.implicit_timeout()).await;
                            };
                        }

                        let evt_sender = &evt_sender;
                        use tx2_api::Tx2EpEvent::*;
                        #[allow(clippy::single_match)]
                        match event {
                            IncomingRequest(Tx2EpIncomingRequest { data, respond, .. }) => {
                                match data {
                                    wire::Wire::Call(wire::Call {
                                        space,
                                        from_agent,
                                        to_agent,
                                        data,
                                        ..
                                    }) => {
                                        let res = match evt_sender
                                            .call(space, to_agent, from_agent, data.into())
                                            .await
                                        {
                                            Err(err) => {
                                                let reason = format!("{:?}", err);
                                                let fail = wire::Wire::failure(reason);
                                                resp!(respond, fail);
                                                return;
                                            }
                                            Ok(r) => r,
                                        };
                                        let resp = wire::Wire::call_resp(res.into());
                                        resp!(respond, resp);
                                    }
                                    wire::Wire::PeerGet(wire::PeerGet { space, agent }) => {
                                        if let Ok(Some(agent_info_signed)) = evt_sender
                                            .get_agent_info_signed(GetAgentInfoSignedEvt {
                                                space,
                                                agent,
                                            })
                                            .await
                                        {
                                            let resp = wire::Wire::peer_get_resp(agent_info_signed);
                                            resp!(respond, resp);
                                        } else {
                                            let resp = wire::Wire::failure("no such agent".into());
                                            resp!(respond, resp);
                                        }
                                    }
                                    wire::Wire::PeerQuery(wire::PeerQuery { space, basis_loc }) => {
                                        // this *does* go over the network...
                                        // so we don't want it to be too many
                                        const LIMIT: u32 = 8;
                                        match evt_sender
                                            .query_agent_info_signed_near_basis(
                                                space, basis_loc, LIMIT,
                                            )
                                            .await
                                        {
                                            Ok(list) if !list.is_empty() => {
                                                let resp = wire::Wire::peer_query_resp(list);
                                                resp!(respond, resp);
                                            }
                                            res => {
                                                let resp = wire::Wire::failure(format!(
                                                    "error getting agents: {:?}",
                                                    res
                                                ));
                                                resp!(respond, resp);
                                            }
                                        }
                                    }
                                    data => unimplemented!("{:?}", data),
                                }
                            }
                            IncomingNotify(Tx2EpIncomingNotify { con, data, .. }) => match data {
                                wire::Wire::DelegateBroadcast(wire::DelegateBroadcast {
                                    space,
                                    basis,
                                    to_agent,
                                    mod_idx,
                                    mod_cnt,
                                    data,
                                }) => {
                                    // one might be tempted to notify here
                                    // as in Broadcast below... but we
                                    // notify all relevent agents inside
                                    // the space incoming_delegate_broadcast
                                    // handler.
                                    if let Err(err) = i_s
                                        .incoming_delegate_broadcast(
                                            space, basis, to_agent, mod_idx, mod_cnt, data,
                                        )
                                        .await
                                    {
                                        tracing::warn!(
                                            ?err,
                                            "failed to handle incoming delegate broadcast"
                                        );
                                    }
                                }
                                wire::Wire::Broadcast(wire::Broadcast {
                                    space,
                                    to_agent,
                                    data,
                                    ..
                                }) => {
                                    if let Err(err) = evt_sender
                                        .notify(space, to_agent.clone(), to_agent, data.into())
                                        .await
                                    {
                                        tracing::warn!(?err, "error processing incoming broadcast");
                                    }
                                }
                                wire::Wire::Gossip(wire::Gossip {
                                    space,
                                    data,
                                    module,
                                }) => {
                                    let data: Vec<u8> = data.into();
                                    let data: Box<[u8]> = data.into_boxed_slice();
                                    if let Err(e) =
                                        i_s.incoming_gossip(space, con, data, module).await
                                    {
                                        tracing::warn!("failed to handle incoming gossip: {:?}", e);
                                    }
                                }
                                data => unimplemented!("{:?}", data),
                            },
                            _ => (),
                        }
                    }
                })
                .await;
                tracing::warn!("KitsuneP2p tx2:ep poll shutdown");
            }
        });

        let bandwidth_throttles = BandwidthThrottles::new(&config.tuning_params);
        let parallel_notify_permit = Arc::new(tokio::sync::Semaphore::new(
            config.tuning_params.concurrent_limit_per_thread,
        ));

        Ok(Self {
            this_addr: this_addr.into(),
            channel_factory,
            internal_sender,
            evt_sender,
            ep_hnd,
            spaces: HashMap::new(),
            config: Arc::new(config),
            bandwidth_throttles,
            parallel_notify_permit,
        })
    }
}

use ghost_actor::dependencies::must_future::MustBoxFuture;
impl ghost_actor::GhostControlHandler for KitsuneP2pActor {
    fn handle_ghost_actor_shutdown(mut self) -> MustBoxFuture<'static, ()> {
        use futures::sink::SinkExt;
        use ghost_actor::GhostControlSender;
        async move {
            // this is a curtesy, ok if fails
            let _ = self.evt_sender.close().await;
            self.ep_hnd.close(500, "").await;
            for (_, space) in self.spaces.into_iter() {
                let (space, _) = space.get().await;
                let _ = space.ghost_actor_shutdown_immediate().await;
            }
        }
        .boxed()
        .into()
    }
}

impl ghost_actor::GhostHandler<Internal> for KitsuneP2pActor {}

impl InternalHandler for KitsuneP2pActor {
    fn handle_register_space_event_handler(
        &mut self,
        recv: futures::channel::mpsc::Receiver<KitsuneP2pEvent>,
    ) -> InternalHandlerResult<()> {
        let f = self.channel_factory.attach_receiver(recv);
        Ok(async move {
            f.await?;
            Ok(())
        }
        .boxed()
        .into())
    }

    fn handle_incoming_delegate_broadcast(
        &mut self,
        space: Arc<KitsuneSpace>,
        basis: Arc<KitsuneBasis>,
        to_agent: Arc<KitsuneAgent>,
        mod_idx: u32,
        mod_cnt: u32,
        data: crate::wire::WireData,
    ) -> InternalHandlerResult<()> {
        let space_sender = match self.spaces.get_mut(&space) {
            None => {
                tracing::warn!(
                    "received delegate_broadcast for unhandled space: {:?}",
                    space
                );
                return ok_fut(());
            }
            Some(space) => space.get(),
        };
        Ok(async move {
            let (_, space_inner) = space_sender.await;
            space_inner
                .incoming_delegate_broadcast(space, basis, to_agent, mod_idx, mod_cnt, data)
                .await
        }
        .boxed()
        .into())
    }

    fn handle_incoming_gossip(
        &mut self,
        space: Arc<KitsuneSpace>,
        con: Tx2ConHnd<wire::Wire>,
        data: Box<[u8]>,
        module_type: GossipModuleType,
    ) -> InternalHandlerResult<()> {
        let space_sender = match self.spaces.get_mut(&space) {
            None => {
                tracing::warn!("received gossip for unhandled space: {:?}", space);
                return ok_fut(());
            }
            Some(space) => space.get(),
        };
        Ok(async move {
            let (_, space_inner) = space_sender.await;
            space_inner
                .incoming_gossip(space, con, data, module_type)
                .await
        }
        .boxed()
        .into())
    }
}

impl ghost_actor::GhostHandler<KitsuneP2pEvent> for KitsuneP2pActor {}

impl KitsuneP2pEventHandler for KitsuneP2pActor {
    fn handle_put_agent_info_signed(
        &mut self,
        input: crate::event::PutAgentInfoSignedEvt,
    ) -> KitsuneP2pEventHandlerResult<()> {
        Ok(self.evt_sender.put_agent_info_signed(input))
    }

    fn handle_get_agent_info_signed(
        &mut self,
        input: crate::event::GetAgentInfoSignedEvt,
    ) -> KitsuneP2pEventHandlerResult<Option<crate::types::agent_store::AgentInfoSigned>> {
        Ok(self.evt_sender.get_agent_info_signed(input))
    }

    fn handle_query_agent_info_signed(
        &mut self,
        input: crate::event::QueryAgentInfoSignedEvt,
    ) -> KitsuneP2pEventHandlerResult<Vec<crate::types::agent_store::AgentInfoSigned>> {
        Ok(self.evt_sender.query_agent_info_signed(input))
    }

    fn handle_query_gossip_agents(
        &mut self,
        input: crate::event::QueryGossipAgentsEvt,
    ) -> KitsuneP2pEventHandlerResult<
        Vec<(
            Arc<crate::KitsuneAgent>,
            kitsune_p2p_types::dht_arc::ArcInterval,
        )>,
    > {
        Ok(self.evt_sender.query_gossip_agents(input))
    }

    fn handle_query_agent_info_signed_near_basis(
        &mut self,
        space: Arc<KitsuneSpace>,
        basis_loc: u32,
        limit: u32,
    ) -> KitsuneP2pEventHandlerResult<Vec<crate::types::agent_store::AgentInfoSigned>> {
        Ok(self
            .evt_sender
            .query_agent_info_signed_near_basis(space, basis_loc, limit))
    }

    fn handle_query_peer_density(
        &mut self,
        space: Arc<KitsuneSpace>,
        dht_arc: kitsune_p2p_types::dht_arc::DhtArc,
    ) -> KitsuneP2pEventHandlerResult<kitsune_p2p_types::dht_arc::PeerDensity> {
        Ok(self.evt_sender.query_peer_density(space, dht_arc))
    }

    fn handle_put_metric_datum(&mut self, datum: MetricDatum) -> KitsuneP2pEventHandlerResult<()> {
        Ok(self.evt_sender.put_metric_datum(datum))
    }

    fn handle_query_metrics(
        &mut self,
        query: MetricQuery,
    ) -> KitsuneP2pEventHandlerResult<MetricQueryAnswer> {
        Ok(self.evt_sender.query_metrics(query))
    }

    fn handle_call(
        &mut self,
        space: Arc<KitsuneSpace>,
        to_agent: Arc<KitsuneAgent>,
        from_agent: Arc<KitsuneAgent>,
        payload: Vec<u8>,
    ) -> KitsuneP2pEventHandlerResult<Vec<u8>> {
        Ok(self.evt_sender.call(space, to_agent, from_agent, payload))
    }

    fn handle_notify(
        &mut self,
        space: Arc<KitsuneSpace>,
        to_agent: Arc<KitsuneAgent>,
        from_agent: Arc<KitsuneAgent>,
        payload: Vec<u8>,
    ) -> KitsuneP2pEventHandlerResult<()> {
        Ok(self.evt_sender.notify(space, to_agent, from_agent, payload))
    }

    fn handle_gossip(
        &mut self,
        space: Arc<KitsuneSpace>,
        to_agent: Arc<KitsuneAgent>,
        ops: Vec<(Arc<KitsuneOpHash>, Vec<u8>)>,
    ) -> KitsuneP2pEventHandlerResult<()> {
        Ok(self.evt_sender.gossip(space, to_agent, ops))
    }

    fn handle_fetch_op_data(
        &mut self,
        input: FetchOpDataEvt,
    ) -> KitsuneP2pEventHandlerResult<Vec<(Arc<KitsuneOpHash>, Vec<u8>)>> {
        Ok(self.evt_sender.fetch_op_data(input))
    }

    fn handle_query_op_hashes(
        &mut self,
        input: QueryOpHashesEvt,
    ) -> KitsuneP2pEventHandlerResult<Option<(Vec<Arc<KitsuneOpHash>>, TimeWindowMs)>> {
        Ok(self.evt_sender.query_op_hashes(input))
    }

    fn handle_sign_network_data(
        &mut self,
        input: SignNetworkDataEvt,
    ) -> KitsuneP2pEventHandlerResult<KitsuneSignature> {
        Ok(self.evt_sender.sign_network_data(input))
    }
}

impl ghost_actor::GhostHandler<KitsuneP2p> for KitsuneP2pActor {}

impl KitsuneP2pHandler for KitsuneP2pActor {
    fn handle_list_transport_bindings(&mut self) -> KitsuneP2pHandlerResult<Vec<url2::Url2>> {
        let this_addr = vec![self.this_addr.clone()];
        Ok(async move { Ok(this_addr) }.boxed().into())
    }

    fn handle_join(
        &mut self,
        space: Arc<KitsuneSpace>,
        agent: Arc<KitsuneAgent>,
    ) -> KitsuneP2pHandlerResult<()> {
        let internal_sender = self.internal_sender.clone();
        let space2 = space.clone();
        let this_addr = self.this_addr.clone();
        let ep_hnd = self.ep_hnd.clone();
        let config = Arc::clone(&self.config);
        let bandwidth_throttles = self.bandwidth_throttles.clone();
        let parallel_notify_permit = self.parallel_notify_permit.clone();
        let space_sender = match self.spaces.entry(space.clone()) {
            Entry::Occupied(entry) => entry.into_mut(),
            Entry::Vacant(entry) => entry.insert(AsyncLazy::new(async move {
                let (send, send_inner, evt_recv) = spawn_space(
                    space2,
                    this_addr,
                    ep_hnd,
                    config,
                    bandwidth_throttles,
                    parallel_notify_permit,
                )
                .await
                .expect("cannot fail to create space");
                internal_sender
                    .register_space_event_handler(evt_recv)
                    .await
                    .expect("FAIL");
                (send, send_inner)
            })),
        };
        let space_sender = space_sender.get();
        Ok(async move {
            let (space_sender, _) = space_sender.await;
            space_sender.join(space, agent).await
        }
        .boxed()
        .into())
    }

    fn handle_leave(
        &mut self,
        space: Arc<KitsuneSpace>,
        agent: Arc<KitsuneAgent>,
    ) -> KitsuneP2pHandlerResult<()> {
        let space_sender = match self.spaces.get_mut(&space) {
            None => return ok_fut(()),
            Some(space) => space.get(),
        };
        Ok(async move {
            let (space_sender, _) = space_sender.await;
            space_sender.leave(space.clone(), agent).await?;
            Ok(())
        }
        .boxed()
        .into())
    }

    fn handle_rpc_single(
        &mut self,
        space: Arc<KitsuneSpace>,
        to_agent: Arc<KitsuneAgent>,
        from_agent: Arc<KitsuneAgent>,
        payload: Vec<u8>,
        timeout_ms: Option<u64>,
    ) -> KitsuneP2pHandlerResult<Vec<u8>> {
        let space_sender = match self.spaces.get_mut(&space) {
            None => return Err(KitsuneP2pError::RoutingSpaceError(space)),
            Some(space) => space.get(),
        };
        Ok(async move {
            let (space_sender, _) = space_sender.await;
            space_sender
                .rpc_single(space, to_agent, from_agent, payload, timeout_ms)
                .await
        }
        .boxed()
        .into())
    }

    #[tracing::instrument(skip(self, input))]
    fn handle_rpc_multi(
        &mut self,
        input: actor::RpcMulti,
    ) -> KitsuneP2pHandlerResult<Vec<actor::RpcMultiResponse>> {
        let space_sender = match self.spaces.get_mut(&input.space) {
            None => return Err(KitsuneP2pError::RoutingSpaceError(input.space)),
            Some(space) => space.get(),
        };
        Ok(async move {
            let (space_sender, _) = space_sender.await;
            space_sender.rpc_multi(input).await
        }
        .boxed()
        .into())
    }

    fn handle_broadcast(
        &mut self,
        space: Arc<KitsuneSpace>,
        basis: Arc<KitsuneBasis>,
        timeout: KitsuneTimeout,
        payload: Vec<u8>,
    ) -> KitsuneP2pHandlerResult<()> {
        let space_sender = match self.spaces.get_mut(&space) {
            None => return Err(KitsuneP2pError::RoutingSpaceError(space)),
            Some(space) => space.get(),
        };
        Ok(async move {
            let (space_sender, _) = space_sender.await;
            space_sender.broadcast(space, basis, timeout, payload).await
        }
        .boxed()
        .into())
    }

    fn handle_targeted_broadcast(
        &mut self,
        space: Arc<KitsuneSpace>,
        from_agent: Arc<KitsuneAgent>,
        agents: Vec<Arc<KitsuneAgent>>,
        timeout: KitsuneTimeout,
        payload: Vec<u8>,
    ) -> KitsuneP2pHandlerResult<()> {
        let space_sender = match self.spaces.get_mut(&space) {
            None => return Err(KitsuneP2pError::RoutingSpaceError(space)),
            Some(space) => space.get(),
        };
        Ok(async move {
            let (space_sender, _) = space_sender.await;
            space_sender
                .targeted_broadcast(space, from_agent, agents, timeout, payload)
                .await
        }
        .boxed()
        .into())
    }

    fn handle_new_integrated_data(
        &mut self,
        space: Arc<KitsuneSpace>,
    ) -> KitsuneP2pHandlerResult<()> {
        let space_sender = match self.spaces.get_mut(&space) {
            None => return ok_fut(()),
            Some(space) => space.get(),
        };
        Ok(async move {
            let (space_sender, _) = space_sender.await;
            space_sender.new_integrated_data(space).await?;
            Ok(())
        }
        .boxed()
        .into())
    }

    fn handle_authority_for_hash(
        &mut self,
        space: Arc<KitsuneSpace>,
        agent: Arc<KitsuneAgent>,
        basis: Arc<KitsuneBasis>,
    ) -> KitsuneP2pHandlerResult<bool> {
        let space_sender = match self.spaces.get_mut(&space) {
            None => return Err(KitsuneP2pError::RoutingSpaceError(space)),
            Some(space) => space.get(),
        };
        Ok(async move {
            let (space_sender, _) = space_sender.await;
            space_sender.authority_for_hash(space, agent, basis).await
        }
        .boxed()
        .into())
    }
<<<<<<< HEAD

    #[cfg(feature = "test_utils")]
    fn handle_test_backdoor(&mut self, _action: TestBackdoor) -> KitsuneP2pHandlerResult<()> {
        todo!("dispatch to space")
    }
}

#[cfg(any(test, feature = "test_utils"))]
mockall::mock! {

    pub KitsuneP2pEventHandler {}

    impl KitsuneP2pEventHandler for KitsuneP2pEventHandler {
        fn handle_put_agent_info_signed(
            &mut self,
            input: crate::event::PutAgentInfoSignedEvt,
        ) -> KitsuneP2pEventHandlerResult<()>;

        fn handle_get_agent_info_signed(
            &mut self,
            input: crate::event::GetAgentInfoSignedEvt,
        ) -> KitsuneP2pEventHandlerResult<Option<crate::types::agent_store::AgentInfoSigned>>;

        fn handle_query_agent_info_signed(
            &mut self,
            input: crate::event::QueryAgentInfoSignedEvt,
        ) -> KitsuneP2pEventHandlerResult<Vec<crate::types::agent_store::AgentInfoSigned>>;

        fn handle_query_gossip_agents(
            &mut self,
            input: crate::event::QueryGossipAgentsEvt,
        ) -> KitsuneP2pEventHandlerResult<
            Vec<(
                Arc<crate::KitsuneAgent>,
                kitsune_p2p_types::dht_arc::ArcInterval,
            )>,
        >;

        fn handle_query_agent_info_signed_near_basis(
            &mut self,
            space: Arc<KitsuneSpace>,
            basis_loc: u32,
            limit: u32,
        ) -> KitsuneP2pEventHandlerResult<Vec<crate::types::agent_store::AgentInfoSigned>>;

        fn handle_put_metric_datum(&mut self, datum: MetricDatum) -> KitsuneP2pEventHandlerResult<()>;

        fn handle_query_metrics(
            &mut self,
            query: MetricQuery,
        ) -> KitsuneP2pEventHandlerResult<MetricQueryAnswer>;

        fn handle_query_peer_density(
            &mut self,
            space: Arc<KitsuneSpace>,
            dht_arc: kitsune_p2p_types::dht_arc::DhtArc,
        ) -> KitsuneP2pEventHandlerResult<kitsune_p2p_types::dht_arc::PeerDensity>;

        fn handle_call(
            &mut self,
            space: Arc<KitsuneSpace>,
            to_agent: Arc<KitsuneAgent>,
            from_agent: Arc<KitsuneAgent>,
            payload: Vec<u8>,
        ) -> KitsuneP2pEventHandlerResult<Vec<u8>>;

        fn handle_notify(
            &mut self,
            space: Arc<KitsuneSpace>,
            to_agent: Arc<KitsuneAgent>,
            from_agent: Arc<KitsuneAgent>,
            payload: Vec<u8>,
        ) -> KitsuneP2pEventHandlerResult<()> ;

        fn handle_gossip(
            &mut self,
            space: Arc<KitsuneSpace>,
            to_agent: Arc<KitsuneAgent>,
            ops: Vec<(Arc<KitsuneOpHash>, Vec<u8>)>,
        ) -> KitsuneP2pEventHandlerResult<()>;

        fn handle_query_op_hashes(
            &mut self,
            input: QueryOpHashesEvt,
        ) -> KitsuneP2pEventHandlerResult<Option<(Vec<Arc<KitsuneOpHash>>, TimeWindowMs)>>;

        fn handle_fetch_op_data(
            &mut self,
            input: FetchOpDataEvt,
        ) -> KitsuneP2pEventHandlerResult<Vec<(Arc<KitsuneOpHash>, Vec<u8>)>> ;

        fn handle_sign_network_data(
            &mut self,
            input: SignNetworkDataEvt,
        ) -> KitsuneP2pEventHandlerResult<KitsuneSignature> ;

    }
}

#[cfg(any(test, feature = "test_utils"))]
impl ghost_actor::GhostHandler<KitsuneP2pEvent> for MockKitsuneP2pEventHandler {}
#[cfg(any(test, feature = "test_utils"))]
impl ghost_actor::GhostControlHandler for MockKitsuneP2pEventHandler {}
=======
}
>>>>>>> 3202f618
<|MERGE_RESOLUTION|>--- conflicted
+++ resolved
@@ -756,110 +756,9 @@
         .boxed()
         .into())
     }
-<<<<<<< HEAD
 
     #[cfg(feature = "test_utils")]
     fn handle_test_backdoor(&mut self, _action: TestBackdoor) -> KitsuneP2pHandlerResult<()> {
         todo!("dispatch to space")
     }
-}
-
-#[cfg(any(test, feature = "test_utils"))]
-mockall::mock! {
-
-    pub KitsuneP2pEventHandler {}
-
-    impl KitsuneP2pEventHandler for KitsuneP2pEventHandler {
-        fn handle_put_agent_info_signed(
-            &mut self,
-            input: crate::event::PutAgentInfoSignedEvt,
-        ) -> KitsuneP2pEventHandlerResult<()>;
-
-        fn handle_get_agent_info_signed(
-            &mut self,
-            input: crate::event::GetAgentInfoSignedEvt,
-        ) -> KitsuneP2pEventHandlerResult<Option<crate::types::agent_store::AgentInfoSigned>>;
-
-        fn handle_query_agent_info_signed(
-            &mut self,
-            input: crate::event::QueryAgentInfoSignedEvt,
-        ) -> KitsuneP2pEventHandlerResult<Vec<crate::types::agent_store::AgentInfoSigned>>;
-
-        fn handle_query_gossip_agents(
-            &mut self,
-            input: crate::event::QueryGossipAgentsEvt,
-        ) -> KitsuneP2pEventHandlerResult<
-            Vec<(
-                Arc<crate::KitsuneAgent>,
-                kitsune_p2p_types::dht_arc::ArcInterval,
-            )>,
-        >;
-
-        fn handle_query_agent_info_signed_near_basis(
-            &mut self,
-            space: Arc<KitsuneSpace>,
-            basis_loc: u32,
-            limit: u32,
-        ) -> KitsuneP2pEventHandlerResult<Vec<crate::types::agent_store::AgentInfoSigned>>;
-
-        fn handle_put_metric_datum(&mut self, datum: MetricDatum) -> KitsuneP2pEventHandlerResult<()>;
-
-        fn handle_query_metrics(
-            &mut self,
-            query: MetricQuery,
-        ) -> KitsuneP2pEventHandlerResult<MetricQueryAnswer>;
-
-        fn handle_query_peer_density(
-            &mut self,
-            space: Arc<KitsuneSpace>,
-            dht_arc: kitsune_p2p_types::dht_arc::DhtArc,
-        ) -> KitsuneP2pEventHandlerResult<kitsune_p2p_types::dht_arc::PeerDensity>;
-
-        fn handle_call(
-            &mut self,
-            space: Arc<KitsuneSpace>,
-            to_agent: Arc<KitsuneAgent>,
-            from_agent: Arc<KitsuneAgent>,
-            payload: Vec<u8>,
-        ) -> KitsuneP2pEventHandlerResult<Vec<u8>>;
-
-        fn handle_notify(
-            &mut self,
-            space: Arc<KitsuneSpace>,
-            to_agent: Arc<KitsuneAgent>,
-            from_agent: Arc<KitsuneAgent>,
-            payload: Vec<u8>,
-        ) -> KitsuneP2pEventHandlerResult<()> ;
-
-        fn handle_gossip(
-            &mut self,
-            space: Arc<KitsuneSpace>,
-            to_agent: Arc<KitsuneAgent>,
-            ops: Vec<(Arc<KitsuneOpHash>, Vec<u8>)>,
-        ) -> KitsuneP2pEventHandlerResult<()>;
-
-        fn handle_query_op_hashes(
-            &mut self,
-            input: QueryOpHashesEvt,
-        ) -> KitsuneP2pEventHandlerResult<Option<(Vec<Arc<KitsuneOpHash>>, TimeWindowMs)>>;
-
-        fn handle_fetch_op_data(
-            &mut self,
-            input: FetchOpDataEvt,
-        ) -> KitsuneP2pEventHandlerResult<Vec<(Arc<KitsuneOpHash>, Vec<u8>)>> ;
-
-        fn handle_sign_network_data(
-            &mut self,
-            input: SignNetworkDataEvt,
-        ) -> KitsuneP2pEventHandlerResult<KitsuneSignature> ;
-
-    }
-}
-
-#[cfg(any(test, feature = "test_utils"))]
-impl ghost_actor::GhostHandler<KitsuneP2pEvent> for MockKitsuneP2pEventHandler {}
-#[cfg(any(test, feature = "test_utils"))]
-impl ghost_actor::GhostControlHandler for MockKitsuneP2pEventHandler {}
-=======
-}
->>>>>>> 3202f618
+}