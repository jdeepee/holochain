---
unreleasable: false
default_unreleasable: true
---
# Changelog

The format is based on [Keep a Changelog](https://keepachangelog.com/en/1.0.0/). This project adheres to [Semantic Versioning](https://semver.org/spec/v2.0.0.html).

## [Unreleased](https://github.com/holochain/holochain/compare/hdk-v0.0.100...HEAD)

<<<<<<< HEAD
### Changed

- hdk: `schedule` function now takes a String giving a function name to schedule, rather than a Duration
=======
## 0.0.106

## 0.0.105
>>>>>>> 486e7d41

## 0.0.104

## 0.0.103

### Changed

- hdk: `sys_time` returns `Timestamp` instead of `Duration`

### Added

- hdk: Added `accept_countersigning_preflight_request`

- hdk: Added `session_times_from_millis`

- hdk: Now supports creating and updating countersigned entries

- hdk: Now supports deserializing countersigned entries in app entry `try_from`

- hdk: implements multi-call for:

  - `remote_call`
  - `call`
  - `get`
  - `get_details`
  - `get_links`
  - `get_link_details`

  We strictly only needed `remote_call` for countersigning, but feedback from the community was that having to sequentially loop over these common HDK functions is a pain point, so we enabled all of them to be async over a vector of inputs.

## 0.0.102

### Changed

- hdk: fixed wrong order of recipient and sender in `x_25519_x_salsa20_poly1305_decrypt`

## 0.0.101

### Changed

- Added `HdkT` trait to support mocking the host and native rust unit tests

### Added

- Added `sign_ephemeral` and `sign_ephemeral_raw`

## [0.0.100](https://github.com/holochain/holochain/compare/hdk-v0.0.100-alpha1..hdk-v0.0.100)

### Changed

- hdk: fixup the autogenerated hdk documentation.

## 0.0.100-alpha.1

### Added

- holochain 0.0.100 (RSM) compatibility
- Extensive doc comments<|MERGE_RESOLUTION|>--- conflicted
+++ resolved
@@ -8,15 +8,13 @@
 
 ## [Unreleased](https://github.com/holochain/holochain/compare/hdk-v0.0.100...HEAD)
 
-<<<<<<< HEAD
 ### Changed
 
 - hdk: `schedule` function now takes a String giving a function name to schedule, rather than a Duration
-=======
+
 ## 0.0.106
 
 ## 0.0.105
->>>>>>> 486e7d41
 
 ## 0.0.104
 
