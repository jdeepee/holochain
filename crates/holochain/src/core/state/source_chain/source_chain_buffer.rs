--- conflicted
+++ resolved
@@ -4,7 +4,6 @@
     source_chain::{ChainElement, SignedHeaderHashed, SourceChainError, SourceChainResult},
 };
 use fallible_iterator::FallibleIterator;
-<<<<<<< HEAD
 use holochain_state::db::GetDb;
 use holochain_state::{
     buffer::BufferedStore,
@@ -14,8 +13,6 @@
 use holochain_types::Header;
 use holochain_types::{address::HeaderAddress, prelude::*};
 use holochain_zome_types::entry::Entry;
-
-=======
 use holochain_state::{buffer::BufferedStore, error::DatabaseResult, prelude::*};
 use holochain_types::{
     address::HeaderAddress,
@@ -23,7 +20,6 @@
     prelude::*,
     Header, HeaderHashed,
 };
->>>>>>> 8b089db9
 use tracing::*;
 
 pub struct SourceChainBuf<'env, R: Readable> {
