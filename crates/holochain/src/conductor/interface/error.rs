--- conflicted
+++ resolved
@@ -12,11 +12,7 @@
     SignalReceive(tokio::sync::broadcast::RecvError),
     #[error(transparent)]
     RequestHandler(ConductorError),
-<<<<<<< HEAD
-    #[error("Got an unexpected string: {0}")]
-=======
     #[error("Got an unexpected message: {0}")]
->>>>>>> 54b2cc71
     UnexpectedMessage(String),
     #[error("Failed to send across interface")]
     SendError,
