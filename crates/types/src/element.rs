//! Defines a Element, the basic unit of Holochain data.

<<<<<<< HEAD
use crate::{
    header::{WireDelete, WireNewEntryHeader},
    prelude::*,
    HeaderHashed,
};
use derive_more::{From, Into};
=======
use crate::{prelude::*, HeaderHashed};
>>>>>>> dc9ed67c
use futures::future::FutureExt;
use holochain_keystore::KeystoreError;
use holochain_serialized_bytes::prelude::*;
pub use holochain_zome_types::element::*;
use holochain_zome_types::entry::Entry;
<<<<<<< HEAD
use holochain_zome_types::entry_def::EntryVisibility;
use holochain_zome_types::header::{EntryType, Header};
=======
>>>>>>> dc9ed67c
use must_future::MustBoxFuture;
use std::collections::{BTreeSet, HashSet};

#[derive(Clone, Debug, PartialEq, Serialize, Deserialize, SerializedBytes)]
/// Element without the hashes for sending across the network
pub struct WireElement {
    /// The signed header for this element
    signed_header: SignedHeader,
    /// If there is an entry associated with this header it will be her
    maybe_entry: Option<Entry>,
    /// If this element is deleted then we require a single delete
    /// in the cache as proof of the tombstone
    deleted: Option<WireDelete>,
}

/// Responses from a dht get.
/// These vary is size depending on the level of metadata required
#[derive(Clone, Debug, PartialEq, Serialize, Deserialize, SerializedBytes)]
pub enum GetElementResponse {
    /// Can be combined with any other metadata monotonically
    GetEntryFull(Option<Box<RawGetEntryResponse>>),
    /// Placeholder for more optimized get
    GetEntryPartial,
    /// Placeholder for more optimized get
    GetEntryCollapsed,
    /// Get a single element
    /// Can be combined with other metadata monotonically
    GetHeader(Option<Box<WireElement>>),
}

/// This type gives full metadata that can be combined
/// monotonically with other metadata and the actual data
// in the most compact way that also avoids multiple calls.
#[derive(Clone, Debug, PartialEq, Serialize, Deserialize, SerializedBytes)]
pub struct RawGetEntryResponse {
    /// The live headers from this authority.
    /// These can be collapsed to NewEntryHeaderLight
    /// Which omits the EntryHash and EntryType,
    /// saving 32 bytes each
    pub live_headers: BTreeSet<WireNewEntryHeader>,
    /// just the hashes of headers to delete
    // TODO: Perf could just send the HeaderHash of the
    // header being deleted but we would need to only ever store
    // if there was a header delete in our MetadataBuf and
    // not the delete header hash as we do now.
    // TODO: We should think about getting the whole ElementDelete
    // so we can validate the delete hash is correct
    pub deletes: HashSet<WireDelete>,
    /// The entry shared across all headers
    pub entry: Entry,
    /// The entry_type shared across all headers
    pub entry_type: EntryType,
    /// The entry hash shared across all headers
    pub entry_hash: EntryHash,
}

impl RawGetEntryResponse {
    /// Creates the response from a set of chain elements
    /// that share the same entry with any deletes.
    /// Note: It's the callers responsibility to check that
    /// elements all have the same entry. This is not checked
    /// due to the performance cost.
    /// ### Panics
    /// If the elements are not a header of EntryCreate or EntryDelete
    /// or there is no entry or the entry hash is different
    pub fn from_elements<E>(elements: E, deletes: HashSet<WireDelete>) -> Option<Self>
    where
        E: IntoIterator<Item = ChainElement>,
    {
        let mut elements = elements.into_iter();
        elements.next().map(|element| {
            let mut live_headers = BTreeSet::new();
            let (new_entry_header, entry_type, entry, entry_hash) = Self::from_element(element);
            live_headers.insert(new_entry_header);
            let r = Self {
                live_headers,
                deletes,
                entry,
                entry_type,
                entry_hash,
            };
            elements.fold(r, |mut response, element| {
                let (new_entry_header, entry_type, entry, entry_hash) = Self::from_element(element);
                debug_assert_eq!(response.entry, entry);
                debug_assert_eq!(response.entry_type, entry_type);
                debug_assert_eq!(response.entry_hash, entry_hash);
                response.live_headers.insert(new_entry_header);
                response
            })
        })
    }

    fn from_element(element: ChainElement) -> (WireNewEntryHeader, EntryType, Entry, EntryHash) {
        let (shh, entry) = element.into_inner();
        let entry = entry.expect("Get entry responses cannot be created without entries");
        let (header, signature) = shh.into_header_and_signature();
        let (new_entry_header, entry_type, entry_hash) = match header.into_content() {
            Header::EntryCreate(ec) => {
                let et = ec.entry_type.clone();
                let eh = ec.entry_hash.clone();
                (WireNewEntryHeader::Create((ec, signature).into()), et, eh)
            }
            Header::EntryUpdate(eu) => {
                let eh = eu.entry_hash.clone();
                let et = eu.entry_type.clone();
                (WireNewEntryHeader::Update((eu, signature).into()), et, eh)
            }
            h @ _ => panic!(
                "Get entry responses cannot be created from headers
                    other then EntryCreate or EntryUpdate.
                    Tried to with: {:?}",
                h
            ),
        };
        (new_entry_header, entry_type, entry, entry_hash)
    }
}

/// Extension trait to keep zome types minimal
#[async_trait::async_trait]
pub trait ElementExt {
    /// Validate the signature matches the data
    async fn validate(&self) -> Result<(), KeystoreError>;
}

#[async_trait::async_trait]
impl ElementExt for Element {
    /// Validates a chain element
    async fn validate(&self) -> Result<(), KeystoreError> {
        self.signed_header().validate().await?;

        //TODO: make sure that any cases around entry existence are valid:
        //      SourceChainError::InvalidStructure(HeaderAndEntryMismatch(address)),
        Ok(())
    }
}

/// Extension trait to keep zome types minimal
#[async_trait::async_trait]
pub trait SignedHeaderHashedExt {
    /// Create a hash from data
    fn from_content(signed_header: SignedHeader) -> MustBoxFuture<'static, SignedHeaderHashed>;
    /// Sign some content
    async fn new(
        keystore: &KeystoreSender,
        header: HeaderHashed,
    ) -> Result<SignedHeaderHashed, KeystoreError>;
    /// Validate the data
    async fn validate(&self) -> Result<(), KeystoreError>;
}

#[allow(missing_docs)]
#[async_trait::async_trait]
impl SignedHeaderHashedExt for SignedHeaderHashed {
    fn from_content(signed_header: SignedHeader) -> MustBoxFuture<'static, Self>
    where
        Self: Sized,
    {
        async move {
            let (header, signature) = signed_header.into();
            Self::with_presigned(HeaderHashed::from_content(header).await, signature)
        }
        .boxed()
        .into()
    }
    /// SignedHeader constructor
    async fn new(keystore: &KeystoreSender, header: HeaderHashed) -> Result<Self, KeystoreError> {
        let signature = header.author().sign(keystore, &*header).await?;
        Ok(Self::with_presigned(header, signature))
    }

    /// Validates a signed header
    async fn validate(&self) -> Result<(), KeystoreError> {
        if !self
            .header()
            .author()
            .verify_signature(self.signature(), self.header())
            .await?
        {
            return Err(KeystoreError::InvalidSignature(
                self.signature().clone(),
                format!("header {:?}", self.header_address()),
            ));
        }
        Ok(())
    }
}

impl WireElement {
<<<<<<< HEAD
    /// Has this element been deleted according to the authority
    pub fn deleted(&self) -> &Option<WireDelete> {
        &self.deleted
    }

    /// Convert into a [ChainElement] when receiving from the network
    pub async fn into_element(self) -> Result<ChainElement, SerializedBytesError> {
        Ok(ChainElement::new(
=======
    /// Convert into a [Element] when receiving from the network
    pub async fn into_element(self) -> Element {
        Element::new(
>>>>>>> dc9ed67c
            SignedHeaderHashed::from_content(self.signed_header).await,
            self.maybe_entry,
        )
    }
<<<<<<< HEAD
    /// Convert from a [ChainElement] when sending to the network
    pub fn from_element(e: ChainElement, deleted: Option<WireDelete>) -> Self {
        Self {
            signed_header: e.signed_header.signed_header,
            maybe_entry: e.maybe_entry,
            deleted,
=======
    /// Convert from a [Element] when sending to the network
    pub fn from_element(e: Element) -> Self {
        let (signed_header, maybe_entry) = e.into_inner();
        Self {
            signed_header: signed_header.into_inner().0,
            maybe_entry: maybe_entry,
>>>>>>> dc9ed67c
        }
    }

    /// Get the entry hash if there is one
    pub fn entry_hash(&self) -> Option<&EntryHash> {
        self.signed_header
            .header()
            .entry_data()
            .map(|(hash, _)| hash)
    }
}

#[cfg(test)]
mod tests {
    use super::{SignedHeader, SignedHeaderHashed};
    use crate::fixt::*;
    use ::fixt::prelude::*;
    use holo_hash::{HasHash, HoloHashed};

    #[tokio::test(threaded_scheduler)]
    async fn test_signed_header_roundtrip() {
        let signature = SignatureFixturator::new(Unpredictable).next().unwrap();
        let header = HeaderFixturator::new(Unpredictable).next().unwrap();
        let signed_header = SignedHeader(header, signature);
        let hashed: HoloHashed<SignedHeader> = HoloHashed::from_content(signed_header).await;
        let shh: SignedHeaderHashed = hashed.clone().into();

        assert_eq!(shh.header_address(), hashed.as_hash());

        let round: HoloHashed<SignedHeader> = shh.into();

        assert_eq!(hashed, round);
    }
}<|MERGE_RESOLUTION|>--- conflicted
+++ resolved
@@ -1,25 +1,16 @@
 //! Defines a Element, the basic unit of Holochain data.
 
-<<<<<<< HEAD
 use crate::{
     header::{WireDelete, WireNewEntryHeader},
     prelude::*,
     HeaderHashed,
 };
-use derive_more::{From, Into};
-=======
-use crate::{prelude::*, HeaderHashed};
->>>>>>> dc9ed67c
 use futures::future::FutureExt;
 use holochain_keystore::KeystoreError;
 use holochain_serialized_bytes::prelude::*;
 pub use holochain_zome_types::element::*;
 use holochain_zome_types::entry::Entry;
-<<<<<<< HEAD
-use holochain_zome_types::entry_def::EntryVisibility;
 use holochain_zome_types::header::{EntryType, Header};
-=======
->>>>>>> dc9ed67c
 use must_future::MustBoxFuture;
 use std::collections::{BTreeSet, HashSet};
 
@@ -87,7 +78,7 @@
     /// or there is no entry or the entry hash is different
     pub fn from_elements<E>(elements: E, deletes: HashSet<WireDelete>) -> Option<Self>
     where
-        E: IntoIterator<Item = ChainElement>,
+        E: IntoIterator<Item = Element>,
     {
         let mut elements = elements.into_iter();
         elements.next().map(|element| {
@@ -112,7 +103,7 @@
         })
     }
 
-    fn from_element(element: ChainElement) -> (WireNewEntryHeader, EntryType, Entry, EntryHash) {
+    fn from_element(element: Element) -> (WireNewEntryHeader, EntryType, Entry, EntryHash) {
         let (shh, entry) = element.into_inner();
         let entry = entry.expect("Get entry responses cannot be created without entries");
         let (header, signature) = shh.into_header_and_signature();
@@ -209,39 +200,25 @@
 }
 
 impl WireElement {
-<<<<<<< HEAD
     /// Has this element been deleted according to the authority
     pub fn deleted(&self) -> &Option<WireDelete> {
         &self.deleted
     }
 
-    /// Convert into a [ChainElement] when receiving from the network
-    pub async fn into_element(self) -> Result<ChainElement, SerializedBytesError> {
-        Ok(ChainElement::new(
-=======
     /// Convert into a [Element] when receiving from the network
     pub async fn into_element(self) -> Element {
         Element::new(
->>>>>>> dc9ed67c
             SignedHeaderHashed::from_content(self.signed_header).await,
             self.maybe_entry,
         )
     }
-<<<<<<< HEAD
-    /// Convert from a [ChainElement] when sending to the network
-    pub fn from_element(e: ChainElement, deleted: Option<WireDelete>) -> Self {
-        Self {
-            signed_header: e.signed_header.signed_header,
-            maybe_entry: e.maybe_entry,
-            deleted,
-=======
     /// Convert from a [Element] when sending to the network
-    pub fn from_element(e: Element) -> Self {
+    pub fn from_element(e: Element, deleted: Option<WireDelete>) -> Self {
         let (signed_header, maybe_entry) = e.into_inner();
         Self {
             signed_header: signed_header.into_inner().0,
             maybe_entry: maybe_entry,
->>>>>>> dc9ed67c
+            deleted,
         }
     }
 
