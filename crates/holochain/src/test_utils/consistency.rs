//! Utilities for testing the consistency of the dht.

use std::{
    collections::{HashMap, HashSet},
    sync::Arc,
    time::Duration,
};

use futures::stream::StreamExt;
use holo_hash::{DhtOpHash, DnaHash};
<<<<<<< HEAD
use holochain_p2p::{dht_arc::DhtArc, AgentPubKeyExt, DhtOpHashExt, DnaHashExt};
use holochain_sqlite::{
    db::{AsP2pStateTxExt, DbKindAuthored, DbKindDht, DbKindP2pAgentStore},
    prelude::DatabaseResult,
};
use holochain_state::prelude::StateQueryResult;
use holochain_types::{dht_op::DhtOpType, env::DbReadOnly};
use kitsune_p2p::{KitsuneAgent, KitsuneBinType, KitsuneOpHash};
=======
use holochain_p2p::{
    dht_arc::{DhtArc, DhtLocation},
    AgentPubKeyExt, DhtOpHashExt, DnaHashExt,
};
use holochain_sqlite::{db::AsP2pStateTxExt, prelude::DatabaseResult};
use holochain_state::prelude::StateQueryResult;
use holochain_types::{dht_op::DhtOpType, env::EnvRead};
use kitsune_p2p::{KitsuneAgent, KitsuneOpHash};
>>>>>>> 35564564
use kitsune_p2p_types::consistency::*;
use rusqlite::named_params;

use crate::conductor::ConductorHandle;

struct Stores {
    agent: Arc<KitsuneAgent>,
    authored_env: DbReadOnly<DbKindAuthored>,
    p2p_env: DbReadOnly<DbKindP2pAgentStore>,
}

#[derive(Clone)]
struct Reporter(tokio::sync::mpsc::Sender<SessionMessage>, Arc<KitsuneAgent>);

const CONCURRENCY: usize = 100;

/// A helper for checking consistency of all published ops for all cells in all conductors
/// has reached consistency in a sharded context.
pub async fn local_machine_session(conductors: &[ConductorHandle], timeout: Duration) {
    // For each space get all the cells, their env and the p2p envs.
    let mut spaces = HashMap::new();
    for (i, c) in conductors.iter().enumerate() {
        for cell_id in c.list_cell_ids(None) {
            let space = spaces
                .entry(cell_id.dna_hash().clone())
                .or_insert_with(|| vec![None; conductors.len()]);
            if space[i].is_none() {
                let p2p_env: DbReadOnly<DbKindP2pAgentStore> =
                    c.get_p2p_env(cell_id.dna_hash().to_kitsune()).into();
                space[i] = Some((p2p_env, Vec::new()));
            }
            space[i].as_mut().unwrap().1.push((
                c.get_authored_env(cell_id.dna_hash()).unwrap().into(),
                c.get_dht_env(cell_id.dna_hash()).unwrap().into(),
                cell_id.agent_pubkey().to_kitsune(),
            ));
        }
    }

    // Run a consistency session for each space.
    for (_, conductors) in spaces {
        // The agents we need to wait for.
        let mut wait_for_agents = HashSet::new();

        // Maps to environments.
        let mut agent_env_map = HashMap::new();
        let mut agent_p2p_map = HashMap::new();

        // All the agents that should be held.
        let mut all_agents = Vec::new();
        // All the op hashes that should be held.
        let mut all_hashes = Vec::new();
        let (tx, rx) = tokio::sync::mpsc::channel(1000);

        // Gather the expected agents and op hashes from each conductor.
        for (p2p_env, agents) in conductors.into_iter().flatten() {
            wait_for_agents.extend(agents.iter().map(|(_, _, agent)| agent.clone()));
            agent_env_map.extend(agents.iter().cloned().map(|(_, dht, agent)| (agent, dht)));
            agent_p2p_map.extend(agents.iter().cloned().map(|(_, _, a)| (a, p2p_env.clone())));
            let (a, h) = gather_conductor_data(p2p_env, agents).await;
            all_agents.extend(a);
            all_hashes.extend(h);
        }

        // Spawn a background task that will run each
        // cells self consistency check against the data that
        // they are expected to hold.
        tokio::spawn(expect_all(
            tx,
            timeout,
            all_agents,
            all_hashes,
            agent_env_map,
            agent_p2p_map,
        ));

        // Wait up to the timeout for all the agents to report success.
        wait_for_consistency(rx, wait_for_agents, timeout).await;
    }
}

/// Get consistency for a particular hash.
pub async fn local_machine_session_with_hashes(
    handles: Vec<&ConductorHandle>,
    hashes: impl Iterator<Item = (DhtLocation, DhtOpHash)>,
    space: &DnaHash,
    timeout: Duration,
) {
    // Grab the environments and cells for each conductor in this space.
    let mut conductors = vec![None; handles.len()];
    for (i, c) in handles.iter().enumerate() {
        for cell_id in c.list_cell_ids(None) {
            if cell_id.dna_hash() != space {
                continue;
            }
            if conductors[i].is_none() {
                let p2p_env: DbReadOnly<DbKindP2pAgentStore> =
                    c.get_p2p_env(cell_id.dna_hash().to_kitsune()).into();
                conductors[i] = Some((p2p_env, Vec::new()));
            }
            conductors[i].as_mut().unwrap().1.push((
                c.get_dht_env(cell_id.dna_hash()).unwrap().into(),
                cell_id.agent_pubkey().to_kitsune(),
            ));
        }
    }

    // Convert the hashes to kitsune.
    let all_hashes = hashes
        .into_iter()
        .map(|(l, h)| (l, h.into_kitsune_raw()))
        .collect::<Vec<_>>();
    // The agents we need to wait for.
    let mut wait_for_agents = HashSet::new();

    // Maps to environments.
    let mut agent_env_map = HashMap::new();
    let mut agent_p2p_map = HashMap::new();

    // All the agents that should be held.
    let mut all_agents = Vec::new();
    let (tx, rx) = tokio::sync::mpsc::channel(1000);

    // Gather the expected agents from each conductor.
    for (p2p_env, agents) in conductors.into_iter().flatten() {
        wait_for_agents.extend(agents.iter().map(|(_, agent)| agent.clone()));
        agent_env_map.extend(agents.iter().cloned().map(|(e, a)| (a, e)));
        agent_p2p_map.extend(agents.iter().cloned().map(|(_, a)| (a, p2p_env.clone())));
        for (_, agent) in &agents {
            if let Some(storage_arc) = request_arc(&p2p_env, agent).await.unwrap() {
                all_agents.push((agent.clone(), storage_arc));
            }
        }
    }

    // Spawn a background task that will run each
    // cells self consistency check against the data that
    // they are expected to hold.
    tokio::spawn(expect_all(
        tx,
        timeout,
        all_agents,
        all_hashes,
        agent_env_map,
        agent_p2p_map,
    ));

    // Wait up to the timeout for all the agents to report success.
    wait_for_consistency(rx, wait_for_agents, timeout).await;
}

impl Reporter {
    /// Send a report back.
    async fn send_report(&self, report: SessionReport) {
        if self
            .0
            .send(SessionMessage {
                from: self.1.clone(),
                report,
            })
            .await
            .is_err()
        {
            tracing::error!("Failed to message for consistency session");
        }
    }
}

/// Wait for all agents to report success, timeout or failure.
/// Additionally print out debug tracing with some statistics.
#[tracing::instrument(skip(rx, agents))]
async fn wait_for_consistency(
    mut rx: tokio::sync::mpsc::Receiver<SessionMessage>,
    mut agents: HashSet<Arc<KitsuneAgent>>,
    timeout: Duration,
) {
    // When the session began.
    let start = tokio::time::Instant::now();
    // When the session is expected to end with a buffer to allow agents to timeout first.
    let deadline = tokio::time::Instant::now() + timeout + Duration::from_secs(1);

    // Stats.
    let total_agents = agents.len();
    let mut timeouts = 0;
    let mut errors = 0;
    let mut success = 0;
    let mut average_time = Duration::default();
    let mut amount_held = HashMap::new();
    let avg_held = |amount_held: &HashMap<_, _>| {
        let (p_agent_held, p_hash_held) = amount_held.values().fold(
            (0.0, 0.0),
            |(mut p_agent_held, mut p_hash_held), (ma, ea, mh, eh)| {
                p_agent_held += (*ea - *ma) as f32 / *ea as f32;
                p_hash_held += (*eh - *mh) as f32 / *eh as f32;
                (p_agent_held, p_hash_held)
            },
        );
        let avg_agent_held = p_agent_held / amount_held.len() as f32 * 100.0;
        let avg_hash_held = p_hash_held / amount_held.len() as f32 * 100.0;
        (avg_agent_held.round(), avg_hash_held.round())
    };

    // While we haven't timed out collect messages from all agents, print traces and update stats.
    while let Ok(Some(SessionMessage { from, report })) =
        tokio::time::timeout_at(deadline, rx.recv()).await
    {
        // Incase the future is always ready we need to check for timeout here as well.
        if tokio::time::Instant::now() > deadline {
            break;
        }
        match report {
            SessionReport::KeepAlive {
                missing_agents,
                missing_hashes,
                expected_agents,
                expected_hashes,
            } => {
                let e = amount_held
                    .entry(from.clone())
                    .or_insert_with(|| (0, 0, 0, 0));
                e.0 = missing_agents;
                e.1 = expected_agents;
                e.2 = missing_hashes;
                e.3 = expected_hashes;
                tracing::debug!(
                    "{:?} is still missing {} of {} agents and {} of {} hashes",
                    from,
                    missing_agents,
                    expected_agents,
                    missing_hashes,
                    expected_hashes,
                );
            }
            SessionReport::Complete { elapsed_ms } => {
                agents.remove(&from);
                tracing::debug!("{:?} has reached consistency in {}ms", from, elapsed_ms);
                average_time += Duration::from_millis(elapsed_ms as u64);
                success += 1;
                if agents.is_empty() {
                    break;
                }
            }
            SessionReport::Timeout {
                missing_agents,
                missing_hashes,
            } => {
                agents.remove(&from);
                tracing::debug!(
                    "{:?} has timed out before reaching consistency. \nMissing Agents: {:?}\nMissing Hashes: {:?}", 
                    from,
                    missing_agents,
                    missing_hashes
                );
                timeouts += 1;
                if agents.is_empty() {
                    break;
                }
            }
            SessionReport::Error { error } => {
                agents.remove(&from);
                tracing::debug!(
                    "{:?} has failed the consistency session with error {}",
                    from,
                    error
                );
                errors += 1;
                if agents.is_empty() {
                    break;
                }
            }
        }
        let (avg_agent_held, avg_hash_held) = avg_held(&amount_held);
        tracing::debug!(
            "{} of {} agents have still not reached consistency in {:?}. The average consistency is currently reached in {:?}. {}% agents held, {}% hashes held.",
            agents.len(),
            total_agents,
            start.elapsed(),
            average_time.checked_div(success as u32).unwrap_or_default(),
            avg_agent_held,
            avg_hash_held,
        );
    }
    if tokio::time::Instant::now() > deadline {
        timeouts += agents.len();
        agents.clear();
        tracing::debug!(
            "Timed out with {} of {} agents have still not reaching consistency",
            agents.len(),
            total_agents
        );
    }
    let (avg_agent_held, avg_hash_held) = avg_held(&amount_held);
    tracing::debug!(
        "
REPORT:
Total elapsed: {:?}
Successful agents: {} in an average of {:?}
Timed out agents: {}
Failed out agents: {}
Total agents: {}
Average agents held: {}%.
Average hashes held: {}%.
        ",
        start.elapsed(),
        success,
        average_time.checked_div(success as u32).unwrap_or_default(),
        timeouts,
        errors,
        total_agents,
        avg_agent_held,
        avg_hash_held,
    );
}

/// Gather all the published op hashes and agents from a conductor.
async fn gather_conductor_data(
<<<<<<< HEAD
    p2p_env: DbReadOnly<DbKindP2pAgentStore>,
    agents: Vec<(
        DbReadOnly<DbKindAuthored>,
        DbReadOnly<DbKindDht>,
        Arc<KitsuneAgent>,
    )>,
) -> (Vec<(Arc<KitsuneAgent>, DhtArc)>, Vec<KitsuneOpHash>) {
=======
    p2p_env: EnvRead,
    agents: Vec<(EnvRead, Arc<KitsuneAgent>)>,
) -> (
    Vec<(Arc<KitsuneAgent>, DhtArc)>,
    Vec<(DhtLocation, KitsuneOpHash)>,
) {
>>>>>>> 35564564
    // Create the stores iterator with the environments to search.
    let stores = agents
        .iter()
        .cloned()
        .map(|(authored_env, _, agent)| Stores {
            agent,
            authored_env,
            p2p_env: p2p_env.clone(),
        });
    let all_published_data = gather_published_data(stores, CONCURRENCY)
        .await
        .expect("Failed to gather published data from conductor");
    let mut all_hashes = Vec::new();
    let mut all_agents = Vec::with_capacity(all_published_data.len());

    // Collect all the published hashes and agents.
    for PublishedData {
        agent,
        storage_arc,
        published_hashes,
    } in all_published_data
    {
        all_hashes.extend(published_hashes);
        all_agents.push((agent, storage_arc));
    }
    (all_agents, all_hashes)
}

/// Generate the consistency session and then check all agents concurrently.
async fn expect_all(
    tx: tokio::sync::mpsc::Sender<SessionMessage>,
    timeout: Duration,
    all_agents: Vec<(Arc<KitsuneAgent>, DhtArc)>,
<<<<<<< HEAD
    all_hashes: Vec<KitsuneOpHash>,
    agent_env_map: HashMap<Arc<KitsuneAgent>, DbReadOnly<DbKindDht>>,
    agent_p2p_map: HashMap<Arc<KitsuneAgent>, DbReadOnly<DbKindP2pAgentStore>>,
=======
    all_hashes: Vec<(DhtLocation, KitsuneOpHash)>,
    agent_env_map: HashMap<Arc<KitsuneAgent>, EnvRead>,
    agent_p2p_map: HashMap<Arc<KitsuneAgent>, EnvRead>,
>>>>>>> 35564564
) {
    let iter = generate_session(&all_agents, &all_hashes, timeout, agent_env_map);
    check_all(iter, tx, agent_p2p_map).await;
}

/// Generate the consistency sessions for each agent along with their environments.
/// This is where we check which agents should be holding which hashes and agents.
fn generate_session<'iter>(
    all_agents: &'iter Vec<(Arc<KitsuneAgent>, DhtArc)>,
    all_hashes: &'iter Vec<(DhtLocation, KitsuneOpHash)>,
    timeout: Duration,
    agent_env_map: HashMap<Arc<KitsuneAgent>, DbReadOnly<DbKindDht>>,
) -> impl Iterator<Item = (Arc<KitsuneAgent>, ConsistencySession, DbReadOnly<DbKindDht>)> + 'iter {
    all_agents
        .iter()
        .map(move |(agent, arc)| {
            let mut published_hashes = Vec::new();
            let mut expected_agents = Vec::new();
            for (basis_loc, hash) in all_hashes.iter() {
                if arc.contains(*basis_loc) {
                    published_hashes.push(hash.clone());
                }
            }
            for (agent, _) in all_agents.iter() {
                if arc.contains(kitsune_p2p::KitsuneBinType::get_loc(&(**agent))) {
                    expected_agents.push(agent.clone());
                }
            }
            (
                agent.clone(),
                ExpectedData {
                    expected_agents,
                    expected_hashes: published_hashes,
                },
            )
        })
        .map(move |(agent, expected_data)| {
            (
                agent,
                ConsistencySession {
                    keep_alive: Some(Duration::from_secs(1)),
                    frequency: Duration::from_millis(100),
                    timeout,
                    expected_data,
                },
            )
        })
        .filter_map(move |(agent, expected_session)| {
            agent_env_map
                .get(&agent)
                .cloned()
                .map(|env| (agent, expected_session, env))
        })
}

/// Concurrently check all agents for consistency.
/// Report back the results on the channel.
/// Checks will report timeouts and failures.
async fn check_all(
    iter: impl Iterator<Item = (Arc<KitsuneAgent>, ConsistencySession, DbReadOnly<DbKindDht>)>,
    tx: tokio::sync::mpsc::Sender<SessionMessage>,
    agent_p2p_map: HashMap<Arc<KitsuneAgent>, DbReadOnly<DbKindP2pAgentStore>>,
) {
    futures::stream::iter(iter)
        .for_each_concurrent(CONCURRENCY, |(agent, expected_session, dht_env)| {
            let tx = tx.clone();
            let p2p_env = agent_p2p_map
                .get(&agent)
                .cloned()
                .expect("Must contain all p2p envs, this is a bug.");
            let reporter = Reporter(tx, agent);
            check_expected_data(reporter, expected_session, dht_env, p2p_env)
        })
        .await;
}

/// Check the expected data against for a single agent.
async fn check_expected_data(
    reporter: Reporter,
    session: ConsistencySession,
    dht_env: DbReadOnly<DbKindDht>,
    p2p_env: DbReadOnly<DbKindP2pAgentStore>,
) {
    if let Err(e) = check_expected_data_inner(reporter.clone(), session, dht_env, p2p_env).await {
        reporter
            .send_report(SessionReport::Error {
                error: e.to_string(),
            })
            .await;
    }
}

/// The check expected data inner loop.
/// This runs for each agent until success, failure or timeout.
/// All outcomes are reported back on the channel.
async fn check_expected_data_inner(
    reporter: Reporter,
    session: ConsistencySession,
    dht_env: DbReadOnly<DbKindDht>,
    p2p_env: DbReadOnly<DbKindP2pAgentStore>,
) -> DatabaseResult<()> {
    // Unpack the session.
    let ConsistencySession {
        keep_alive,
        frequency,
        timeout,
        expected_data:
            ExpectedData {
                expected_agents,
                mut expected_hashes,
            },
    } = session;

    // When we started.
    let start = tokio::time::Instant::now();
    // When we should finish.
    let deadline = tokio::time::Instant::now() + timeout;
    // The last time we sent a keep alive.
    let mut last_keep_alive = start;
    // How frequently we should poll the database.
    let mut frequency = tokio::time::interval(frequency);
    frequency.set_missed_tick_behavior(tokio::time::MissedTickBehavior::Delay);

    // The agents and hashes we are still missing.
    let mut missing_agents = Vec::with_capacity(expected_agents.len());
    let mut missing_hashes = Vec::with_capacity(expected_hashes.len());

    // If we have not timed out then check at the set frequency.
    while tokio::time::timeout_at(deadline, frequency.tick())
        .await
        .is_ok()
    {
        // If the frequency interval is always ready the timeout
        // won't check so we also need to check for timeout here.
        if tokio::time::Instant::now() > deadline {
            break;
        }

        // Check the agents.
        missing_agents = check_agents(&p2p_env, &expected_agents).await?.collect();

        // Check the hashes.
        check_hashes(&dht_env, &mut expected_hashes, &mut missing_hashes).await?;

        // If both are now empty we report success.
        if missing_agents.is_empty() && missing_hashes.is_empty() {
            reporter
                .send_report(SessionReport::Complete {
                    elapsed_ms: start.elapsed().as_millis() as u32,
                })
                .await;
            return Ok(());
        }

        // If it's time to send a keep alive then do so now.
        if keep_alive.map_or(false, |k| last_keep_alive.elapsed() > k) {
            reporter
                .send_report(SessionReport::KeepAlive {
                    missing_agents: missing_agents.len() as u32,
                    expected_agents: expected_agents.len() as u32,
                    missing_hashes: missing_hashes.len() as u32,
                    expected_hashes: expected_hashes.len() as u32,
                })
                .await;

            // Update the last keep alive time.
            last_keep_alive = tokio::time::Instant::now();
        }
    }

    // We have not succeeded by now so we have timed out.
    reporter
        .send_report(SessionReport::Timeout {
            missing_agents: missing_agents.into_iter().cloned().collect(),
            missing_hashes,
        })
        .await;
    Ok(())
}

/// Check the agent is holding the expected agents in their peer store.
// Seems these lifetimes are actually needed.
#[allow(clippy::needless_lifetimes)]
async fn check_agents<'iter>(
    p2p_env: &DbReadOnly<DbKindP2pAgentStore>,
    expected_agents: &'iter [Arc<KitsuneAgent>],
) -> DatabaseResult<impl Iterator<Item = &'iter Arc<KitsuneAgent>> + 'iter> {
    // Poll the peer database for the currently held agents.
    let agents_held: HashSet<_> = p2p_env
        .async_reader(|txn| {
            DatabaseResult::Ok(
                txn.p2p_list_agents()?
                    .into_iter()
                    .map(|a| a.agent.clone())
                    .collect(),
            )
        })
        .await?;

    // Filter out the currently held agents from the expected agents to return any missing.
    Ok(expected_agents
        .iter()
        .filter(move |a| !agents_held.contains(&(**a))))
}

/// Check the op hashes we are meant to be holding.
async fn check_hashes(
    dht_env: &DbReadOnly<DbKindDht>,
    expected_hashes: &mut Vec<KitsuneOpHash>,
    missing_hashes: &mut Vec<KitsuneOpHash>,
) -> DatabaseResult<()> {
    // Clear the missing hashes from the last check. This doesn't affect allocation.
    missing_hashes.clear();

    // We need to swap these hashes so we can move them into the async_reader
    // without reallocating.
    let expected = std::mem::replace(expected_hashes, Vec::with_capacity(0));
    let mut missing = std::mem::replace(missing_hashes, Vec::with_capacity(0));

    // Poll the vault database for each expected hashes existence.
    let mut r = dht_env
                .async_reader(move |txn| {
                    for hash in &expected {
                        // TODO: This might be too slow, could instead save the holochain hash versions.
                        let h_hash: DhtOpHash = DhtOpHashExt::from_kitsune_raw(hash.clone());
                        let integrated: bool = txn.query_row(
                            "
                            SELECT EXISTS(
                                SELECT 1 FROM DhtOp WHERE hash = :hash AND when_integrated IS NOT NULL
                            )
                            ",
                            named_params! {
                                ":hash": h_hash,
                            },
                            |row| row.get(0),
                        )?;
                        if !integrated {
                            missing.push(hash.clone());
                        }
                    }
                    DatabaseResult::Ok((expected, missing))
                })
                .await?;
    // Put the data back.
    std::mem::swap(&mut r.0, expected_hashes);
    std::mem::swap(&mut r.1, missing_hashes);
    Ok(())
}

/// Concurrently Gather all published op hashes and agent's storage arcs.
async fn gather_published_data(
    iter: impl Iterator<Item = Stores>,
    concurrency: usize,
) -> StateQueryResult<Vec<PublishedData>> {
    use futures::stream::TryStreamExt;
    let iter = iter.map(|stores| async move {
        let published_hashes = request_published_ops(&stores.authored_env).await?;
        let storage_arc = request_arc(&stores.p2p_env, &stores.agent).await?;
        Ok(storage_arc.map(|storage_arc| PublishedData {
            agent: stores.agent,
            storage_arc,
            published_hashes,
        }))
    });
    futures::stream::iter(iter)
        .buffer_unordered(concurrency)
        .try_filter_map(futures::future::ok)
        .try_collect()
        .await
}

/// Request the published hashes for the given agent.
async fn request_published_ops(
<<<<<<< HEAD
    env: &DbReadOnly<DbKindAuthored>,
) -> StateQueryResult<Vec<KitsuneOpHash>> {
=======
    env: &EnvRead,
) -> StateQueryResult<Vec<(DhtLocation, KitsuneOpHash)>> {
>>>>>>> 35564564
    Ok(env
        .async_reader(|txn| {
            // Collect all ops except StoreEntry's that are private.
            let r = txn
                .prepare(
                    "
                    SELECT
                    DhtOp.hash as dht_op_hash,
                    DhtOp.storage_center_loc as loc
                    FROM DhtOp
                    JOIN
                    Header ON DhtOp.header_hash = Header.hash
                    WHERE
                    (DhtOp.type != :store_entry OR Header.private_entry = 0)
                ",
                )?
                .query_map(
                    named_params! {
                        ":store_entry": DhtOpType::StoreEntry,
                    },
                    |row| {
                        let h: DhtOpHash = row.get("dht_op_hash")?;
                        let loc: u32 = row.get("loc")?;
                        Ok((loc.into(), h.into_kitsune_raw()))
                    },
                )?
                .collect::<Result<_, _>>()?;
            StateQueryResult::Ok(r)
        })
        .await?)
}

/// Request the storage arc for the given agent.
async fn request_arc(
    env: &DbReadOnly<DbKindP2pAgentStore>,
    agent: &KitsuneAgent,
) -> StateQueryResult<Option<DhtArc>> {
    use holochain_sqlite::db::ReadManager;
    env.conn()?
        .with_reader(|txn| Ok(txn.p2p_get_agent(agent)?.map(|info| info.storage_arc)))
}<|MERGE_RESOLUTION|>--- conflicted
+++ resolved
@@ -8,25 +8,17 @@
 
 use futures::stream::StreamExt;
 use holo_hash::{DhtOpHash, DnaHash};
-<<<<<<< HEAD
-use holochain_p2p::{dht_arc::DhtArc, AgentPubKeyExt, DhtOpHashExt, DnaHashExt};
+use holochain_p2p::{
+    dht_arc::{DhtArc, DhtLocation},
+    AgentPubKeyExt, DhtOpHashExt, DnaHashExt,
+};
 use holochain_sqlite::{
     db::{AsP2pStateTxExt, DbKindAuthored, DbKindDht, DbKindP2pAgentStore},
     prelude::DatabaseResult,
 };
 use holochain_state::prelude::StateQueryResult;
 use holochain_types::{dht_op::DhtOpType, env::DbReadOnly};
-use kitsune_p2p::{KitsuneAgent, KitsuneBinType, KitsuneOpHash};
-=======
-use holochain_p2p::{
-    dht_arc::{DhtArc, DhtLocation},
-    AgentPubKeyExt, DhtOpHashExt, DnaHashExt,
-};
-use holochain_sqlite::{db::AsP2pStateTxExt, prelude::DatabaseResult};
-use holochain_state::prelude::StateQueryResult;
-use holochain_types::{dht_op::DhtOpType, env::EnvRead};
 use kitsune_p2p::{KitsuneAgent, KitsuneOpHash};
->>>>>>> 35564564
 use kitsune_p2p_types::consistency::*;
 use rusqlite::named_params;
 
@@ -343,22 +335,16 @@
 
 /// Gather all the published op hashes and agents from a conductor.
 async fn gather_conductor_data(
-<<<<<<< HEAD
     p2p_env: DbReadOnly<DbKindP2pAgentStore>,
     agents: Vec<(
         DbReadOnly<DbKindAuthored>,
         DbReadOnly<DbKindDht>,
         Arc<KitsuneAgent>,
     )>,
-) -> (Vec<(Arc<KitsuneAgent>, DhtArc)>, Vec<KitsuneOpHash>) {
-=======
-    p2p_env: EnvRead,
-    agents: Vec<(EnvRead, Arc<KitsuneAgent>)>,
 ) -> (
     Vec<(Arc<KitsuneAgent>, DhtArc)>,
     Vec<(DhtLocation, KitsuneOpHash)>,
 ) {
->>>>>>> 35564564
     // Create the stores iterator with the environments to search.
     let stores = agents
         .iter()
@@ -392,15 +378,9 @@
     tx: tokio::sync::mpsc::Sender<SessionMessage>,
     timeout: Duration,
     all_agents: Vec<(Arc<KitsuneAgent>, DhtArc)>,
-<<<<<<< HEAD
-    all_hashes: Vec<KitsuneOpHash>,
+    all_hashes: Vec<(DhtLocation, KitsuneOpHash)>,
     agent_env_map: HashMap<Arc<KitsuneAgent>, DbReadOnly<DbKindDht>>,
     agent_p2p_map: HashMap<Arc<KitsuneAgent>, DbReadOnly<DbKindP2pAgentStore>>,
-=======
-    all_hashes: Vec<(DhtLocation, KitsuneOpHash)>,
-    agent_env_map: HashMap<Arc<KitsuneAgent>, EnvRead>,
-    agent_p2p_map: HashMap<Arc<KitsuneAgent>, EnvRead>,
->>>>>>> 35564564
 ) {
     let iter = generate_session(&all_agents, &all_hashes, timeout, agent_env_map);
     check_all(iter, tx, agent_p2p_map).await;
@@ -674,13 +654,8 @@
 
 /// Request the published hashes for the given agent.
 async fn request_published_ops(
-<<<<<<< HEAD
     env: &DbReadOnly<DbKindAuthored>,
-) -> StateQueryResult<Vec<KitsuneOpHash>> {
-=======
-    env: &EnvRead,
 ) -> StateQueryResult<Vec<(DhtLocation, KitsuneOpHash)>> {
->>>>>>> 35564564
     Ok(env
         .async_reader(|txn| {
             // Collect all ops except StoreEntry's that are private.
