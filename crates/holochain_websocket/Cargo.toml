--- conflicted
+++ resolved
@@ -1,10 +1,6 @@
 [package]
 name = "holochain_websocket"
-<<<<<<< HEAD
-version = "0.0.4"
-=======
 version = "0.0.6-dev.0"
->>>>>>> e4cde4fc
 description = "Holochain utilities for serving and connection with websockets"
 license-file = "LICENSE_CAL-1.0"
 homepage = "https://github.com/holochain/holochain"
@@ -32,11 +28,7 @@
 url2 = "0.0.6"
 
 [dev-dependencies]
-<<<<<<< HEAD
-holochain_types = { version = "0.0.4", path = "../holochain_types" }
-=======
 holochain_types = { version = "0.0.6-dev.0", path = "../holochain_types" }
->>>>>>> e4cde4fc
 linefeed = "0.6"
 unwrap_to = "0.1.0"
 observability = "0.1.3"
