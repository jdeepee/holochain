use crate::core::ribosome::error::RibosomeError;
use crate::core::ribosome::error::RibosomeResult;
use crate::core::ribosome::CallContext;
use crate::core::ribosome::RibosomeT;
use holochain_cascade::error::CascadeError;
use crate::core::workflow::call_zome_workflow::CallZomeWorkspace;
use crate::core::workflow::integrate_dht_ops_workflow::integrate_to_authored;

use holo_hash::EntryHash;
use holo_hash::HeaderHash;
use holochain_types::prelude::*;
use std::sync::Arc;
use super::HostFnMetrics;

#[allow(clippy::extra_unused_lifetimes)]
pub fn delete<'a>(
    _ribosome: Arc<impl RibosomeT>,
    call_context: Arc<CallContext>,
<<<<<<< HEAD
    input: DeleteInput,
) -> RibosomeResult<DeleteOutput> {
    HostFnMetrics::count(HostFnMetrics::Delete, 1);
    let deletes_address = input.into_inner();
=======
    input: HeaderHash,
) -> RibosomeResult<HeaderHash> {
>>>>>>> 78adfa99

    let deletes_entry_address =
        get_original_address(call_context.clone(), input.clone())?;

    let host_access = call_context.host_access();

    // handle timeouts at the source chain layer
    tokio_safe_block_on::tokio_safe_block_forever_on(async move {
        let mut guard = host_access.workspace().write().await;
        let workspace: &mut CallZomeWorkspace = &mut guard;
        let source_chain = &mut workspace.source_chain;
        let header_builder = builder::Delete {
            deletes_address: input,
            deletes_entry_address,
        };
        let header_hash = source_chain.put(header_builder, None).await?;
        let element = source_chain
            .get_element(&header_hash)?
            .expect("Element we just put in SourceChain must be gettable");
        tracing::debug!(in_delete_entry = ?header_hash);
        integrate_to_authored(
            &element,
            workspace.source_chain.elements(),
            &mut workspace.meta_authored,
        )
        .map_err(Box::new)?;
        Ok(header_hash)
    })
}

#[allow(clippy::extra_unused_lifetimes)]
pub(crate) fn get_original_address<'a>(
    call_context: Arc<CallContext>,
    address: HeaderHash,
) -> RibosomeResult<EntryHash> {
    let network = call_context.host_access.network().clone();
    let workspace_lock = call_context.host_access.workspace();

    tokio_safe_block_on::tokio_safe_block_forever_on(async move {
        let mut workspace = workspace_lock.write().await;
        let mut cascade = workspace.cascade(network);
        // TODO: Think about what options to use here
        let maybe_original_element: Option<SignedHeaderHashed> = cascade
            .get_details(address.clone().into(), GetOptions::content())
            .await?
            .map(|el| {
                match el {
                    holochain_zome_types::metadata::Details::Element(e) => {
                        Ok(e.element.into_inner().0)
                    }
                    // Should not be trying to get original headers via EntryHash
                    holochain_zome_types::metadata::Details::Entry(_) => {
                        Err(CascadeError::InvalidResponse(address.clone().into()))
                    }
                }
            })
            .transpose()?;

        match maybe_original_element {
            Some(original_element_signed_header_hash) => {
                match original_element_signed_header_hash.header().entry_data() {
                    Some((entry_hash, _)) => Ok(entry_hash.clone()),
                    _ => Err(RibosomeError::ElementDeps(address.into())),
                }
            }
            None => Err(RibosomeError::ElementDeps(address.into())),
        }
    })
}

#[cfg(test)]
#[cfg(feature = "slow_tests")]
pub mod wasm_test {
    use hdk3::prelude::*;
    use crate::core::workflow::CallZomeWorkspace;
    use crate::fixt::ZomeCallHostAccessFixturator;
    use holochain_wasm_test_utils::TestWasm;
    use ::fixt::prelude::*;

    #[tokio::test(threaded_scheduler)]
    async fn ribosome_delete_entry_test<'a>() {
        observability::test_run().ok();

        let test_env = holochain_lmdb::test_utils::test_cell_env();
        let env = test_env.env();
        let mut workspace = CallZomeWorkspace::new(env.clone().into()).unwrap();

        crate::core::workflow::fake_genesis(&mut workspace.source_chain)
            .await
            .unwrap();

        let workspace_lock =
            crate::core::workflow::CallZomeWorkspaceLock::new(workspace);

        let mut host_access = fixt!(ZomeCallHostAccess);
        host_access.workspace = workspace_lock.clone();

        let thing_a: HeaderHash =
            crate::call_test_ribosome!(host_access, TestWasm::Crd, "create", ());
        let get_thing: Option<Element> =
            crate::call_test_ribosome!(host_access, TestWasm::Crd, "read", thing_a);
        match get_thing {
            Some(element) => assert!(element.entry().as_option().is_some()),

            None => unreachable!(),
        }

        let _: HeaderHash =
            crate::call_test_ribosome!(host_access, TestWasm::Crd, "delete", thing_a);

        let get_thing: Option<Element> =
            crate::call_test_ribosome!(host_access, TestWasm::Crd, "read", thing_a);
        match get_thing {
            None => {
                // this is what we want, deletion => None for a get
            }
            _ => unreachable!(),
        }
    }
}<|MERGE_RESOLUTION|>--- conflicted
+++ resolved
@@ -16,15 +16,9 @@
 pub fn delete<'a>(
     _ribosome: Arc<impl RibosomeT>,
     call_context: Arc<CallContext>,
-<<<<<<< HEAD
-    input: DeleteInput,
-) -> RibosomeResult<DeleteOutput> {
-    HostFnMetrics::count(HostFnMetrics::Delete, 1);
-    let deletes_address = input.into_inner();
-=======
     input: HeaderHash,
 ) -> RibosomeResult<HeaderHash> {
->>>>>>> 78adfa99
+    HostFnMetrics::count(HostFnMetrics::Delete, 1);
 
     let deletes_entry_address =
         get_original_address(call_context.clone(), input.clone())?;
