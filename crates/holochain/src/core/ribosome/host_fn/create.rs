--- conflicted
+++ resolved
@@ -17,16 +17,9 @@
 pub fn create<'a>(
     ribosome: Arc<impl RibosomeT>,
     call_context: Arc<CallContext>,
-<<<<<<< HEAD
-    input: CreateInput,
-) -> RibosomeResult<CreateOutput> {
-    HostFnMetrics::count(HostFnMetrics::Create, 1);
-    // destructure the args out into an app type def id and entry
-    let (entry_def_id, entry) = input.into_inner();
-=======
     input: EntryWithDefId,
 ) -> RibosomeResult<HeaderHash> {
->>>>>>> 78adfa99
+    HostFnMetrics::count(HostFnMetrics::Create, 1);
 
     // build the entry hash
     let async_entry = AsRef::<Entry>::as_ref(&input).to_owned();
