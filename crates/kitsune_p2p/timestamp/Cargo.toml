--- conflicted
+++ resolved
@@ -13,12 +13,7 @@
 # See more keys and their definitions at https://doc.rust-lang.org/cargo/reference/manifest.html
 
 [dependencies]
-<<<<<<< HEAD
-chrono = "0.4.6"
-=======
-
 chrono = { version = "0.4.6", features = ["serde"] }
->>>>>>> 95848f1d
 derive_more = "0.99"
 serde = { version = "1.0", features = [ "derive" ] }
 thiserror = "1"
