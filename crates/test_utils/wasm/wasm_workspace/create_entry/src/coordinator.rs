--- conflicted
+++ resolved
@@ -23,17 +23,11 @@
     let post = new_post();
     HDK.with(|h| {
         h.borrow().create(CreateInput::new(
-<<<<<<< HEAD
             EntryInput::App(AppEntry {
-                entry_def_index: EntryDefIndex::try_from(&post)?,
+                entry_def_index: ScopedEntryDefIndex::try_from(&post)?,
                 visibility: EntryVisibility::from(&post),
                 entry: post.try_into().unwrap(),
             }),
-=======
-            ScopedEntryDefIndex::try_from(&post)?,
-            EntryVisibility::from(&post),
-            post.try_into().unwrap(),
->>>>>>> 48980593
             // This is used to test many conductors thrashing creates between
             // each other so we want to avoid retries that make the test take
             // a long time.
