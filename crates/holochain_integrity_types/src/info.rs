//! Information about the current zome and dna.
use crate::action::ZomeId;
use crate::zome::ZomeName;
use crate::EntryDefIndex;
use crate::EntryDefs;
use crate::FunctionName;
use crate::LinkType;
use holo_hash::DnaHash;
use holochain_serialized_bytes::prelude::*;

#[cfg(test)]
mod test;

/// The properties of the current dna/zome being called.
#[allow(missing_docs)]
#[derive(Clone, Debug, Serialize, Deserialize, SerializedBytes, PartialEq)]
pub struct ZomeInfo {
    pub name: ZomeName,
    /// The position of this zome in the `dna.json`
    pub id: ZomeId,
    pub properties: SerializedBytes,
    pub entry_defs: EntryDefs,
    // @todo make this include function signatures when they exist.
    pub extern_fns: Vec<FunctionName>,
    /// All the zome types that are in scope for this zome.
    pub zome_types: ScopedZomeTypesSet,
}

impl ZomeInfo {
    /// Create a new ZomeInfo.
    pub fn new(
        name: ZomeName,
        id: ZomeId,
        properties: SerializedBytes,
        entry_defs: EntryDefs,
        extern_fns: Vec<FunctionName>,
        zome_types: ScopedZomeTypesSet,
    ) -> Self {
        Self {
            name,
            id,
            properties,
            entry_defs,
            extern_fns,
            zome_types,
        }
    }
}

#[derive(Debug, Serialize, Deserialize)]
/// Information about the current DNA.
pub struct DnaInfo {
    /// The name of this DNA.
    pub name: String,
    /// The hash of this DNA.
    pub hash: DnaHash,
    /// The properties of this DNA.
    pub properties: SerializedBytes,
    // In ZomeId order as to match corresponding `ZomeInfo` for each.
    /// The zomes in this DNA.
    pub zome_names: Vec<ZomeName>,
}

#[derive(Clone, Debug, Serialize, Deserialize, SerializedBytes, PartialEq, Default)]
/// The set of [`EntryDefIndex`] and [`LinkType`]s in scope for the calling zome.
pub struct ScopedZomeTypesSet {
<<<<<<< HEAD
    /// All the entry [`GlobalZomeTypeId`]s in scope for this zome.
    /// Converts from [`EntryDefIndex`](crate::action::EntryDefIndex) to [`LocalZomeTypeId`].
    pub entries: ScopedZomeTypes,
    /// All the link [`GlobalZomeTypeId`]s in scope for this zome.
    /// Converts from [`LinkType`](crate::link::LinkType) to [`LocalZomeTypeId`].
    pub links: ScopedZomeTypes,
    /// All the rate limiting buckets defined across the DNA.
    /// Converts from [`RateBucketId`](crate::rate_limit::RateBucketId) to [`LocalRateBucketId`].
    pub rate_limits: ScopedZomeTypes,
=======
    /// All the entry [`EntryDefIndex`]s in scope for this zome.
    pub entries: ScopedZomeTypes<EntryDefIndex>,
    /// All the entry [`LinkType`]s in scope for this zome.
    pub links: ScopedZomeTypes<LinkType>,
>>>>>>> edaabeb9
}

#[derive(Clone, Debug, Serialize, Deserialize, PartialEq)]
/// zome types that are in scope for the calling zome.
pub struct ScopedZomeTypes<T>(pub Vec<(ZomeId, Vec<T>)>);

impl<T> Default for ScopedZomeTypes<T> {
    fn default() -> Self {
        Self(Default::default())
    }
}

#[derive(Clone, Copy, Debug, Serialize, Deserialize, PartialEq, Eq, PartialOrd, Ord, Hash)]
/// A key to the [`ScopedZomeTypes`] container.
pub struct ZomeTypesKey<T>
where
    T: U8Index + Copy,
{
    /// The index into the [`ZomeId`] vec.
    pub zome_index: ZomeDependencyIndex,
    /// The index into the types vec.
    pub type_index: T,
}

/// A key to the [`ScopedZomeTypes<EntryDefIndex>`] container.
pub type ZomeEntryTypesKey = ZomeTypesKey<EntryDefIndex>;
/// A key to the [`ScopedZomeTypes<LinkType>`] container.
pub type ZomeLinkTypesKey = ZomeTypesKey<LinkType>;

#[derive(Clone, Copy, Debug, Serialize, Deserialize, PartialEq, Eq, PartialOrd, Ord, Hash)]
/// The index into the [`ZomeId`] vec.
pub struct ZomeDependencyIndex(pub u8);

#[derive(Clone, Copy, Debug, Serialize, Deserialize, PartialEq, Eq, PartialOrd, Ord, Hash)]
/// A type with the zome that it is defined in.
pub struct ScopedZomeType<T> {
    /// The zome that defines this type.
    pub zome_id: ZomeId,
    /// The type that is defined.
    pub zome_type: T,
}

/// An [`EntryDefIndex`] with the [`ZomeId`] that defines it.
pub type ScopedEntryDefIndex = ScopedZomeType<EntryDefIndex>;
/// An [`LinkType`] with the [`ZomeId`] that defines it.
pub type ScopedLinkType = ScopedZomeType<LinkType>;

impl<T> ScopedZomeTypes<T>
where
    T: U8Index + Copy,
{
    /// Get a [`ScopedZomeType`] if one exist at this key.
    pub fn get<K>(&self, key: K) -> Option<ScopedZomeType<T>>
    where
        K: Into<ZomeTypesKey<T>>,
    {
        let key = key.into();
        self.0
            .get(key.zome_index.index())
            .and_then(|(zome_id, types)| {
                types
                    .get(key.type_index.index())
                    .copied()
                    .map(|zome_type| ScopedZomeType {
                        zome_id: *zome_id,
                        zome_type,
                    })
            })
    }

    /// Find the user type in the given iterator that matches this [`ScopedZomeType`].
    pub fn find<I, K>(&self, iter: I, scoped_type: ScopedZomeType<T>) -> Option<I::Item>
    where
        I: IntoIterator<Item = K>,
        K: Into<ZomeTypesKey<T>> + Copy,
        T: PartialEq,
    {
        iter.into_iter()
            .find_map(|key| (self.get(key)? == scoped_type).then(|| key))
    }

    /// Find the [`ZomeTypesKey`] for this [`ScopedZomeType`].
    pub fn find_key(&self, scoped_type: ScopedZomeType<T>) -> Option<ZomeTypesKey<T>>
    where
        T: PartialEq,
        T: From<u8>,
    {
        self.0
            .iter()
            .position(|(zome_id, _)| *zome_id == scoped_type.zome_id)
            .and_then(|zome_index| {
                // Safe to index because we just checked position.
                self.0[zome_index]
                    .1
                    .iter()
                    .position(|zome_type| *zome_type == scoped_type.zome_type)
                    .and_then(|type_index| {
                        Some(ZomeTypesKey {
                            zome_index: u8::try_from(zome_index).ok()?.into(),
                            type_index: u8::try_from(type_index).ok()?.into(),
                        })
                    })
            })
    }

    /// Get all the [`ZomeId`] dependencies for the calling zome.
    pub fn dependencies(&self) -> impl Iterator<Item = ZomeId> + '_ {
        self.0.iter().map(|(zome_id, _)| *zome_id)
    }

    /// Get the range at the given index
    pub fn get(&self, zome_id: &ZomeId) -> Option<Range<GlobalZomeTypeId>> {
        self.0.get(zome_id.0 as usize).cloned()
    }
}

impl From<EntryDefIndex> for ZomeEntryTypesKey {
    fn from(type_index: EntryDefIndex) -> Self {
        Self {
            zome_index: 0.into(),
            type_index,
        }
    }
}

impl From<LinkType> for ZomeLinkTypesKey {
    fn from(type_index: LinkType) -> Self {
        Self {
            zome_index: 0.into(),
            type_index,
        }
    }
}

#[doc(hidden)]
/// This is an internally used trait for checking
/// enum lengths at compile time.
/// This is used by proc macros in the
/// `hdk_derive` crate and should not be used directly.
pub trait EnumLen {
    /// The total length of an enum (possibly recusively)
    /// known at compile time.
    const ENUM_LEN: u8;
}

#[doc(hidden)]
/// This is an internally used trait for checking
/// enum variant lengths at compile time.
/// This is used by proc macros in the
/// `hdk_derive` crate and should not be used directly.
/// `V` is the variant index.
pub trait EnumVariantLen<const V: u8> {
    /// The starting point of this enum variant.
    const ENUM_VARIANT_START: u8;
    /// The length of this enum variant.
    /// This could include the recusive length of a nested enum.
    const ENUM_VARIANT_INNER_LEN: u8;
    /// The ending point of this variant.
    const ENUM_VARIANT_LEN: u8 = Self::ENUM_VARIANT_START + Self::ENUM_VARIANT_INNER_LEN;
}

/// Helper trait for types that are internally
/// represented as [`u8`] but need to be used
/// as indicies into containers.
pub trait U8Index {
    /// Get the [`usize`] index from this type.
    fn index(&self) -> usize;
}

impl U8Index for ZomeDependencyIndex {
    fn index(&self) -> usize {
        self.0 as usize
    }
}
impl U8Index for EntryDefIndex {
    fn index(&self) -> usize {
        self.0 as usize
    }
}
impl U8Index for LinkType {
    fn index(&self) -> usize {
        self.0 as usize
    }
}

impl From<u8> for ZomeDependencyIndex {
    fn from(v: u8) -> Self {
        Self(v)
    }
}<|MERGE_RESOLUTION|>--- conflicted
+++ resolved
@@ -5,6 +5,7 @@
 use crate::EntryDefs;
 use crate::FunctionName;
 use crate::LinkType;
+use crate::RateBucketId;
 use holo_hash::DnaHash;
 use holochain_serialized_bytes::prelude::*;
 
@@ -64,22 +65,12 @@
 #[derive(Clone, Debug, Serialize, Deserialize, SerializedBytes, PartialEq, Default)]
 /// The set of [`EntryDefIndex`] and [`LinkType`]s in scope for the calling zome.
 pub struct ScopedZomeTypesSet {
-<<<<<<< HEAD
-    /// All the entry [`GlobalZomeTypeId`]s in scope for this zome.
-    /// Converts from [`EntryDefIndex`](crate::action::EntryDefIndex) to [`LocalZomeTypeId`].
-    pub entries: ScopedZomeTypes,
-    /// All the link [`GlobalZomeTypeId`]s in scope for this zome.
-    /// Converts from [`LinkType`](crate::link::LinkType) to [`LocalZomeTypeId`].
-    pub links: ScopedZomeTypes,
-    /// All the rate limiting buckets defined across the DNA.
-    /// Converts from [`RateBucketId`](crate::rate_limit::RateBucketId) to [`LocalRateBucketId`].
-    pub rate_limits: ScopedZomeTypes,
-=======
     /// All the entry [`EntryDefIndex`]s in scope for this zome.
     pub entries: ScopedZomeTypes<EntryDefIndex>,
     /// All the entry [`LinkType`]s in scope for this zome.
     pub links: ScopedZomeTypes<LinkType>,
->>>>>>> edaabeb9
+    /// All the rate limiting buckets defined across the DNA.
+    pub rate_limits: ScopedZomeTypes<RateBucketId>,
 }
 
 #[derive(Clone, Debug, Serialize, Deserialize, PartialEq)]
@@ -189,11 +180,6 @@
     pub fn dependencies(&self) -> impl Iterator<Item = ZomeId> + '_ {
         self.0.iter().map(|(zome_id, _)| *zome_id)
     }
-
-    /// Get the range at the given index
-    pub fn get(&self, zome_id: &ZomeId) -> Option<Range<GlobalZomeTypeId>> {
-        self.0.get(zome_id.0 as usize).cloned()
-    }
 }
 
 impl From<EntryDefIndex> for ZomeEntryTypesKey {
