--- conflicted
+++ resolved
@@ -17,11 +17,7 @@
 kitsune_p2p_types = { version = "0.0.1", path = "../types" }
 kitsune_p2p_proxy = { version = "0.0.1", path = "../proxy" }
 kitsune_p2p_transport_quic = { version = "0.0.1", path = "../transport_quic" }
-<<<<<<< HEAD
-lair_keystore_api = "=0.0.1-alpha.9"
-=======
 lair_keystore_api = "=0.0.1-alpha.10"
->>>>>>> 60a90621
 rand = "0.7"
 shrinkwraprs = "0.3.0"
 thiserror = "1.0.22"
