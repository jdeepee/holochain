--- conflicted
+++ resolved
@@ -5,11 +5,7 @@
 use actor::*;
 
 #[cfg(any(test, feature = "test_utils"))]
-<<<<<<< HEAD
-pub use actor::MockKitsuneP2pEventHandler;
-=======
 pub use crate::event::MockKitsuneP2pEventHandler;
->>>>>>> 3202f618
 
 /// Spawn a new KitsuneP2p actor.
 pub async fn spawn_kitsune_p2p(
