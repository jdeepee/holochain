# Changelog

The format is based on [Keep a Changelog](https://keepachangelog.com/en/1.0.0/). This project adheres to [Semantic Versioning](https://semver.org/spec/v2.0.0.html).

## \[Unreleased\]

<<<<<<< HEAD
=======
- Added `UninstallApp` command.

>>>>>>> e4cde4fc
## 0.0.5

## 0.0.4

## 0.0.3

## 0.0.2<|MERGE_RESOLUTION|>--- conflicted
+++ resolved
@@ -4,11 +4,8 @@
 
 ## \[Unreleased\]
 
-<<<<<<< HEAD
-=======
 - Added `UninstallApp` command.
 
->>>>>>> e4cde4fc
 ## 0.0.5
 
 ## 0.0.4
