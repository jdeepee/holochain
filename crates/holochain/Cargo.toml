[package]
name = "holochain"
version = "0.0.106-dev.0"
description = "Holochain, a framework for distributed applications"
license-file = "LICENSE_CAL-1.0"
homepage = "https://github.com/holochain/holochain"
documentation = "https://docs.rs/holochain/"
authors = [ "Holochain Core Dev Team <devcore@holochain.org>" ]
edition = "2018"

[dependencies]
anyhow = "1.0.26"
async-trait = "0.1"
base64 = "0.13"
byteorder = "1.3.4"
cfg-if = "0.1"
chrono = "0.4.6"
derive_more = "0.99.3"
directories = "2.0.2"
either = "1.5.0"
fallible-iterator = "0.2.0"
fixt = { version = "0.0.5", path = "../fixt" }
futures = "0.3.1"
ghost_actor = "0.3.0-alpha.4"
holo_hash = { version = "0.0.5", path = "../holo_hash", features = ["full"] }
holochain_cascade = { version = "0.0.6-dev.0", path = "../holochain_cascade" }
holochain_conductor_api = { version = "0.0.6-dev.0", path = "../holochain_conductor_api" }
holochain_keystore = { version = "0.0.6-dev.0", path = "../holochain_keystore" }
holochain_p2p = { version = "0.0.6-dev.0", path = "../holochain_p2p" }
holochain_sqlite = { version = "0.0.6-dev.0", path = "../holochain_sqlite" }
holochain_serialized_bytes = "=0.0.51"
holochain_state = { version = "0.0.6-dev.0", path = "../holochain_state" }
holochain_types = { version = "0.0.6-dev.0", path = "../holochain_types" }
holochain_wasmer_host = "=0.0.73"
holochain_websocket = { version = "0.0.6-dev.0", path = "../holochain_websocket" }
holochain_zome_types = { version = "0.0.7", path = "../holochain_zome_types" }
human-panic = "1.0.3"
kitsune_p2p = { version = "0.0.6-dev.0", path = "../kitsune_p2p/kitsune_p2p" }
kitsune_p2p_types = { version = "0.0.5-dev.0", path = "../kitsune_p2p/types" }
lazy_static = "1.4.0"
mockall = "0.10.2"
mr_bundle = { version = "0.0.3", path = "../mr_bundle" }
must_future = "0.1.1"
nanoid = "0.3"
num_cpus = "1.8"
observability = "0.1.3"
once_cell = "1.4.1"
parking_lot = "0.10"
predicates = "1.0.4"
rand = "0.7"
ring = "0.16"
rusqlite = { version = "0.25" }
serde = { version = "1.0", features = [ "derive" ] }
serde_json = { version = "1.0.51", features = [ "preserve_order" ] }
serde_yaml = "0.8"
shrinkwraprs = "0.3.0"
sodoken = "=0.0.1-alpha.10"
structopt = "0.3.11"
strum = "0.18.0"
tempdir = "0.3.7"
thiserror = "1.0.22"
tokio = { version = "1.3", features = [ "full" ] }
tokio-stream = "0.1"
holochain_util = { version = "0.0.3", path = "../holochain_util" }
toml = "0.5.6"
tracing = "0.1.26"
tracing-futures = "0.2.5"
tracing-subscriber = "0.2.19"
url = "1.7.2"
url2 = "0.0.6"
url_serde = "0.2.0"
uuid = { version = "0.7", features = [ "serde", "v4" ] }
xsalsa20poly1305 = "0.6.0"
holochain_wasm_test_utils = { version = "0.0.6-dev.0", path = "../test_utils/wasm" }

# Dependencies for test_utils: keep in sync with below
arbitrary = { version = "1.0", features = ["derive"], optional = true }
<<<<<<< HEAD
contrafact = { version = "0.1.0-dev.1", optional = true }
hdk = { version = "0.0.104", path = "../hdk", optional = true }
=======
hdk = { version = "0.0.106-dev.0", path = "../hdk", optional = true }
>>>>>>> e4cde4fc
matches = {version = "0.1.8", optional = true }
holochain_test_wasm_common = { version = "0.0.6-dev.0", path = "../test_utils/wasm_common", optional = true  }
unwrap_to = { version = "0.1.0", optional = true }
itertools = { version = "0.10", optional = true }

[target.'cfg(unix)'.dependencies]
sd-notify = "0.3.0"


[dev-dependencies]
anyhow = "1.0.26"
assert_cmd = "1.0.1"
criterion = { version = "0.3", features = [ "async_tokio" ] }
maplit = "1"
pretty_assertions = "0.6.1"
serial_test = "0.4.0"
test-case = "1.0.0"

<<<<<<< HEAD
=======
# Dependencies for test_utils: keep in sync with above
arbitrary = { version = "1.0", features = ["derive"], optional = false }
hdk = { version = "0.0.106-dev.0", path = "../hdk", optional = false }
matches = {version = "0.1.8", optional = false }
holochain_test_wasm_common = { version = "0.0.6-dev.0", path = "../test_utils/wasm_common", optional = false  }
unwrap_to = { version = "0.1.0", optional = false }

>>>>>>> e4cde4fc
[[bench]]
name = "bench"
harness = false

[[bench]]
name = "consistency"
harness = false

[lib]
name = "holochain"
path = "src/lib.rs"

[[bin]]
name = "holochain"
path = "src/bin/holochain/main.rs"

[features]
default = ["slow_tests", "test_utils", "no-deps",]

# Exposes additional functionality only needed for integration tests.
# This feature should be turned off for production builds.
test_utils = [
  "arbitrary",
<<<<<<< HEAD
  "contrafact",
  "hdk",
  "holo_hash/test_utils",
  "holochain_conductor_api/test_utils",
=======
  "hdk",
  "holo_hash/test_utils",
>>>>>>> e4cde4fc
  "holochain_p2p/test_utils",
  "holochain_sqlite/test_utils",
  "holochain_state/test_utils",
  "holochain_types/test_utils",
  "holochain_zome_types/test_utils",
  "kitsune_p2p_types/test_utils",
  "kitsune_p2p/test_utils",
  "itertools",
  "matches",
  "holochain_test_wasm_common",
  "unwrap_to",
]

# Wasm ribosome tests take > 60 seconds - let's only run them in CI
slow_tests = []

# Includes the wasm build script, which we don't need when not building wasms
build_wasms = ['holochain_wasm_test_utils/build']
only_check_wasms = ['holochain_wasm_test_utils/only_check']

# Enables at-rest encryption of the SQLite database.
# Incompatible with "no-deps".
db-encryption = ['holochain_sqlite/db-encryption']

# Compile SQLite from source rather than depending on a library.
# Incompatible with "db-encryption"
no-deps = ['holochain_sqlite/no-deps']<|MERGE_RESOLUTION|>--- conflicted
+++ resolved
@@ -75,12 +75,8 @@
 
 # Dependencies for test_utils: keep in sync with below
 arbitrary = { version = "1.0", features = ["derive"], optional = true }
-<<<<<<< HEAD
 contrafact = { version = "0.1.0-dev.1", optional = true }
-hdk = { version = "0.0.104", path = "../hdk", optional = true }
-=======
 hdk = { version = "0.0.106-dev.0", path = "../hdk", optional = true }
->>>>>>> e4cde4fc
 matches = {version = "0.1.8", optional = true }
 holochain_test_wasm_common = { version = "0.0.6-dev.0", path = "../test_utils/wasm_common", optional = true  }
 unwrap_to = { version = "0.1.0", optional = true }
@@ -99,16 +95,6 @@
 serial_test = "0.4.0"
 test-case = "1.0.0"
 
-<<<<<<< HEAD
-=======
-# Dependencies for test_utils: keep in sync with above
-arbitrary = { version = "1.0", features = ["derive"], optional = false }
-hdk = { version = "0.0.106-dev.0", path = "../hdk", optional = false }
-matches = {version = "0.1.8", optional = false }
-holochain_test_wasm_common = { version = "0.0.6-dev.0", path = "../test_utils/wasm_common", optional = false  }
-unwrap_to = { version = "0.1.0", optional = false }
-
->>>>>>> e4cde4fc
 [[bench]]
 name = "bench"
 harness = false
@@ -132,15 +118,10 @@
 # This feature should be turned off for production builds.
 test_utils = [
   "arbitrary",
-<<<<<<< HEAD
   "contrafact",
   "hdk",
   "holo_hash/test_utils",
   "holochain_conductor_api/test_utils",
-=======
-  "hdk",
-  "holo_hash/test_utils",
->>>>>>> e4cde4fc
   "holochain_p2p/test_utils",
   "holochain_sqlite/test_utils",
   "holochain_state/test_utils",
