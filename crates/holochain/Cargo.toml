--- conflicted
+++ resolved
@@ -35,16 +35,9 @@
 boolinator = "2.4.0"
 base64 = "0.10.1"
 tracing = "=0.1.13"
-<<<<<<< HEAD
 wasmer-runtime = "=0.13.1"
 holochain_wasmer_host = "=0.0.22"
 holochain_serialized_bytes = "=0.0.36"
-
-[dev-dependencies]
-anyhow = "1.0.26"
-sx_wasm_test_utils = { path = "../../test_utils/wasm" }
-test_wasm_common = { path = "../../test_utils/wasm_common" }
-=======
 url = "1.7.2"
 url_serde = "0.2.0"
 derive_more = "0.99.3"
@@ -55,7 +48,8 @@
 [dev-dependencies]
 anyhow = "1.0.26"
 assert_cli = "0.6.3"
->>>>>>> 501b7644
+sx_wasm_test_utils = { path = "../../test_utils/wasm" }
+test_wasm_common = { path = "../../test_utils/wasm_common" }
 
 [lib]
 name = "holochain_2020"
