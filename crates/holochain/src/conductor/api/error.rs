--- conflicted
+++ resolved
@@ -41,7 +41,6 @@
     #[error("Serialization error while using a InterfaceApi: {0:?}")]
     SerializationError(#[from] SerializationError),
 
-<<<<<<< HEAD
     /// Database error
     #[error(transparent)]
     DatabaseError(#[from] DatabaseError),
@@ -55,11 +54,10 @@
     // TODO: perhaps this Box can be avoided with further reorganization
     #[error(transparent)]
     WorkflowRunError(#[from] Box<WorkflowRunError>),
-=======
+
     /// DnaError
     #[error("DnaError: {0}")]
     DnaError(#[from] holochain_types::dna::DnaError),
->>>>>>> f784b198
 
     /// The Dna file path provided was invalid
     #[error("The Dna file path provided was invalid")]
