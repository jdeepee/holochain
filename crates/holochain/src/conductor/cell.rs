//! A Cell is an "instance" of Holochain DNA.
//!
//! It combines an AgentPubKey with a Dna to create a SourceChain, upon which
//! ChainElements can be added. A constructed Cell is guaranteed to have a valid
//! SourceChain which has already undergone Genesis.

use crate::conductor::api::error::ConductorApiError;
use crate::conductor::api::CellConductorApiT;
use crate::conductor::handle::ConductorHandle;
use crate::core::queue_consumer::{spawn_queue_consumer_tasks, InitialQueueTriggers};
use crate::core::ribosome::ZomeCallInvocation;
use crate::core::ribosome::ZomeCallInvocationResponse;
use crate::core::state::workspace::Workspace;
use crate::{
    conductor::{api::CellConductorApi, cell::error::CellResult},
    core::ribosome::{guest_callback::init::InitResult, wasm_ribosome::WasmRibosome},
    core::{
        state::source_chain::SourceChainBuf,
        workflow::{
            error::WorkflowError, genesis_workflow::genesis_workflow, initialize_zomes_workflow,
            invoke_zome_workflow, GenesisWorkflowArgs, GenesisWorkspace,
            InitializeZomesWorkflowArgs, InitializeZomesWorkspace, InvokeZomeWorkflowArgs,
            InvokeZomeWorkspace, ZomeCallInvocationResult,
        },
    },
};
use error::CellError;
use futures::future::FutureExt;
use holo_hash::*;
use holochain_keystore::KeystoreSender;
use holochain_serialized_bytes::SerializedBytes;
use holochain_state::env::{EnvironmentKind, EnvironmentWrite, ReadManager};
use holochain_types::{autonomic::AutonomicProcess, cell::CellId};
use holochain_zome_types::capability::CapSecret;
use holochain_zome_types::zome::ZomeName;
use holochain_zome_types::HostInput;
use std::{
    hash::{Hash, Hasher},
    path::Path,
};
use tracing::*;

#[allow(missing_docs)]
pub mod error;

impl Hash for Cell {
    fn hash<H>(&self, state: &mut H)
    where
        H: Hasher,
    {
        self.id.hash(state);
    }
}

impl PartialEq for Cell {
    fn eq(&self, other: &Self) -> bool {
        self.id == other.id
    }
}

/// A Cell is a grouping of the resources necessary to run workflows
/// on behalf of an agent. It does not have a lifetime of its own aside
/// from the lifetimes of the resources which it holds references to.
/// Any work it does is through running a workflow, passing references to
/// the resources needed to complete that workflow.
///
/// A Cell is guaranteed to contain a Source Chain which has undergone
/// Genesis.
///
/// The [Conductor] manages a collection of Cells, and will call functions
/// on the Cell when a Conductor API method is called (either a
/// [CellConductorApi] or an [AppInterfaceApi])
pub struct Cell<CA = CellConductorApi>
where
    CA: CellConductorApiT,
{
    id: CellId,
    conductor_api: CA,
    state_env: EnvironmentWrite,
    holochain_p2p_cell: holochain_p2p::HolochainP2pCell,
    queue_triggers: InitialQueueTriggers,
}

impl Cell {
    /// Constructor for a Cell. The SourceChain will be created, and genesis
    /// will be run if necessary. A Cell will not be created if the SourceChain
    /// is not ready to be used.
    pub async fn create<P: AsRef<Path>>(
        id: CellId,
        conductor_handle: ConductorHandle,
        env_path: P,
        keystore: KeystoreSender,
        mut holochain_p2p_cell: holochain_p2p::HolochainP2pCell,
    ) -> CellResult<Self> {
        let conductor_api = CellConductorApi::new(conductor_handle.clone(), id.clone());

        // get the environment
        let state_env = EnvironmentWrite::new(
            env_path.as_ref(),
            EnvironmentKind::Cell(id.clone()),
            keystore,
        )?;

        // check if genesis has been run
        let has_genesis = {
            // check if genesis ran on source chain buf
            let env_ref = state_env.guard().await;
            let reader = env_ref.reader()?;
            SourceChainBuf::new(&reader, &env_ref)?.has_genesis()
        };

        if has_genesis {
            holochain_p2p_cell.join().await?;
            let queue_triggers =
                spawn_queue_consumer_tasks(&state_env, holochain_p2p_cell.clone()).await;

            Ok(Self {
                id,
                conductor_api,
                state_env,
                holochain_p2p_cell,
                queue_triggers,
            })
        } else {
            Err(CellError::CellWithoutGenesis(id))
        }
    }

    /// Performs the Genesis workflow the Cell, ensuring that its initial
    /// elements are committed. This is a prerequisite for any other interaction
    /// with the SourceChain
    pub async fn genesis<P: AsRef<Path>>(
        id: CellId,
        conductor_handle: ConductorHandle,
        env_path: P,
        keystore: KeystoreSender,
        membrane_proof: Option<SerializedBytes>,
    ) -> CellResult<EnvironmentWrite> {
        // create the environment
        let state_env = EnvironmentWrite::new(
            env_path.as_ref(),
            EnvironmentKind::Cell(id.clone()),
            keystore,
        )?;

        // get a reader
        let arc = state_env.clone();
        let env = arc.guard().await;
        let reader = env.reader()?;

        // get the dna
        let dna_file = conductor_handle
            .get_dna(id.dna_hash())
            .await
            .ok_or(CellError::DnaMissing)?;

        let conductor_api = CellConductorApi::new(conductor_handle, id.clone());

        // run genesis
        let workspace = GenesisWorkspace::new(&reader, &env)
            .map_err(ConductorApiError::from)
            .map_err(Box::new)?;
        let args = GenesisWorkflowArgs::new(
            conductor_api,
            dna_file,
            id.agent_pubkey().clone(),
            membrane_proof,
        );

        genesis_workflow(workspace, state_env.clone().into(), args)
            .await
            .map_err(Box::new)
            .map_err(ConductorApiError::from)
            .map_err(Box::new)?;
        Ok(state_env)
    }

    fn dna_hash(&self) -> &DnaHash {
        &self.id.dna_hash()
    }

    #[allow(unused)]
    fn agent_pubkey(&self) -> &AgentPubKey {
        &self.id.agent_pubkey()
    }

    /// Accessor
    pub fn id(&self) -> &CellId {
        &self.id
    }

    /// Access a network sender that is partially applied to this cell's DnaHash/AgentPubKey
    pub fn holochain_p2p_cell(&self) -> &holochain_p2p::HolochainP2pCell {
        &self.holochain_p2p_cell
    }

    /// Entry point for incoming messages from the network that need to be handled
    pub async fn handle_holochain_p2p_event(
        &self,
        evt: holochain_p2p::event::HolochainP2pEvent,
    ) -> CellResult<()> {
        use holochain_p2p::event::HolochainP2pEvent::*;
        match evt {
            CallRemote {
                span,
                to_agent,
                zome_name,
                fn_name,
                cap,
                respond,
                request,
                ..
            } => {
                let _g = span.enter();
                let res = self
                    .handle_call_remote(to_agent, zome_name, fn_name, cap, request)
                    .await
                    .map_err(holochain_p2p::HolochainP2pError::other);
                respond.respond(Ok(async move { res }.boxed().into()));
            }
            Publish {
                span,
                respond,
                from_agent,
                request_validation_receipt,
                dht_hash,
                ops,
                ..
            } => {
                let _g = span.enter();
                let res = self
                    .handle_publish(from_agent, request_validation_receipt, dht_hash, ops)
                    .await
                    .map_err(holochain_p2p::HolochainP2pError::other);
                respond.respond(Ok(async move { res }.boxed().into()));
            }
            GetValidationPackage { span, respond, .. } => {
                let _g = span.enter();
                let res = self
                    .handle_get_validation_package()
                    .await
                    .map_err(holochain_p2p::HolochainP2pError::other);
                respond.respond(Ok(async move { res }.boxed().into()));
            }
            Get {
                span,
                respond,
                dht_hash,
                options,
                ..
            } => {
                let _g = span.enter();
                let res = self
                    .handle_get(dht_hash, options)
                    .await
                    .map_err(holochain_p2p::HolochainP2pError::other);
                respond.respond(Ok(async move { res }.boxed().into()));
            }
            GetLinks { span, respond, .. } => {
                let _g = span.enter();
                let res = self
                    .handle_get_links()
                    .await
                    .map_err(holochain_p2p::HolochainP2pError::other);
                respond.respond(Ok(async move { res }.boxed().into()));
            }
            ValidationReceiptReceived {
                span,
                respond,
                receipt,
                ..
            } => {
                let _g = span.enter();
                let res = self
                    .handle_validation_receipt(receipt)
                    .await
                    .map_err(holochain_p2p::HolochainP2pError::other);
                respond.respond(Ok(async move { res }.boxed().into()));
            }
            ListDhtOpHashes { span, respond, .. } => {
                let _g = span.enter();
                let res = self
                    .handle_list_dht_op_hashes()
                    .await
                    .map_err(holochain_p2p::HolochainP2pError::other);
                respond.respond(Ok(async move { res }.boxed().into()));
            }
            FetchDhtOps { span, respond, .. } => {
                let _g = span.enter();
                let res = self
                    .handle_fetch_dht_ops()
                    .await
                    .map_err(holochain_p2p::HolochainP2pError::other);
                respond.respond(Ok(async move { res }.boxed().into()));
            }
            SignNetworkData { span, respond, .. } => {
                let _g = span.enter();
                let res = self
                    .handle_sign_network_data()
                    .await
                    .map_err(holochain_p2p::HolochainP2pError::other);
                respond.respond(Ok(async move { res }.boxed().into()));
            }
        }
        Ok(())
    }

    /// we are receiving a "publish" event from the network
    async fn handle_publish(
        &self,
        _from_agent: AgentPubKey,
        _request_validation_receipt: bool,
        _dht_hash: holochain_types::composite_hash::AnyDhtHash,
        ops: Vec<(holo_hash::DhtOpHash, holochain_types::dht_op::DhtOp)>,
    ) -> CellResult<()> {
<<<<<<< HEAD
        warn!("handle publish unimplemented");
=======
        // TODO - We are temporarily just integrating everything...
        //        Really this should go to validation first!

        // set up our workspace
        let env_ref = self.state_env.guard().await;
        let reader = env_ref.reader().expect("Could not create LMDB reader");
        let mut workspace =
            crate::core::workflow::produce_dht_ops_workflow::ProduceDhtOpsWorkspace::new(
                &reader, &env_ref,
            )
            .expect("Could not create Workspace");

        // add incoming ops to the integration queue transaction
        for (hash, op) in ops {
            let iqv = crate::core::state::dht_op_integration::IntegrationQueueValue {
                validation_status: holochain_types::validate::ValidationStatus::Valid,
                op,
            };
            workspace.integration_queue.put(
                std::convert::TryInto::try_into((holochain_types::Timestamp::now(), hash))?,
                iqv,
            )?;
        }

        // commit our transaction
        let writer: crate::core::queue_consumer::OneshotWriter = self.state_env.clone().into();

        writer
            .with_writer(|writer| workspace.flush_to_txn(writer).expect("TODO"))
            .await?;

        // trigger integration of queued ops
        self.queue_triggers.integrate_dht_ops.clone().trigger();

>>>>>>> 054dc551
        Ok(())
    }

    /// a remote node is attempting to retreive a validation package
    async fn handle_get_validation_package(&self) -> CellResult<()> {
        unimplemented!()
    }

    /// a remote node is asking us for entry data
    async fn handle_get(
        &self,
        _dht_hash: holochain_types::composite_hash::AnyDhtHash,
        _options: holochain_p2p::event::GetOptions,
    ) -> CellResult<SerializedBytes> {
        unimplemented!()
    }

    /// a remote node is asking us for links
    async fn handle_get_links(&self) -> CellResult<()> {
        unimplemented!()
    }

    /// a remote agent is sending us a validation receipt.
    async fn handle_validation_receipt(&self, _receipt: SerializedBytes) -> CellResult<()> {
        unimplemented!()
    }

    /// the network module is requesting a list of dht op hashes
    async fn handle_list_dht_op_hashes(&self) -> CellResult<()> {
        unimplemented!()
    }

    /// the network module is requesting the content for dht ops
    async fn handle_fetch_dht_ops(&self) -> CellResult<()> {
        unimplemented!()
    }

    /// the network module would like this cell/agent to sign some data
    async fn handle_sign_network_data(&self) -> CellResult<holochain_keystore::Signature> {
        unimplemented!()
    }

    /// When the Conductor determines that it's time to execute some [AutonomicProcess],
    /// whether scheduled or through an [AutonomicCue], this function gets called
    pub async fn handle_autonomic_process(&self, process: AutonomicProcess) -> CellResult<()> {
        match process {
            AutonomicProcess::SlowHeal => unimplemented!(),
            AutonomicProcess::HealthCheck => unimplemented!(),
        }
    }

    /// a remote agent is attempting a "call_remote" on this cell.
    async fn handle_call_remote(
        &self,
        provenance: AgentPubKey,
        zome_name: ZomeName,
        fn_name: String,
        cap: CapSecret,
        payload: SerializedBytes,
    ) -> CellResult<SerializedBytes> {
        let invocation = ZomeCallInvocation {
            cell_id: self.id.clone(),
            zome_name: zome_name.clone(),
            cap,
            payload: HostInput::new(payload),
            provenance,
            fn_name,
        };
        // double ? because
        // - ConductorApiResult
        // - ZomeCallInvocationResult
        match self.call_zome(invocation).await?? {
            ZomeCallInvocationResponse::ZomeApiFn(guest_output) => Ok(guest_output.into_inner()),
            //currently unreachable
            //_ => Err(RibosomeError::ZomeFnNotExists(zome_name, "A remote zome call failed in a way that should not be possible.".into()))?,
        }
    }

    /// Function called by the Conductor
    pub async fn call_zome(
        &self,
        invocation: ZomeCallInvocation,
    ) -> CellResult<ZomeCallInvocationResult> {
        // Check if init has run if not run it
        self.check_or_run_zome_init().await?;

        let arc = self.state_env();
        let env = arc.guard().await;
        let reader = env.reader()?;
        let workspace = InvokeZomeWorkspace::new(&reader, &env)?;

        let args = InvokeZomeWorkflowArgs {
            ribosome: self.get_ribosome().await?,
            invocation,
        };
        Ok(invoke_zome_workflow(
            workspace,
            self.state_env().clone().into(),
            args,
            self.queue_triggers.produce_dht_ops.clone(),
        )
        .await
        .map_err(Box::new)?)
    }

    /// Check if each Zome's init callback has been run, and if not, run it.
    async fn check_or_run_zome_init(&self) -> CellResult<()> {
        // If not run it
        let state_env = self.state_env.clone();
        let id = self.id.clone();
        let conductor_api = self.conductor_api.clone();
        let env_ref = state_env.guard().await;
        let reader = env_ref.reader()?;
        // Create the workspace
        let workspace = InvokeZomeWorkspace::new(&reader, &env_ref)
            .map_err(WorkflowError::from)
            .map_err(Box::new)?;
        let workspace = InitializeZomesWorkspace(workspace);

        // Check if initialization has run
        if workspace.0.source_chain.has_initialized() {
            return Ok(());
        }
        trace!("running init");

        // get the dna
        let dna_file = conductor_api
            .get_dna(id.dna_hash())
            .await
            .ok_or(CellError::DnaMissing)?;
        let dna_def = dna_file.dna().clone();

        // Get the ribosome
        let ribosome = WasmRibosome::new(dna_file);

        // Run the workflow
        let args = InitializeZomesWorkflowArgs { dna_def, ribosome };
        let init_result = initialize_zomes_workflow(workspace, state_env.clone().into(), args)
            .await
            .map_err(Box::new)?;
        trace!(?init_result);
        match init_result {
            InitResult::Pass => (),
            r => return Err(CellError::InitFailed(r)),
        }
        Ok(())
    }

    /// Delete all data associated with this Cell by deleting the associated
    /// LMDB environment. Completely reverses Cell creation.
    pub async fn destroy(self) -> CellResult<()> {
        let path = self.state_env.path().clone();
        // Remove db from global map
        // Delete directory
        self.state_env
            .remove()
            .await
            .map_err(|e| CellError::Cleanup(e.to_string(), path))?;
        Ok(())
    }

    /// Instantiate a Ribosome for use by this Cell's workflows
    // TODO: reevaluate once Workflows are fully implemented (after B-01567)
    pub(crate) async fn get_ribosome(&self) -> CellResult<WasmRibosome> {
        match self.conductor_api.get_dna(self.dna_hash()).await {
            Some(dna) => Ok(WasmRibosome::new(dna)),
            None => Err(CellError::DnaMissing),
        }
    }

    /// Accessor for the LMDB environment backing this Cell
    // TODO: reevaluate once Workflows are fully implemented (after B-01567)
    pub(crate) fn state_env(&self) -> &EnvironmentWrite {
        &self.state_env
    }
}

#[cfg(test)]
mod test;<|MERGE_RESOLUTION|>--- conflicted
+++ resolved
@@ -313,9 +313,6 @@
         _dht_hash: holochain_types::composite_hash::AnyDhtHash,
         ops: Vec<(holo_hash::DhtOpHash, holochain_types::dht_op::DhtOp)>,
     ) -> CellResult<()> {
-<<<<<<< HEAD
-        warn!("handle publish unimplemented");
-=======
         // TODO - We are temporarily just integrating everything...
         //        Really this should go to validation first!
 
@@ -334,10 +331,9 @@
                 validation_status: holochain_types::validate::ValidationStatus::Valid,
                 op,
             };
-            workspace.integration_queue.put(
-                std::convert::TryInto::try_into((holochain_types::Timestamp::now(), hash))?,
-                iqv,
-            )?;
+            workspace
+                .integration_queue
+                .put((holochain_types::TimestampKey::now(), hash).into(), iqv)?;
         }
 
         // commit our transaction
@@ -350,7 +346,6 @@
         // trigger integration of queued ops
         self.queue_triggers.integrate_dht_ops.clone().trigger();
 
->>>>>>> 054dc551
         Ok(())
     }
 
