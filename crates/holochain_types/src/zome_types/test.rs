--- conflicted
+++ resolved
@@ -1,26 +1,6 @@
 use super::*;
 use test_case::test_case;
 
-<<<<<<< HEAD
-fn make_set(entries: &[Range<u8>], links: &[Range<u8>]) -> GlobalZomeTypes {
-    let entries = ScopedZomeTypes(
-        entries
-            .into_iter()
-            .map(|r| GlobalZomeTypeId(r.start)..GlobalZomeTypeId(r.end))
-            .collect(),
-    );
-    let links = ScopedZomeTypes(
-        links
-            .into_iter()
-            .map(|r| GlobalZomeTypeId(r.start)..GlobalZomeTypeId(r.end))
-            .collect(),
-    );
-    GlobalZomeTypes(ScopedZomeTypesSet {
-        entries,
-        links,
-        rate_limits: Default::default(),
-    })
-=======
 fn make_set(entries: &[(u8, u8)], links: &[(u8, u8)]) -> GlobalZomeTypes {
     let entries = entries.into_iter().map(|(z, l)| (ZomeId(*z), *l)).collect();
     let links = links.into_iter().map(|(z, l)| (ZomeId(*z), *l)).collect();
@@ -39,8 +19,8 @@
     ScopedZomeTypesSet {
         entries: ScopedZomeTypes(entries),
         links: ScopedZomeTypes(links),
+        rate_limits: Default::default(),
     }
->>>>>>> edaabeb9
 }
 
 #[test_case(vec![] => make_set(&[], &[]))]
