--- conflicted
+++ resolved
@@ -670,25 +670,11 @@
     for _ in 0..NUM_COMMITS {
         let invocation =
             new_invocation(&alice_call_data.cell_id, call, (), TestWasm::Create).unwrap();
-<<<<<<< HEAD
-        header_hash = Some(
-            call_zome_direct(
-                &alice_call_data.env,
-                alice_call_data.call_data(TestWasm::Create),
-                invocation,
-            )
-            .await
-            .unwrap()
-            .try_into()
-            .unwrap(),
-        );
-=======
         let result = handle.call_zome(invocation).await.unwrap().unwrap();
         let result = unwrap_to::unwrap_to!(result => ZomeCallResponse::Ok)
             .clone()
             .into_inner();
         header_hash = Some(result.try_into().unwrap());
->>>>>>> 8fa617e0
     }
     header_hash.unwrap()
 }
