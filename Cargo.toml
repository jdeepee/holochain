[workspace]

members = [
  "crates/crypto",
  "crates/dna_util",
  "crates/fixt",
  "crates/fixt/test",
  "crates/keystore",
  "crates/holochain",
  "crates/holo_hash",
  "crates/holo_hash_core",
  "crates/state",
  "crates/types",
  "crates/websocket",
  "crates/test_utils/wasm",
  "crates/test_utils/wasm_common",
]

exclude = [
  "pseudocode",
]

[patch.crates-io]

# holochain_serialized_bytes = { version = "=0.0.39", git = "https://github.com/holochain/holochain-serialization.git", branch = "unpinned" }
# holochain_wasmer_common = { version = "=0.0.30", git = "https://github.com/holochain/holochain-wasmer.git", branch = "unpinned" }
<<<<<<< HEAD
# holochain_wasmer_guest = { version = "=0.0.24", git = "https://github.com/holochain/holochain-wasmer.git", branch = "unpinned" }
=======
# holochain_wasmer_guest = { version = "=0.0.30", git = "https://github.com/holochain/holochain-wasmer.git", branch = "unpinned" }
>>>>>>> 65f2ddc5
# holochain_wasmer_host = { version = "=0.0.30", git = "https://github.com/holochain/holochain-wasmer.git", branch = "unpinned" }

rkv = { git = "https://github.com/holochain/rkv.git", branch = "master" }
#rkv = { path = "../../rust/rkv" }
lmdb-rkv = { git = "https://github.com/holochain/lmdb-rs.git" }
#lmdb-rkv = { path = "../../rust/lmdb-rs" }<|MERGE_RESOLUTION|>--- conflicted
+++ resolved
@@ -24,11 +24,7 @@
 
 # holochain_serialized_bytes = { version = "=0.0.39", git = "https://github.com/holochain/holochain-serialization.git", branch = "unpinned" }
 # holochain_wasmer_common = { version = "=0.0.30", git = "https://github.com/holochain/holochain-wasmer.git", branch = "unpinned" }
-<<<<<<< HEAD
-# holochain_wasmer_guest = { version = "=0.0.24", git = "https://github.com/holochain/holochain-wasmer.git", branch = "unpinned" }
-=======
 # holochain_wasmer_guest = { version = "=0.0.30", git = "https://github.com/holochain/holochain-wasmer.git", branch = "unpinned" }
->>>>>>> 65f2ddc5
 # holochain_wasmer_host = { version = "=0.0.30", git = "https://github.com/holochain/holochain-wasmer.git", branch = "unpinned" }
 
 rkv = { git = "https://github.com/holochain/rkv.git", branch = "master" }
