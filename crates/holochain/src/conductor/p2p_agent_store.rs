//! Queries for the P2pAgentStore db
use futures::StreamExt;
use holo_hash::AgentPubKey;
use holo_hash::DnaHash;
use holochain_conductor_api::AgentInfoDump;
use holochain_conductor_api::P2pAgentsDump;
use holochain_p2p::dht_arc::DhtArc;
<<<<<<< HEAD
use holochain_p2p::dht_arc::PeerStratBeta;
use holochain_p2p::dht_arc::PeerViewBeta;
=======
use holochain_p2p::dht_arc::PeerStratAlpha;
use holochain_p2p::dht_arc::PeerViewAlpha;
>>>>>>> aef4c101
use holochain_p2p::kitsune_p2p::agent_store::AgentInfoSigned;
use holochain_p2p::AgentPubKeyExt;
use holochain_sqlite::prelude::*;
use holochain_state::prelude::StateMutationResult;
use holochain_state::prelude::StateQueryResult;
use holochain_zome_types::CellId;
use kitsune_p2p::KitsuneBinType;
use std::sync::Arc;
use thiserror::Error;

use super::error::ConductorResult;

/// A set of agent information that are to be committed
/// with any other active batches.
pub struct P2pBatch {
    /// Agent information to be committed.
    pub peer_data: Vec<AgentInfoSigned>,
    /// The result of this commit.
    pub result_sender: tokio::sync::oneshot::Sender<Result<(), P2pBatchError>>,
}

#[derive(Debug, Error)]
#[allow(missing_docs)]
pub enum P2pBatchError {
    #[error(transparent)]
    DatabaseError(#[from] DatabaseError),
    #[error("Batch transaction failed {0}")]
    BatchFailed(String),
}

/// Inject multiple agent info entries into the peer store
pub async fn inject_agent_infos<'iter, I: IntoIterator<Item = &'iter AgentInfoSigned> + Send>(
    env: DbWrite<DbKindP2pAgentStore>,
    iter: I,
) -> StateMutationResult<()> {
    Ok(p2p_put_all(&env, iter.into_iter()).await?)
}

/// Inject multiple agent info entries into the peer store in batches.
pub async fn p2p_put_all_batch(
    env: DbWrite<DbKindP2pAgentStore>,
    rx: tokio::sync::mpsc::Receiver<P2pBatch>,
) {
    let stream = tokio_stream::wrappers::ReceiverStream::new(rx);
    let mut stream = stream.ready_chunks(100);
    while let Some(batch) = stream.next().await {
        let mut responses = Vec::with_capacity(batch.len());
        let (tx, rx) = tokio::sync::oneshot::channel();
        let result = env
            .async_commit(move |mut txn| {
                'batch: for P2pBatch {
                    peer_data: batch,
                    result_sender: response,
                } in batch
                {
                    for info in batch {
                        match p2p_put_single(&mut txn, &info) {
                            Ok(_) => (),
                            Err(e) => {
                                responses.push((Err(e), response));
                                continue 'batch;
                            }
                        }
                    }
                    responses.push((Ok(()), response));
                }
                tx.send(responses)
                    .expect("We never drop the receiver before this send");
                DatabaseResult::Ok(())
            })
            .await;
        let responses = rx
            .await
            .expect("We never drop the sender before sending the responses");
        match result {
            Ok(_) => {
                for (result, response) in responses {
                    let _ = response.send(result.map_err(P2pBatchError::from));
                }
            }
            Err(e) => {
                for (_, response) in responses {
                    let _ = response.send(Err(P2pBatchError::BatchFailed(format!("{:?}", e))));
                }
            }
        }
    }
}

/// Helper function to get all the peer data from this conductor
pub async fn all_agent_infos(
    env: DbRead<DbKindP2pAgentStore>,
) -> StateQueryResult<Vec<AgentInfoSigned>> {
    env.async_reader(|r| Ok(r.p2p_list_agents()?)).await
}

/// Helper function to get a single agent info
pub async fn get_single_agent_info(
    env: DbRead<DbKindP2pAgentStore>,
    _space: DnaHash,
    agent: AgentPubKey,
) -> StateQueryResult<Option<AgentInfoSigned>> {
    let agent = agent.to_kitsune();
    env.async_reader(move |r| Ok(r.p2p_get_agent(&agent)?))
        .await
}

/// Interconnect every provided pair of conductors via their peer store databases
#[cfg(any(test, feature = "test_utils"))]
pub async fn exchange_peer_info(envs: Vec<DbWrite<DbKindP2pAgentStore>>) {
    for (i, a) in envs.iter().enumerate() {
        for (j, b) in envs.iter().enumerate() {
            if i == j {
                continue;
            }
            inject_agent_infos(
                a.clone(),
                all_agent_infos(b.clone().into()).await.unwrap().iter(),
            )
            .await
            .unwrap();
            inject_agent_infos(
                b.clone(),
                all_agent_infos(a.clone().into()).await.unwrap().iter(),
            )
            .await
            .unwrap();
        }
    }
}

/// Get agent info for a single agent
pub fn get_agent_info_signed(
    environ: DbWrite<DbKindP2pAgentStore>,
    _kitsune_space: Arc<kitsune_p2p::KitsuneSpace>,
    kitsune_agent: Arc<kitsune_p2p::KitsuneAgent>,
) -> ConductorResult<Option<AgentInfoSigned>> {
    Ok(environ.conn()?.p2p_get_agent(&kitsune_agent)?)
}

/// Get all agent info for a single space
pub fn list_all_agent_info(
    environ: DbWrite<DbKindP2pAgentStore>,
    _kitsune_space: Arc<kitsune_p2p::KitsuneSpace>,
) -> ConductorResult<Vec<AgentInfoSigned>> {
    Ok(environ.conn()?.p2p_list_agents()?)
}

/// Get all agent info for a single space near a basis loc
pub fn list_all_agent_info_signed_near_basis(
    environ: DbWrite<DbKindP2pAgentStore>,
    _kitsune_space: Arc<kitsune_p2p::KitsuneSpace>,
    basis_loc: u32,
    limit: u32,
) -> ConductorResult<Vec<AgentInfoSigned>> {
    Ok(environ.conn()?.p2p_query_near_basis(basis_loc, limit)?)
}

/// Get the peer density an agent is currently seeing within
/// a given [`DhtArc`]
pub fn query_peer_density(
    env: DbWrite<DbKindP2pAgentStore>,
    kitsune_space: Arc<kitsune_p2p::KitsuneSpace>,
    dht_arc: DhtArc,
<<<<<<< HEAD
) -> ConductorResult<PeerViewBeta> {
=======
) -> ConductorResult<PeerViewAlpha> {
>>>>>>> aef4c101
    let now = now();
    let arcs = env.conn()?.p2p_list_agents()?;
    let arcs: Vec<_> = arcs
        .into_iter()
        .filter_map(|v| {
            if dht_arc.contains(v.agent.get_loc()) {
                if v.space == kitsune_space && !is_expired(now, &v) {
                    Some(v.storage_arc)
                } else {
                    None
                }
            } else {
                None
            }
        })
        .collect();

    // contains is already checked in the iterator
<<<<<<< HEAD
    Ok(PeerStratBeta::default().view_unchecked(dht_arc, arcs.as_slice()))
=======
    Ok(PeerStratAlpha::default().view_unchecked(dht_arc, arcs.as_slice()))
>>>>>>> aef4c101
}

/// Put single agent info into store
pub async fn put_agent_info_signed(
    environ: DbWrite<DbKindP2pAgentStore>,
    agent_info_signed: kitsune_p2p::agent_store::AgentInfoSigned,
) -> ConductorResult<()> {
    Ok(p2p_put(&environ, &agent_info_signed).await?)
}

fn now() -> u64 {
    std::time::SystemTime::now()
        .duration_since(std::time::UNIX_EPOCH)
        .unwrap()
        .as_millis() as u64
}

fn is_expired(now: u64, info: &AgentInfoSigned) -> bool {
    now >= info.expires_at_ms
}

/// Dump the agents currently in the peer store
pub async fn dump_state(
    env: DbRead<DbKindP2pAgentStore>,
    cell_id: Option<CellId>,
) -> StateQueryResult<P2pAgentsDump> {
    use std::fmt::Write;
    let cell_id = cell_id.map(|c| c.into_dna_and_agent()).map(|c| {
        (
            (c.0.clone(), holochain_p2p::space_holo_to_kit(c.0)),
            (c.1.clone(), holochain_p2p::agent_holo_to_kit(c.1)),
        )
    });
    let agent_infos = all_agent_infos(env).await?;
    let agent_infos = agent_infos.into_iter().filter(|a| match &cell_id {
        Some((s, _)) => s.1 == *a.space,
        None => true,
    });
    let mut this_agent_info = None;
    let mut peers = Vec::new();
    for info in agent_infos {
        let mut dump = String::new();

        use chrono::{DateTime, Duration, NaiveDateTime, Utc};
        let duration = Duration::milliseconds(info.signed_at_ms as i64);
        let s = duration.num_seconds() as i64;
        let n = duration.clone().to_std().unwrap().subsec_nanos();
        let dt = DateTime::<Utc>::from_utc(NaiveDateTime::from_timestamp(s, n), Utc);
        let duration = Duration::milliseconds(info.expires_at_ms as i64);
        let s = duration.num_seconds() as i64;
        let n = duration.clone().to_std().unwrap().subsec_nanos();
        let exp = DateTime::<Utc>::from_utc(NaiveDateTime::from_timestamp(s, n), Utc);
        let now = Utc::now();

        writeln!(dump, "signed at {}", dt).ok();
        writeln!(
            dump,
            "expires at {} in {}mins",
            exp,
            (exp - now).num_minutes()
        )
        .ok();
        writeln!(dump, "urls: {:?}", info.url_list).ok();
        let info = AgentInfoDump {
            kitsune_agent: info.agent.clone(),
            kitsune_space: info.space.clone(),
            dump,
        };
        match &cell_id {
            Some((s, a)) if *info.kitsune_agent == a.1 && *info.kitsune_space == s.1 => {
                this_agent_info = Some(info);
            }
            None | Some(_) => peers.push(info),
        }
    }

    Ok(P2pAgentsDump {
        this_agent_info,
        this_dna: cell_id.clone().map(|(s, _)| s),
        this_agent: cell_id.clone().map(|(_, a)| a),
        peers,
    })
}

#[cfg(test)]
mod tests {
    use super::*;
    use ::fixt::prelude::*;
    use holochain_state::test_utils::test_p2p_agent_store_env;
    use kitsune_p2p::fixt::AgentInfoSignedFixturator;

    #[tokio::test(flavor = "multi_thread")]
    async fn test_store_agent_info_signed() {
        observability::test_run().ok();

        let test_env = test_p2p_agent_store_env();
        let env = test_env.env();

        let agent_info_signed = fixt!(AgentInfoSigned, Predictable);

        p2p_put(&env, &agent_info_signed).await.unwrap();

        let ret = env
            .conn()
            .unwrap()
            .p2p_get_agent(&agent_info_signed.agent)
            .unwrap();

        assert_eq!(ret, Some(agent_info_signed));
    }

    #[tokio::test(flavor = "multi_thread")]
    async fn add_agent_info_to_peer_env() {
        observability::test_run().ok();
        let t_env = test_p2p_agent_store_env();
        let env = t_env.env();

        // - Check no data in the store to start
        let count = env.conn().unwrap().p2p_list_agents().unwrap().len();

        assert_eq!(count, 0);

        // - Get agents and space
        let agent_infos = AgentInfoSignedFixturator::new(Unpredictable)
            .take(5)
            .collect::<Vec<_>>();

        let mut expect = agent_infos.clone();
        expect.sort_by(|a, b| a.agent.partial_cmp(&b.agent).unwrap());

        // - Inject some data
        inject_agent_infos(env.clone(), agent_infos.iter())
            .await
            .unwrap();

        // - Check the same data is now in the store
        let mut agents = all_agent_infos(env.clone().into()).await.unwrap();

        agents.sort_by(|a, b| a.agent.partial_cmp(&b.agent).unwrap());

        assert_eq!(expect, agents);
    }
}<|MERGE_RESOLUTION|>--- conflicted
+++ resolved
@@ -5,13 +5,8 @@
 use holochain_conductor_api::AgentInfoDump;
 use holochain_conductor_api::P2pAgentsDump;
 use holochain_p2p::dht_arc::DhtArc;
-<<<<<<< HEAD
 use holochain_p2p::dht_arc::PeerStratBeta;
 use holochain_p2p::dht_arc::PeerViewBeta;
-=======
-use holochain_p2p::dht_arc::PeerStratAlpha;
-use holochain_p2p::dht_arc::PeerViewAlpha;
->>>>>>> aef4c101
 use holochain_p2p::kitsune_p2p::agent_store::AgentInfoSigned;
 use holochain_p2p::AgentPubKeyExt;
 use holochain_sqlite::prelude::*;
@@ -176,11 +171,7 @@
     env: DbWrite<DbKindP2pAgentStore>,
     kitsune_space: Arc<kitsune_p2p::KitsuneSpace>,
     dht_arc: DhtArc,
-<<<<<<< HEAD
 ) -> ConductorResult<PeerViewBeta> {
-=======
-) -> ConductorResult<PeerViewAlpha> {
->>>>>>> aef4c101
     let now = now();
     let arcs = env.conn()?.p2p_list_agents()?;
     let arcs: Vec<_> = arcs
@@ -199,11 +190,7 @@
         .collect();
 
     // contains is already checked in the iterator
-<<<<<<< HEAD
     Ok(PeerStratBeta::default().view_unchecked(dht_arc, arcs.as_slice()))
-=======
-    Ok(PeerStratAlpha::default().view_unchecked(dht_arc, arcs.as_slice()))
->>>>>>> aef4c101
 }
 
 /// Put single agent info into store
