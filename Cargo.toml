--- conflicted
+++ resolved
@@ -5,15 +5,10 @@
   "crates/hdk3",
   "crates/hdk3_derive",
   "crates/holo_hash",
-<<<<<<< HEAD
   "crates/mr_bundle",
 
   "crates/hc",
   "crates/hc_bundle",
-=======
-
-  "crates/hc",
->>>>>>> a410be8f
 
   "crates/holochain",
   "crates/holochain_cascade",
@@ -53,20 +48,11 @@
 
 rkv = { git = "https://github.com/holochain/rkv.git", branch = "master" }
 lmdb-rkv = { git = "https://github.com/holochain/lmdb-rs.git" }
-<<<<<<< HEAD
-observability = { git = "https://github.com/freesig/observability.git", branch = "main" }
 holochain_wasmer_common = { git = "https://github.com/holochain/holochain-wasmer.git", branch = "bump-serde" }
 holochain_wasmer_guest = { git = "https://github.com/holochain/holochain-wasmer.git", branch = "bump-serde" }
 holochain_wasmer_host = { git = "https://github.com/holochain/holochain-wasmer.git", branch = "bump-serde" }
 holochain_serialized_bytes = { git = "https://github.com/holochain/holochain-serialization.git", branch = "bump-serde" }
-=======
-#lmdb-rkv = { path = "../../rust/lmdb-rs" }
-# observability = { path = "../../rust/observability" }
 # observability = { git = "https://github.com/freesig/observability.git", branch = "main" }
-# holochain_wasmer_guest = { path = "../holochain-wasmer/crates/guest" }
-# holochain_wasmer_guest = { git = "https://github.com/holochain/holochain-wasmer.git", branch = "remote_signal" }
-# holochain_wasmer_common = { git = "https://github.com/holochain/holochain-wasmer.git", branch = "remote_signal" }
->>>>>>> a410be8f
 # ghost_actor = { path = "../ghost_actor/crates/ghost_actor" }
 # ghost_actor = { git = "https://github.com/holochain/ghost_actor.git", branch = "add_observability" }
 # lair_keystore_api = { git = "https://github.com/holochain/lair.git", branch = "bump_ga" }
