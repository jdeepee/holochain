--- conflicted
+++ resolved
@@ -26,16 +26,10 @@
 use holo_hash::*;
 use holochain_p2p::HolochainP2pCell;
 use holochain_state::{
-<<<<<<< HEAD
     buffer::{BufferedStore, KvBufFresh},
-    db::{AUTHORED_DHT_OPS, INTEGRATED_DHT_OPS},
+    db::AUTHORED_DHT_OPS,
     fresh_reader,
     prelude::*,
-=======
-    buffer::{BufferedStore, KvBuf},
-    db::AUTHORED_DHT_OPS,
-    prelude::{GetDb, Reader},
->>>>>>> 9d446bd2
     transaction::Writer,
 };
 use holochain_types::{dht_op::DhtOp, Timestamp};
@@ -160,12 +154,7 @@
         let db = dbs.get_db(&*AUTHORED_DHT_OPS)?;
         let authored_dht_ops = KvBufFresh::new(env.clone(), db);
         // Note that this must always be false as we don't want private entries being published
-<<<<<<< HEAD
         let elements = ElementBuf::vault(env, dbs, false)?;
-        let _db = dbs.get_db(&*INTEGRATED_DHT_OPS)?;
-=======
-        let elements = ElementBuf::vault(reader, dbs, false)?;
->>>>>>> 9d446bd2
         Ok(Self {
             authored_dht_ops,
             elements,
@@ -175,12 +164,8 @@
     fn authored(&mut self) -> &mut AuthoredDhtOpsStore {
         &mut self.authored_dht_ops
     }
-<<<<<<< HEAD
 
     fn elements(&self) -> &ElementBuf {
-=======
-    fn elements(&self) -> &ElementBuf<'env> {
->>>>>>> 9d446bd2
         &self.elements
     }
 }
@@ -503,135 +488,6 @@
     #[test_case(10)]
     #[test_case(100)]
     fn test_private_entries(num_agents: u32) {
-<<<<<<< HEAD
-        crate::conductor::tokio_runtime().block_on(async {
-            observability::test_run().ok();
-
-            // Create test env
-            let env = test_cell_env();
-            let dbs = env.dbs().await;
-            let env_ref = env.guard().await;
-
-            // Setup data
-            let mut sig_fixt = SignatureFixturator::new(Unpredictable);
-            let sig = sig_fixt.next().unwrap();
-            let original_entry = fixt!(Entry);
-            let new_entry = fixt!(Entry);
-            let original_entry_hashed = EntryHashed::from_content(original_entry.clone()).await;
-            let new_entry_hashed = EntryHashed::from_content(new_entry.clone()).await;
-
-            // Create StoreElement
-            // Create the headers
-            let mut entry_create = fixt!(EntryCreate);
-            let mut entry_update = fixt!(EntryUpdate);
-
-            // Make them private
-            let visibility = EntryVisibility::Private;
-            let mut entry_type_fixt =
-                AppEntryTypeFixturator::new(visibility.clone()).map(EntryType::App);
-            entry_create.entry_type = entry_type_fixt.next().unwrap();
-            entry_update.entry_type = entry_type_fixt.next().unwrap();
-
-            // Point update at entry
-            entry_update.original_entry_address = original_entry_hashed.as_hash().clone();
-
-            // Update the entry hashes
-            entry_create.entry_hash = original_entry_hashed.as_hash().clone();
-            entry_update.entry_hash = new_entry_hashed.as_hash().clone();
-
-            let entry_create_header = Header::EntryCreate(entry_create.clone());
-
-            // Put data in elements
-            {
-                let _reader = env_ref.reader().unwrap();
-
-                let mut elements = ElementBuf::vault(env.clone().into(), &dbs, true).unwrap();
-
-                let header_hash = HeaderHashed::from_content(entry_create_header.clone()).await;
-
-                // Update the replaces to the header of the original
-                entry_update.original_header_address = header_hash.as_hash().clone();
-
-                // Put data into elements
-                let signed_header = SignedHeaderHashed::with_presigned(header_hash, sig.clone());
-                elements
-                    .put(signed_header, Some(original_entry_hashed))
-                    .unwrap();
-
-                let entry_update_header = Header::EntryUpdate(entry_update.clone());
-                let header_hash = HeaderHashed::from_content(entry_update_header).await;
-                let signed_header = SignedHeaderHashed::with_presigned(header_hash, sig.clone());
-                elements.put(signed_header, Some(new_entry_hashed)).unwrap();
-                env_ref
-                    .with_commit::<DatabaseError, _, _>(|writer| {
-                        elements.flush_to_txn(writer)?;
-                        Ok(())
-                    })
-                    .unwrap();
-            }
-            let (store_element, store_entry, register_replaced_by) = {
-                let op = DhtOp::StoreElement(
-                    sig.clone(),
-                    entry_create_header.clone(),
-                    Some(original_entry.clone().into()),
-                );
-                // Op is expected to not contain the Entry even though the above contains the entry
-                let expected_op = DhtOp::StoreElement(sig.clone(), entry_create_header, None);
-                let light = op.to_light().await;
-                let op_hash = DhtOpHashed::from_content(op.clone()).await.into_hash();
-                let store_element = (op_hash, light, expected_op);
-
-                // Create StoreEntry
-                let header = NewEntryHeader::Create(entry_create.clone());
-                let op = DhtOp::StoreEntry(sig.clone(), header, original_entry.clone().into());
-                let light = op.to_light().await;
-                let op_hash = DhtOpHashed::from_content(op.clone()).await.into_hash();
-                let store_entry = (op_hash, light);
-
-                // Create RegisterUpdatedBy
-                let op = DhtOp::RegisterUpdatedBy(sig.clone(), entry_update.clone());
-                // Op is expected to not contain the Entry even though the above contains the entry
-                let expected_op = DhtOp::RegisterUpdatedBy(sig.clone(), entry_update.clone());
-                let light = op.to_light().await;
-                let op_hash = DhtOpHashed::from_content(op.clone()).await.into_hash();
-                let register_replaced_by = (op_hash, light, expected_op);
-
-                (store_element, store_entry, register_replaced_by)
-            };
-
-            // Gather the expected op hashes, ops and basis
-            // We are only expecting Store Element and Register Replaced By ops and nothing else
-            let store_element_count = Arc::new(AtomicU32::new(0));
-            let register_replaced_by_count = Arc::new(AtomicU32::new(0));
-            let expected = {
-                let mut map = HashMap::new();
-                let op_hash = store_element.0.clone();
-                let expected_op = store_element.2.clone();
-                let store_element_count = store_element_count.clone();
-                map.insert(op_hash, (expected_op, store_element_count));
-                let op_hash = register_replaced_by.0.clone();
-                let expected_op = register_replaced_by.2.clone();
-                let register_replaced_by_count = register_replaced_by_count.clone();
-                map.insert(op_hash, (expected_op, register_replaced_by_count));
-                map
-            };
-
-            // Create and fill authored ops db in the workspace
-            {
-                let _reader = env_ref.reader().unwrap();
-                let mut workspace = PublishDhtOpsWorkspace::new(env.clone().into(), &dbs).unwrap();
-                let (op_hash, light, _) = store_element;
-                workspace
-                    .authored_dht_ops
-                    .put(op_hash.clone(), AuthoredDhtOpsValue::from_light(light))
-                    .unwrap();
-
-                let (op_hash, light) = store_entry;
-                workspace
-                    .authored_dht_ops
-                    .put(op_hash.clone(), AuthoredDhtOpsValue::from_light(light))
-                    .unwrap();
-=======
         crate::conductor::tokio_runtime().block_on(
             async {
                 observability::test_run().ok();
@@ -656,9 +512,8 @@
 
                 // Genesis and produce ops to clear these from the chains
                 {
-                    let reader = env_ref.reader().unwrap();
-
-                    let mut source_chain = SourceChain::new(&reader, &dbs).unwrap();
+                    let mut source_chain =
+                        SourceChain::new(env.clone().into(), &dbs).await.unwrap();
                     fake_genesis(&mut source_chain).await.unwrap();
                     env_ref
                         .with_commit::<SourceChainError, _, _>(|writer| {
@@ -668,8 +523,9 @@
                         .unwrap();
                 }
                 {
-                    let reader = env_ref.reader().unwrap();
-                    let workspace = ProduceDhtOpsWorkspace::new(&reader, &dbs).unwrap();
+                    let workspace = ProduceDhtOpsWorkspace::new(env.clone().into(), &dbs)
+                        .await
+                        .unwrap();
                     let (mut qt, _rx) = TriggerSender::new();
                     let complete =
                         produce_dht_ops_workflow(workspace, env.env.clone().into(), &mut qt)
@@ -678,8 +534,9 @@
                     assert_matches!(complete, WorkComplete::Complete);
                 }
                 {
-                    let reader = env_ref.reader().unwrap();
-                    let mut workspace = ProduceDhtOpsWorkspace::new(&reader, &dbs).unwrap();
+                    let mut workspace = ProduceDhtOpsWorkspace::new(env.clone().into(), &dbs)
+                        .await
+                        .unwrap();
                     env_ref
                         .with_commit::<SourceChainError, _, _>(|writer| {
                             workspace.authored_dht_ops.clear_all(writer)?;
@@ -687,13 +544,11 @@
                         })
                         .unwrap();
                 }
->>>>>>> 9d446bd2
 
                 // Put data in elements
                 let (entry_create_header, entry_update_header) = {
-                    let reader = env_ref.reader().unwrap();
-
-                    let mut source_chain = SourceChain::new(&reader, &dbs).unwrap();
+                    let mut source_chain =
+                        SourceChain::new(env.clone().into(), &dbs).await.unwrap();
                     let original_header_address = source_chain
                         .put(
                             builder::EntryCreate {
@@ -810,8 +665,9 @@
 
                 // Create and fill authored ops db in the workspace
                 {
-                    let reader = env_ref.reader().unwrap();
-                    let workspace = ProduceDhtOpsWorkspace::new(&reader, &dbs).unwrap();
+                    let workspace = ProduceDhtOpsWorkspace::new(env.clone().into(), &dbs)
+                        .await
+                        .unwrap();
                     let (mut qt, _rx) = TriggerSender::new();
                     let complete =
                         produce_dht_ops_workflow(workspace, env.env.clone().into(), &mut qt)
@@ -883,11 +739,7 @@
                     network.join(dna.clone(), agent).await.unwrap();
                 }
 
-<<<<<<< HEAD
-            call_workflow(env.env.clone().into(), cell_network).await;
-=======
-                call_workflow(env.env.clone(), cell_network).await;
->>>>>>> 9d446bd2
+                call_workflow(env.env.clone().into(), cell_network).await;
 
                 // Wait for expected # of responses, or timeout
                 tokio::select! {
