--- conflicted
+++ resolved
@@ -174,14 +174,9 @@
     async fn test_validation_receipts_db_populate_and_list() -> DatabaseResult<()> {
         holochain_types::observability::test_run().ok();
 
-<<<<<<< HEAD
-        let env = holochain_state::test_utils::test_cell_env();
-        let env_ref = env.guard();
-=======
         let test_env = holochain_state::test_utils::test_cell_env();
         let env = test_env.env();
-        let env_ref = env.guard().await;
->>>>>>> 02053829
+        let env_ref = env.guard();
         let keystore = holochain_state::test_utils::test_keystore();
 
         let test_op_hash = fake_dht_op_hash(1);
