--- conflicted
+++ resolved
@@ -42,19 +42,13 @@
     };
     use holochain_types::prelude::*;
 
-<<<<<<< HEAD
-    pub struct TestWorkspace<'env, R: Readable> {
-        one: KvBuf<'env, EntryHash, u32, R>,
-        two: KvBuf<'env, String, bool, R>,
-=======
     pub struct TestWorkspace<'env> {
         one: KvBuf<'env, EntryHash, u32, Reader<'env>>,
         two: KvBuf<'env, String, bool, Reader<'env>>,
->>>>>>> 66148cb3
     }
 
-    impl<'env, R: Readable> TestWorkspace<'env, R> {
-        pub fn new(reader: &'env R, dbs: &'env impl GetDb) -> WorkspaceResult<Self> {
+    impl<'env> TestWorkspace<'env> {
+        pub fn new(reader: &'env Reader<'env>, dbs: &'env impl GetDb) -> WorkspaceResult<Self> {
             Ok(Self {
                 one: KvBuf::new(reader, dbs.get_db(&*PRIMARY_CHAIN_ENTRIES)?)?,
                 two: KvBuf::new(reader, dbs.get_db(&*PRIMARY_CHAIN_HEADERS)?)?,
@@ -62,7 +56,7 @@
         }
     }
 
-    impl<'env, R: Readable + Send + Sync> Workspace<'env> for TestWorkspace<'env, R> {
+    impl<'env> Workspace<'env> for TestWorkspace<'env> {
         fn commit_txn(self, mut writer: Writer) -> WorkspaceResult<()> {
             self.one.flush_to_txn(&mut writer)?;
             self.two.flush_to_txn(&mut writer)?;
@@ -78,28 +72,18 @@
         let dbs = arc.dbs().await;
         let addr1 = EntryHash::with_data_sync("hello".as_bytes());
         let addr2 = "hi".to_string();
-<<<<<<< HEAD
-        env.with_commit(|txn| {
-            let mut workspace = TestWorkspace::new(txn, &dbs)?;
-=======
         {
             let reader = env.reader()?;
             let writer = env.writer_unmanaged()?;
             let mut workspace = TestWorkspace::new(&reader, &dbs)?;
->>>>>>> 66148cb3
             assert_eq!(workspace.one.get(&addr1)?, None);
 
             workspace.one.put(addr1.clone(), 1);
             workspace.two.put(addr2.clone(), true);
             assert_eq!(workspace.one.get(&addr1)?, Some(1));
             assert_eq!(workspace.two.get(&addr2)?, Some(true));
-<<<<<<< HEAD
-            Ok(()) as Result<_, anyhow::Error>
-        })?;
-=======
             workspace.commit_txn(writer)?;
         }
->>>>>>> 66148cb3
 
         // Ensure that the data was persisted
         {
