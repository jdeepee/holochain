use crate::core::ribosome::error::RibosomeResult;
use crate::core::ribosome::CallContext;
use crate::core::ribosome::RibosomeT;
use holochain_p2p::HolochainP2pCellT;
use holochain_zome_types::signal::RemoteSignal;
use holochain_zome_types::zome::FunctionName;
use holochain_zome_types::zome::ZomeName;
use std::sync::Arc;
use tracing::Instrument;
use super::HostFnMetrics;

#[tracing::instrument(skip(_ribosome, call_context, input))]
pub fn remote_signal(
    _ribosome: Arc<impl RibosomeT>,
    call_context: Arc<CallContext>,
<<<<<<< HEAD
    input: RemoteSignalInput,
) -> RibosomeResult<RemoteSignalOutput> {
    HostFnMetrics::count(HostFnMetrics::RemoteSignal, 1);
=======
    input: RemoteSignal,
) -> RibosomeResult<()> {
>>>>>>> 78adfa99
    const FN_NAME: &str = "recv_remote_signal";
    // Timeouts and errors are ignored,
    // this is a send and forget operation.
    let network = call_context.host_access().network().clone();
    let RemoteSignal { agents, signal } = input;
    let zome_name: ZomeName = call_context.zome().into();
    let fn_name: FunctionName = FN_NAME.into();
    for agent in agents {
        tokio::task::spawn(
            {
                let mut network = network.clone();
                let zome_name = zome_name.clone();
                let fn_name = fn_name.clone();
                let payload = signal.clone();
                async move {
                    tracing::debug!("sending to {:?}", agent);
                    let result = network
                        .call_remote(agent.clone(), zome_name, fn_name, None, payload)
                        .await;
                    tracing::debug!("sent to {:?}", agent);
                    if let Err(e) = result {
                        tracing::info!(
                            "Failed to send remote signal to {:?} because of {:?}",
                            agent,
                            e
                        );
                    }
                }
            }
            .in_current_span(),
        );
    }
    Ok(())
}

#[cfg(test)]
mod tests {
    use std::sync::atomic::AtomicUsize;
    use std::sync::atomic::Ordering;

    use super::*;
    use crate::test_utils::sweetest::SweetDnaFile;
    use crate::test_utils::sweetest::{SweetAgents, SweetConductorBatch};
    use futures::future;
    use hdk3::prelude::*;
    use holochain_types::dna::zome::inline_zome::InlineZome;
    use holochain_zome_types::signal::AppSignal;
    use matches::assert_matches;

    fn zome(agents: Vec<AgentPubKey>, num_signals: Arc<AtomicUsize>) -> InlineZome {
        let entry_def = EntryDef::default_with_id("entrydef");

        InlineZome::new_unique(vec![entry_def.clone()])
            .callback("signal_others", move |api, ()| {
                let signal = ExternIO::encode("Hey").unwrap();
                let signal = RemoteSignal {
                    agents: agents.clone(),
                    signal,
                };
                tracing::debug!("sending signal to {:?}", agents);
                api.remote_signal(signal)?;
                Ok(())
            })
            .callback("recv_remote_signal", move |api, signal: ExternIO| {
                tracing::debug!("remote signal");
                num_signals.fetch_add(1, Ordering::SeqCst);
                api.emit_signal(AppSignal::new(signal)).map_err(Into::into)
            })
            .callback("init", move |api, ()| {
                let mut functions: GrantedFunctions = HashSet::new();
                functions.insert((
                    api.zome_info(()).unwrap().zome_name,
                    "recv_remote_signal".into(),
                ));
                let cap_grant_entry = CapGrantEntry {
                    tag: "".into(),
                    // empty access converts to unrestricted
                    access: ().into(),
                    functions,
                };
                api.create(EntryWithDefId::new(EntryDefId::CapGrant, Entry::CapGrant(cap_grant_entry)))
                    .unwrap();

                Ok(InitCallbackResult::Pass)
            })
    }

    #[tokio::test(threaded_scheduler)]
    #[cfg(feature = "test_utils")]
    async fn remote_signal_test() -> anyhow::Result<()> {
        observability::test_run().ok();
        const NUM_CONDUCTORS: usize = 5;

        let num_signals = Arc::new(AtomicUsize::new(0));

        let mut conductors = SweetConductorBatch::from_standard_config(NUM_CONDUCTORS).await;
        let agents =
            future::join_all(conductors.iter().map(|c| SweetAgents::one(c.keystore()))).await;

        let (dna_file, _) = SweetDnaFile::unique_from_inline_zome(
            "zome1",
            zome(agents.clone(), num_signals.clone()),
        )
        .await
        .unwrap();

        let apps = conductors
            .setup_app_for_zipped_agents("app", &agents, &[dna_file.clone().into()])
            .await;

        conductors.exchange_peer_info().await;

        let cells: Vec<_> = apps.cells_flattened();

        let mut signals = Vec::new();
        for h in conductors.iter() {
            signals.push(h.signal_broadcaster().await.subscribe_separately())
        }
        let signals = signals.into_iter().flatten().collect::<Vec<_>>();

        let _: () = conductors[0]
            .call(&cells[0].zome("zome1"), "signal_others", ())
            .await;

        tokio::time::delay_for(std::time::Duration::from_millis(1000)).await;
        assert_eq!(num_signals.load(Ordering::SeqCst), NUM_CONDUCTORS);

        for mut signal in signals {
            let r = signal.try_recv();
            // Each handle should recv a signal
            assert_matches!(r, Ok(_))
        }

        Ok(())
    }
}<|MERGE_RESOLUTION|>--- conflicted
+++ resolved
@@ -13,14 +13,9 @@
 pub fn remote_signal(
     _ribosome: Arc<impl RibosomeT>,
     call_context: Arc<CallContext>,
-<<<<<<< HEAD
-    input: RemoteSignalInput,
-) -> RibosomeResult<RemoteSignalOutput> {
-    HostFnMetrics::count(HostFnMetrics::RemoteSignal, 1);
-=======
     input: RemoteSignal,
 ) -> RibosomeResult<()> {
->>>>>>> 78adfa99
+    HostFnMetrics::count(HostFnMetrics::RemoteSignal, 1);
     const FN_NAME: &str = "recv_remote_signal";
     // Timeouts and errors are ignored,
     // this is a send and forget operation.
