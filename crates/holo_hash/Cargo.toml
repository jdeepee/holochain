[package]
name = "holo_hash"
version = "0.0.1"
authors = [ "Holochain Core Dev Team <devcore@holochain.org>" ]
keywords = [ "holochain", "holo", "hash", "blake", "blake2b" ]
categories = [ "cryptography" ]
edition = "2018"
description = "hashing helpers supporting dht sharding"
license = "CAL-1.0"
homepage = "https://github.com/holochain/holochain"
documentation = "https://github.com/holochain/holochain"

[dependencies]
serde = "1"
serde_bytes = "0.11"

base64 = {version = "0.12.0", optional = true}
blake2b_simd = {version = "0.5.10", optional = true}
fixt = { version = "0.0.1", path = "../fixt", optional = true }
<<<<<<< HEAD
holochain_serialized_bytes = {version = "=0.0.45", optional = true }
=======
futures = {version = "0.3", optional = true}
holochain_serialized_bytes = {version = "=0.0.46", optional = true }
must_future = {version = "0.1.1", optional = true}
>>>>>>> 60a90621
rand = {version = "0.7", optional = true}
tracing = { version = "0.1", optional = true}

[dev-dependencies]
serde_json = { version = "1.0.51", features = [ "preserve_order" ] }

[features]

default = ["serialized-bytes"]
full = ["fixturators", "hashing", "string-encoding"]

fixturators = ["fixt", "rand", "serialized-bytes", "string-encoding"]
serialized-bytes = ["holochain_serialized_bytes"]
string-encoding = ["base64", "blake2b_simd"]
hashing = ["blake2b_simd", "serialized-bytes"]

[package.metadata.cargo-udeps.ignore]
normal = ["tracing"]<|MERGE_RESOLUTION|>--- conflicted
+++ resolved
@@ -17,13 +17,7 @@
 base64 = {version = "0.12.0", optional = true}
 blake2b_simd = {version = "0.5.10", optional = true}
 fixt = { version = "0.0.1", path = "../fixt", optional = true }
-<<<<<<< HEAD
-holochain_serialized_bytes = {version = "=0.0.45", optional = true }
-=======
-futures = {version = "0.3", optional = true}
 holochain_serialized_bytes = {version = "=0.0.46", optional = true }
-must_future = {version = "0.1.1", optional = true}
->>>>>>> 60a90621
 rand = {version = "0.7", optional = true}
 tracing = { version = "0.1", optional = true}
 
