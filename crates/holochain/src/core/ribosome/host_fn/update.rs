use super::delete::get_original_entry_data;
use crate::core::ribosome::weigh_placeholder;
use crate::core::ribosome::CallContext;
use crate::core::ribosome::HostFnAccess;
use crate::core::ribosome::RibosomeError;
use crate::core::ribosome::RibosomeT;
use holochain_wasmer_host::prelude::*;

use holochain_types::prelude::*;
use std::sync::Arc;

#[allow(clippy::extra_unused_lifetimes)]
pub fn update<'a>(
    ribosome: Arc<impl RibosomeT>,
    call_context: Arc<CallContext>,
    input: UpdateInput,
) -> Result<ActionHash, RuntimeError> {
    match HostFnAccess::from(&call_context.host_context()) {
        HostFnAccess {
            write_workspace: Permission::Allow,
            ..
        } => {
            // destructure the args out into an app type def id and entry
            let UpdateInput {
                original_action_address,
                ref entry,
                chain_top_ordering,
            } = input;

            let (original_entry_address, entry_type) =
                get_original_entry_data(call_context.clone(), original_action_address.clone())?;

<<<<<<< HEAD
            // build the entry hash
            let entry_hash = EntryHash::with_data_sync(entry);
=======
            let weight = weigh_placeholder();
>>>>>>> 0f60ff19

            // Countersigned entries have different action handling.
            match entry {
                Entry::CounterSign(ref session_data, _) => {
                    tokio_helper::block_forever_on(async move {
                        let source_chain = call_context
                            .host_context
                            .workspace_write()
                            .source_chain()
                            .as_ref()
                            .expect("Must have source chain if write_workspace access is given");

                        let unweighed = UnweighedCountersigningAction::from_countersigning_data(
                            entry_hash,
                            session_data,
                            (*source_chain.author()).clone(),
                        )
                        .map_err(|e| wasm_error!(WasmErrorInner::Host(e.to_string())))?;

                        let action = ribosome
                            .weigh_countersigning_action(unweighed, entry.clone())
                            .map_err(|e| wasm_error!(WasmErrorInner::Host(e.to_string())))?;

                        source_chain
                            .put_with_action(action.into(), Some(entry.clone()), chain_top_ordering)
                            .await
                            .map_err(|source_chain_error| {
                                wasm_error!(WasmErrorInner::Host(source_chain_error.to_string()))
                                    .into()
                            })
                    })
                }
                _ => {
                    // build a action for the entry being updated
                    let action_builder = builder::Update {
                        original_entry_address,
                        original_action_address,
                        entry_type,
                        entry_hash,
                    };
                    let workspace = call_context.host_context.workspace_write();

                    // return the hash of the updated entry
                    // note that validation is handled by the workflow
                    // if the validation fails this update will be rolled back by virtue of the DB transaction
                    // being atomic
                    tokio_helper::block_forever_on(async move {
                        let source_chain = workspace
                            .source_chain()
                            .as_ref()
                            .expect("Must have source chain if write_workspace access is given");
                        // push the action and the entry into the source chain
                        let action_hash = source_chain
                            .put_weightless(action_builder, Some(entry.clone()), chain_top_ordering)
                            .await
                            .map_err(|source_chain_error| -> RuntimeError {
                                wasm_error!(WasmErrorInner::Host(source_chain_error.to_string()))
                                    .into()
                            })?;
                        Ok(action_hash)
                    })
                }
            }
        }
        _ => Err(wasm_error!(WasmErrorInner::Host(
            RibosomeError::HostFnPermissions(
                call_context.zome.zome_name().clone(),
                call_context.function_name().clone(),
                "update".into()
            )
            .to_string()
        ))
        .into()),
    }
}

// relying on tests for get_details<|MERGE_RESOLUTION|>--- conflicted
+++ resolved
@@ -30,12 +30,8 @@
             let (original_entry_address, entry_type) =
                 get_original_entry_data(call_context.clone(), original_action_address.clone())?;
 
-<<<<<<< HEAD
             // build the entry hash
             let entry_hash = EntryHash::with_data_sync(entry);
-=======
-            let weight = weigh_placeholder();
->>>>>>> 0f60ff19
 
             // Countersigned entries have different action handling.
             match entry {
