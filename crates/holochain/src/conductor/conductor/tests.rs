--- conflicted
+++ resolved
@@ -38,12 +38,8 @@
         keystore,
         envs.path().to_path_buf().into(),
         holochain_p2p,
-<<<<<<< HEAD
         DbSyncStrategy::default(),
-=======
-        DbSyncLevel::default(),
         post_commit_sender,
->>>>>>> 35564564
     )
     .await
     .unwrap();
@@ -91,12 +87,8 @@
         keystore,
         envs.path().to_path_buf().into(),
         holochain_p2p,
-<<<<<<< HEAD
         DbSyncStrategy::default(),
-=======
-        DbSyncLevel::default(),
         post_commit_sender,
->>>>>>> 35564564
     )
     .await
     .unwrap();
@@ -170,12 +162,8 @@
         environments.keystore().clone(),
         environments.path().to_path_buf().into(),
         holochain_p2p,
-<<<<<<< HEAD
         DbSyncStrategy::default(),
-=======
-        DbSyncLevel::default(),
         post_commit_sender,
->>>>>>> 35564564
     )
     .await
     .unwrap();
