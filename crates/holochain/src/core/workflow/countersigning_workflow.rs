use std::collections::HashMap;
use std::sync::Arc;

use holo_hash::{ActionHash, AgentPubKey, DhtOpHash};
use holo_hash::{AnyDhtHash, EntryHash};
use holochain_keystore::AgentPubKeyExt;
use holochain_p2p::{HolochainP2pDna, HolochainP2pDnaT};
use holochain_state::integrate::authored_ops_to_dht_db;
use holochain_state::mutations;
use holochain_state::prelude::{
    current_countersigning_session, SourceChainResult, StateMutationResult, Store,
};
use holochain_types::dht_op::DhtOp;
use holochain_types::signal::{Signal, SystemSignal};
use holochain_zome_types::{Entry, SignedAction, ZomeCallResponse};
use holochain_zome_types::{Timestamp, UnweighedCountersigningAction};
use kitsune_p2p_types::tx2::tx2_utils::Share;
use rusqlite::{named_params, Transaction};

use crate::conductor::interface::SignalBroadcaster;
use crate::conductor::space::Space;
use crate::core::queue_consumer::{QueueTriggers, TriggerSender, WorkComplete};
<<<<<<< HEAD
use crate::core::ribosome::real_ribosome::RealRibosome;
use crate::core::ribosome::RibosomeT;
=======
use crate::core::ribosome::weigh_placeholder;
>>>>>>> 0f60ff19

use super::{error::WorkflowResult, incoming_dht_ops_workflow::incoming_dht_ops_workflow};

#[derive(Clone)]
/// A cheaply clonable, thread safe and in-memory store for
/// active countersigning sessions.
pub struct CountersigningWorkspace {
    inner: Share<CountersigningWorkspaceInner>,
}

#[derive(Default)]
/// Pending countersigning sessions.
pub struct CountersigningWorkspaceInner {
    pending: HashMap<EntryHash, Session>,
}

#[derive(Default)]
struct Session {
    /// Map of action hash for a each signers action to the
    /// [`DhtOp`] and other required actions for this session to be
    /// considered complete.
    map: HashMap<ActionHash, (DhtOpHash, DhtOp, Vec<ActionHash>)>,
    /// When this session expires.
    /// If this is none the session is empty.
    expires: Option<Timestamp>,
}

/// New incoming DhtOps for a countersigning session.
// TODO: PERF: This takes a lock on the workspace which could
// block other incoming DhtOps if there are many active sessions.
// We could create an incoming buffer if this actually becomes an issue.
pub(crate) fn incoming_countersigning(
    ops: Vec<(DhtOpHash, DhtOp)>,
    workspace: &CountersigningWorkspace,
    trigger: TriggerSender,
    ribosome: &RealRibosome,
) -> WorkflowResult<()> {
    let mut should_trigger = false;

    // For each op check it's the right type and extract the
    // entry hash, required actions and expires time.
    for (hash, op) in ops {
        // Must be a store entry op.
        if let DhtOp::StoreEntry(_, _, entry) = &op {
            // Must have a counter sign entry type.
            if let Entry::CounterSign(session_data, _) = entry.as_ref() {
                let entry_hash = EntryHash::with_data_sync(&**entry);
                // Get the required actions for this session.
<<<<<<< HEAD
                let action_set = session_data.build_action_set(entry_hash)?;
=======
                let weight = weigh_placeholder();
                let action_set = session_data.build_action_set(entry_hash, weight)?;
>>>>>>> 0f60ff19

                // Get the expires time for this session.
                let expires = *session_data.preflight_request().session_times.end();

                // Get the entry hash from an action.
                // If the actions have different entry hashes they will fail validation.
                if let Some(entry_hash) = action_set.first().map(|h| h.entry_hash().clone()) {
                    // Hash the required actions.
                    let mut required_actions = vec![];
                    for h in action_set {
                        let h = ribosome.weigh_countersigning_action(h, (**entry).to_owned())?;
                        required_actions.push(ActionHash::with_data_sync(&h));
                    }

                    // Check if already timed out.
                    if holochain_zome_types::Timestamp::now() < expires {
                        // Put this op in the pending map.
                        workspace.put(entry_hash, hash, op, required_actions, expires);
                        // We have new ops so we should trigger the workflow.
                        should_trigger = true;
                    }
                }
            }
        }
    }

    // Trigger the workflow if we have new ops.
    if should_trigger {
        trigger.trigger(&"incoming_countersigning");
    }
    Ok(())
}

/// Countersigning workflow that checks for complete sessions and
/// pushes the complete ops to validation then messages the signers.
pub(crate) async fn countersigning_workflow(
    space: &Space,
    network: &(dyn HolochainP2pDnaT + Send + Sync),
    sys_validation_trigger: &TriggerSender,
) -> WorkflowResult<WorkComplete> {
    // Get any complete sessions.
    let complete_sessions = space.countersigning_workspace.get_complete_sessions();
    let mut notify_agents = Vec::with_capacity(complete_sessions.len());

    // For each complete session send the ops to validation.
    for (agents, ops, actions) in complete_sessions {
        incoming_dht_ops_workflow(space, sys_validation_trigger.clone(), ops, false).await?;
        notify_agents.push((agents, actions));
    }

    // For each complete session notify the agents of success.
    for (agents, actions) in notify_agents {
        if let Err(e) = network
            .countersigning_authority_response(agents, actions)
            .await
        {
            // This could likely fail if a signer is offline so it's not really an error.
            tracing::info!(
                "Failed to notify agents: counter signed actions because of {:?}",
                e
            );
        }
    }
    Ok(WorkComplete::Complete)
}

/// An incoming countersigning session success.
pub(crate) async fn countersigning_success(
    space: Space,
    network: &HolochainP2pDna,
    author: AgentPubKey,
    signed_actions: Vec<SignedAction>,
    trigger: QueueTriggers,
    mut signal: SignalBroadcaster,
) -> WorkflowResult<()> {
    let authored_db = space.authored_db;
    let dht_db = space.dht_db;
    let dht_db_cache = space.dht_query_cache;
    let QueueTriggers {
        publish_dht_ops: publish_trigger,
        integrate_dht_ops: integration_trigger,
        ..
    } = trigger;
    // Using iterators is fine in this function as there can only be a maximum of 8 actions.
    let (this_cells_action_hash, entry_hash) = match signed_actions
        .iter()
        .find(|h| *h.0.author() == author)
        .and_then(|sh| {
            sh.0.entry_hash()
                .cloned()
                .map(|eh| (ActionHash::with_data_sync(&sh.0), eh))
        }) {
        Some(h) => h,
        None => return Ok(()),
    };

    // Do a quick check to see if this entry hash matches
    // the current locked session so we don't check signatures
    // unless there is an active session.
    let reader_closure = {
        let entry_hash = entry_hash.clone();
        let this_cells_action_hash = this_cells_action_hash.clone();
        let author = author.clone();
        move |txn: Transaction| {
            if holochain_state::chain_lock::is_chain_locked(&txn, &[], &author)? {
                let transaction: holochain_state::prelude::Txn = (&txn).into();
                if transaction.contains_entry(&entry_hash)? {
                    // If this is a countersigning session we can grab all the ops
                    // for this cells action so we can check if we need to self publish them.
                    let r: Result<_, _> = txn
                        .prepare(
                            "SELECT basis_hash, hash FROM DhtOp WHERE action_hash = :action_hash",
                        )?
                        .query_map(
                            named_params! {
                                ":action_hash": this_cells_action_hash
                            },
                            |row| {
                                let hash: DhtOpHash = row.get("hash")?;
                                let basis: AnyDhtHash = row.get("basis_hash")?;
                                Ok((hash, basis))
                            },
                        )?
                        .collect();
                    return Ok(r?);
                }
            }
            StateMutationResult::Ok(Vec::with_capacity(0))
        }
    };
    let this_cell_actions_op_basis_hashes: Vec<(DhtOpHash, AnyDhtHash)> =
        authored_db.async_reader(reader_closure).await?;

    // If there is no active session then we can short circuit.
    if this_cell_actions_op_basis_hashes.is_empty() {
        return Ok(());
    }

    // Verify signatures of actions.
    for SignedAction(action, signature) in &signed_actions {
        if !action.author().verify_signature(signature, action).await {
            return Ok(());
        }
    }

    // Hash actions.
    let incoming_actions: Vec<_> = signed_actions
        .iter()
        .map(|SignedAction(h, _)| UnweighedCountersigningAction::from_action(h.clone()))
        .collect();

    let result = authored_db
        .async_commit({
            let author = author.clone();
            let entry_hash = entry_hash.clone();
            move |txn| {
            if let Some((cs_entry_hash, cs)) = current_countersigning_session(txn, Arc::new(author.clone()))? {
                // Check we have the right session.
                if cs_entry_hash == entry_hash {
<<<<<<< HEAD
                    let stored_actions = cs.build_action_set(entry_hash)?;
=======
                    let weight = weigh_placeholder();
                    let stored_actions = cs.build_action_set(entry_hash, weight)?;
>>>>>>> 0f60ff19
                    if stored_actions.len() == incoming_actions.len() {
                        // Check all stored action hashes match an incoming action hash.
                        if stored_actions.iter().all(|h| {
                            incoming_actions.iter().any(|i| i.as_ref() == Some(h))
                        }) {
                            // All checks have passed so unlock the chain.
                            mutations::unlock_chain(txn, &author)?;
                            // Update ops to publish.
                            txn.execute("UPDATE DhtOp SET withhold_publish = NULL WHERE action_hash = :action_hash",
                            named_params! {
                                ":action_hash": this_cells_action_hash,
                                }
                            ).map_err(holochain_state::prelude::StateMutationError::from)?;
                            return Ok(true);
                        }
                    }
                }
            }
            SourceChainResult::Ok(false)
        }})
        .await?;

    if result {
        authored_ops_to_dht_db(
            network,
            this_cell_actions_op_basis_hashes,
            &(authored_db.into()),
            &dht_db,
            &dht_db_cache,
        )
        .await?;
        integration_trigger.trigger(&"countersigning_success");
        // Publish other signers agent activity ops to their agent activity authorities.
        for SignedAction(action, signature) in signed_actions {
            if *action.author() == author {
                continue;
            }
            let op = DhtOp::RegisterAgentActivity(signature, action);
            let basis = op.dht_basis();
            let ops = vec![op];
            if let Err(e) = network.publish(false, false, basis, ops, None).await {
                tracing::error!(
                    "Failed to publish to other countersigners agent authorities because of: {:?}",
                    e
                );
            }
        }
        // Signal to the UI.
        signal.send(Signal::System(SystemSignal::SuccessfulCountersigning(
            entry_hash,
        )))?;

        publish_trigger.trigger(&"publish countersigning_success");
    }
    Ok(())
}

/// Publish to entry authorities so they can gather all the signed
/// actions for this session and respond with a session complete.
pub async fn countersigning_publish(
    network: &HolochainP2pDna,
    op: DhtOp,
) -> Result<(), ZomeCallResponse> {
    let basis = op.dht_basis();
    let ops = vec![op];
    if let Err(e) = network.publish(false, true, basis, ops, None).await {
        tracing::error!(
            "Failed to publish to entry authorities for countersigning session because of: {:?}",
            e
        );
        return Err(ZomeCallResponse::CountersigningSession(e.to_string()));
    }
    Ok(())
}

type AgentsToNotify = Vec<AgentPubKey>;
type Ops = Vec<(DhtOpHash, DhtOp)>;
type SignedActions = Vec<SignedAction>;

impl CountersigningWorkspace {
    /// Create a new empty countersigning workspace.
    pub fn new() -> CountersigningWorkspace {
        Self {
            inner: Share::new(Default::default()),
        }
    }

    /// Put a single signers store entry op in the workspace.
    fn put(
        &self,
        entry_hash: EntryHash,
        op_hash: DhtOpHash,
        op: DhtOp,
        required_actions: Vec<ActionHash>,
        expires: Timestamp,
    ) {
        // hash the action of this ops.
        let action_hash = ActionHash::with_data_sync(&op.action());
        self.inner
            .share_mut(|i, _| {
                // Get the session at this entry or create an empty one.
                let session = i.pending.entry(entry_hash).or_default();

                // Insert the op into the session.
                session
                    .map
                    .insert(action_hash, (op_hash, op, required_actions));

                // Set the expires time.
                session.expires = Some(expires);
                Ok(())
            })
            // We don't close this share so we can ignore this error.
            .ok();
    }

    fn get_complete_sessions(&self) -> Vec<(AgentsToNotify, Ops, SignedActions)> {
        let now = holochain_zome_types::Timestamp::now();
        self.inner
            .share_mut(|i, _| {
                // Remove any expired sessions.
                i.pending.retain(|_, session| {
                    session.expires.as_ref().map(|e| now < *e).unwrap_or(false)
                });

                // Get all complete session's entry hashes.
                let complete: Vec<_> = i
                    .pending
                    .iter()
                    .filter_map(|(entry_hash, session)| {
                        // If all session required actions are contained in the map
                        // then the session is complete.
                        if session.map.values().all(|(_, _, required_hashes)| {
                            required_hashes
                                .iter()
                                .all(|hash| session.map.contains_key(hash))
                        }) {
                            Some(entry_hash.clone())
                        } else {
                            None
                        }
                    })
                    .collect();

                let mut ret = Vec::with_capacity(complete.len());

                // For each complete session remove from the pending map
                // and fold into the signed actions to send to the agents
                // and the ops to validate.
                for hash in complete {
                    if let Some(session) = i.pending.remove(&hash) {
                        let map = session.map;
                        let r = map.into_iter().fold(
                            (Vec::new(), Vec::new(), Vec::new()),
                            |(mut agents, mut ops, mut actions), (_, (op_hash, op, _))| {
                                let action = op.action();
                                let signature = op.signature().clone();
                                // Agents to notify.
                                agents.push(action.author().clone());
                                // Signed actions to notify them with.
                                actions.push(SignedAction(action, signature));
                                // Ops to validate.
                                ops.push((op_hash, op));
                                (agents, ops, actions)
                            },
                        );
                        ret.push(r);
                    }
                }
                Ok(ret)
            })
            .unwrap_or_default()
    }
}

impl Default for CountersigningWorkspace {
    fn default() -> Self {
        Self::new()
    }
}

#[cfg(test)]
mod tests {
    use arbitrary::Arbitrary;

    use super::*;

    #[test]
    /// Test that a session of 5 actions is complete when
    /// the expiry time is in the future and all required actions
    /// are present.
    fn gets_complete_sessions() {
        let mut u = arbitrary::Unstructured::new(&holochain_zome_types::NOISE);
        let workspace = CountersigningWorkspace::new();

        // - Create the ops.
        let data = |u: &mut arbitrary::Unstructured| {
            let op_hash = DhtOpHash::arbitrary(u).unwrap();
            let op = DhtOp::arbitrary(u).unwrap();
            let action = op.action();
            (op_hash, op, action)
        };
        let entry_hash = EntryHash::arbitrary(&mut u).unwrap();
        let mut op_hashes = Vec::new();
        let mut ops = Vec::new();
        let mut required_actions = Vec::new();
        for _ in 0..5 {
            let (op_hash, op, action) = data(&mut u);
            let action_hash = ActionHash::with_data_sync(&action);
            op_hashes.push(op_hash);
            ops.push(op);
            required_actions.push(action_hash);
        }

        // - Put the ops in the workspace with expiry set to one hour from now.
        for (op_h, op) in op_hashes.into_iter().zip(ops.into_iter()) {
            let expires = (Timestamp::now() + std::time::Duration::from_secs(60 * 60)).unwrap();
            workspace.put(
                entry_hash.clone(),
                op_h,
                op,
                required_actions.clone(),
                expires,
            );
        }

        // - Get all complete sessions.
        let r = workspace.get_complete_sessions();
        // - Expect we have one.
        assert_eq!(r.len(), 1);

        workspace
            .inner
            .share_mut(|i, _| {
                // - Check we have none pending.
                assert_eq!(i.pending.len(), 0);
                Ok(())
            })
            .unwrap();
    }

    #[test]
    /// Test that expired sessions are removed.
    fn expired_sessions_removed() {
        let mut u = arbitrary::Unstructured::new(&holochain_zome_types::NOISE);
        let workspace = CountersigningWorkspace::new();

        // - Create an op for a session that has expired in the past.
        let op_hash = DhtOpHash::arbitrary(&mut u).unwrap();
        let op = DhtOp::arbitrary(&mut u).unwrap();
        let action = op.action();
        let entry_hash = EntryHash::arbitrary(&mut u).unwrap();
        let action_hash = ActionHash::with_data_sync(&action);
        let expires = (Timestamp::now() - std::time::Duration::from_secs(60 * 60)).unwrap();

        // - Add it to the workspace.
        workspace.put(entry_hash, op_hash, op, vec![action_hash], expires);
        let r = workspace.get_complete_sessions();

        // - Expect we have no complete sessions.
        assert_eq!(r.len(), 0);
        workspace
            .inner
            .share_mut(|i, _| {
                // - Check we have none pending.
                assert_eq!(i.pending.len(), 0);
                Ok(())
            })
            .unwrap();
    }
}<|MERGE_RESOLUTION|>--- conflicted
+++ resolved
@@ -20,12 +20,8 @@
 use crate::conductor::interface::SignalBroadcaster;
 use crate::conductor::space::Space;
 use crate::core::queue_consumer::{QueueTriggers, TriggerSender, WorkComplete};
-<<<<<<< HEAD
 use crate::core::ribosome::real_ribosome::RealRibosome;
 use crate::core::ribosome::RibosomeT;
-=======
-use crate::core::ribosome::weigh_placeholder;
->>>>>>> 0f60ff19
 
 use super::{error::WorkflowResult, incoming_dht_ops_workflow::incoming_dht_ops_workflow};
 
@@ -74,12 +70,7 @@
             if let Entry::CounterSign(session_data, _) = entry.as_ref() {
                 let entry_hash = EntryHash::with_data_sync(&**entry);
                 // Get the required actions for this session.
-<<<<<<< HEAD
                 let action_set = session_data.build_action_set(entry_hash)?;
-=======
-                let weight = weigh_placeholder();
-                let action_set = session_data.build_action_set(entry_hash, weight)?;
->>>>>>> 0f60ff19
 
                 // Get the expires time for this session.
                 let expires = *session_data.preflight_request().session_times.end();
@@ -239,12 +230,7 @@
             if let Some((cs_entry_hash, cs)) = current_countersigning_session(txn, Arc::new(author.clone()))? {
                 // Check we have the right session.
                 if cs_entry_hash == entry_hash {
-<<<<<<< HEAD
                     let stored_actions = cs.build_action_set(entry_hash)?;
-=======
-                    let weight = weigh_placeholder();
-                    let stored_actions = cs.build_action_set(entry_hash, weight)?;
->>>>>>> 0f60ff19
                     if stored_actions.len() == incoming_actions.len() {
                         // Check all stored action hashes match an incoming action hash.
                         if stored_actions.iter().all(|h| {
