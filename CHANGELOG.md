--- conflicted
+++ resolved
@@ -6,8 +6,6 @@
 
 # \[Unreleased\]
 
-<<<<<<< HEAD
-=======
 # 20210901.105419
 
 ***Note***: The following crates could not be published to crates.io due to build errors:
@@ -52,7 +50,6 @@
 
 ## [holochain\_zome\_types-0.0.7](crates/holochain_zome_types/CHANGELOG.md#0.0.7)
 
->>>>>>> e4cde4fc
 # 20210825.101130
 
 ## [holochain-0.0.104](crates/holochain/CHANGELOG.md#0.0.104)
