--- conflicted
+++ resolved
@@ -526,13 +526,7 @@
 
                 let invocation = $crate::core::ribosome::ZomeCallInvocationFixturator::new(
                     $crate::core::ribosome::NamedInvocation(
-<<<<<<< HEAD
                         cell_id,
-=======
-                        holochain_types::fixt::CellIdFixturator::new(fixt::Unpredictable)
-                            .next()
-                            .unwrap(),
->>>>>>> 2167c804
                         $test_wasm.into(),
                         $fn_name.into(),
                         holochain_zome_types::HostInput::new(input.try_into().unwrap()),
@@ -557,12 +551,6 @@
                         unreachable!()
                     }
                 };
-<<<<<<< HEAD
-=======
-                // this is convenient for now as we flesh out the zome i/o behaviour
-                // maybe in the future this will be too noisy and we might want to remove it...
-                $crate::tracing::debug!(?output);
->>>>>>> 2167c804
                 output
             })
             .await
@@ -587,40 +575,4 @@
     async fn warm_wasm_tests() {
         crate::test_utils::warm_wasm_tests();
     }
-<<<<<<< HEAD
-=======
-
-    #[tokio::test(threaded_scheduler)]
-    async fn invoke_foo_test() {
-        let host_access = ZomeCallHostAccessFixturator::new(fixt::Unpredictable)
-            .next()
-            .unwrap();
-
-        let ribosome = WasmRibosomeFixturator::new(crate::fixt::curve::Zomes(vec![TestWasm::Foo]))
-            .next()
-            .unwrap();
-
-        let invocation = crate::core::ribosome::ZomeCallInvocationFixturator::new(
-            crate::core::ribosome::NamedInvocation(
-                holochain_types::fixt::CellIdFixturator::new(fixt::Unpredictable)
-                    .next()
-                    .unwrap(),
-                TestWasm::Foo.into(),
-                "foo".into(),
-                HostInput::new(().try_into().unwrap()),
-            ),
-        )
-        .next()
-        .unwrap();
-
-        assert_eq!(
-            ZomeCallInvocationResponse::ZomeApiFn(GuestOutput::new(
-                TestString::from(String::from("foo")).try_into().unwrap()
-            )),
-            ribosome
-                .call_zome_function(host_access, invocation)
-                .unwrap()
-        );
-    }
->>>>>>> 2167c804
 }