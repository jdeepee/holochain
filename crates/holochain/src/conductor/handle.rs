//! Defines [ConductorHandle], a lightweight cloneable reference to a Conductor
//! with a limited public interface.
//!
//! A ConductorHandle can be produced via [Conductor::into_handle]
//!
//! ```rust, no_run
//! async fn async_main () {
//! use holochain_state::test_utils::test_environments;
//! use holochain::conductor::{Conductor, ConductorBuilder, ConductorHandle};
//! let envs = test_environments();
//! let handle: ConductorHandle = ConductorBuilder::new()
//!    .test(&envs, &[])
//!    .await
//!    .unwrap();
//!
//! // handles are cloneable
//! let handle2 = handle.clone();
//!
//! assert_eq!(handle.list_dnas(), vec![]);
//! handle.shutdown();
//!
//! # }
//! ```
//!
//! The purpose of this handle is twofold:
//!
//! First, it specifies how to synchronize
//! read/write access to a single Conductor across multiple references. The various
//! Conductor APIs - [CellConductorApi], [AdminInterfaceApi], and [AppInterfaceApi],
//! use a ConductorHandle as their sole method of interaction with a Conductor.
//!
//! Secondly, it hides the concrete type of the Conductor behind a dyn Trait.
//! The Conductor is a central point of configuration, and has several
//! type parameters, used to modify functionality including specifying mock
//! types for testing. If we did not have a way of hiding this type genericity,
//! code which interacted with the Conductor would also have to be highly generic.

use super::api::error::ConductorApiResult;
use super::api::ZomeCall;
use super::conductor::CellStatus;
use super::config::AdminInterfaceConfig;
use super::error::ConductorResult;
use super::interface::SignalBroadcaster;
use super::manager::spawn_task_manager;
use super::manager::TaskManagerClient;
use super::manager::TaskManagerRunHandle;
use super::p2p_agent_store;
use super::p2p_agent_store::all_agent_infos;
use super::p2p_agent_store::get_agent_info_signed;
use super::p2p_agent_store::inject_agent_infos;
use super::p2p_agent_store::list_all_agent_info;
use super::p2p_agent_store::list_all_agent_info_signed_near_basis;
use super::Cell;
use super::CellError;
use super::Conductor;
use super::{full_integration_dump, integration_dump};
use crate::conductor::p2p_agent_store::get_single_agent_info;
use crate::conductor::p2p_agent_store::query_peer_density;
use crate::conductor::p2p_agent_store::P2pBatch;
use crate::conductor::p2p_metrics::put_metric_datum;
use crate::conductor::p2p_metrics::query_metrics;
<<<<<<< HEAD
use crate::core::queue_consumer::QueueConsumerMap;
=======
use crate::core::ribosome::guest_callback::post_commit::PostCommitArgs;
>>>>>>> 35564564
use crate::core::ribosome::real_ribosome::RealRibosome;
use crate::core::workflow::ZomeCallResult;
use derive_more::From;
use futures::future::FutureExt;
use futures::StreamExt;
use holochain_conductor_api::conductor::EnvironmentRootPath;
use holochain_conductor_api::AppStatusFilter;
use holochain_conductor_api::FullStateDump;
use holochain_conductor_api::InstalledAppInfo;
use holochain_conductor_api::JsonDump;
use holochain_keystore::MetaLairClient;
use holochain_p2p::event::HolochainP2pEvent;
use holochain_p2p::event::HolochainP2pEvent::*;
use holochain_p2p::DnaHashExt;
<<<<<<< HEAD
use holochain_p2p::HolochainP2pDna;
use holochain_p2p::HolochainP2pDnaT;
use holochain_sqlite::conn::DbSyncStrategy;
use holochain_state::host_fn_workspace::SourceChainWorkspace;
=======

use holochain_p2p::HolochainP2pCellT;
use holochain_sqlite::db::DbKind;
use holochain_state::host_fn_workspace::HostFnWorkspace;
>>>>>>> 35564564
use holochain_state::source_chain;
use holochain_types::prelude::*;
use kitsune_p2p::agent_store::AgentInfoSigned;
use kitsune_p2p::KitsuneSpace;
use kitsune_p2p_types::config::JOIN_NETWORK_TIMEOUT;
use std::collections::HashMap;
use std::{collections::HashSet, sync::Arc};
use tokio::sync::mpsc::error::SendError;
use tokio::sync::mpsc::OwnedPermit;
use tracing::*;

#[cfg(any(test, feature = "test_utils"))]
use super::state::ConductorState;
#[cfg(any(test, feature = "test_utils"))]
use crate::core::queue_consumer::QueueTriggers;

/// A handle to the Conductor that can easily be passed around and cheaply cloned
pub type ConductorHandle = Arc<dyn ConductorHandleT>;

/// A list of Cells which failed to start, and why
pub type CellStartupErrors = Vec<(CellId, CellError)>;

/// Base trait for ConductorHandle
#[mockall::automock]
#[async_trait::async_trait]
pub trait ConductorHandleT: Send + Sync {
    /// Returns error if conductor is shutting down
    fn check_running(&self) -> ConductorResult<()>;

    /// Initialize the task manager, add admin interfaces from config,
    /// start up app interfaces from db, and register all tasks.
    ///
    /// This requires a concrete ConductorHandle to be passed into the
    /// interface tasks. This is a bit weird to do, but it was the only way
    /// around having a circular reference in the types.
    ///
    /// Never use a ConductorHandle for different Conductor here!
    async fn initialize_conductor(
        self: Arc<Self>,
        admin_configs: Vec<AdminInterfaceConfig>,
    ) -> ConductorResult<CellStartupErrors>;

    /// Add a collection of admin interfaces from config
    async fn add_admin_interfaces(
        self: Arc<Self>,
        configs: Vec<AdminInterfaceConfig>,
    ) -> ConductorResult<()>;

    /// Add an app interface
    async fn add_app_interface(self: Arc<Self>, port: u16) -> ConductorResult<u16>;

    /// List the app interfaces currently install.
    async fn list_app_interfaces(&self) -> ConductorResult<Vec<u16>>;

    /// Install a [DnaFile] in this Conductor
    async fn register_dna(&self, dna: DnaFile) -> ConductorResult<()>;

    /// Get the list of hashes of installed Dnas in this Conductor
    fn list_dnas(&self) -> Vec<DnaHash>;

    /// Get a [Dna] from the [DnaStore]
    fn get_dna(&self, hash: &DnaHash) -> Option<DnaFile>;

    /// Get an instance of a [RealRibosome] for the DnaHash
    fn get_ribosome(&self, dna_hash: &DnaHash) -> ConductorResult<RealRibosome>;

    /// Get a [EntryDef] from the [EntryDefBuffer]
    fn get_entry_def(&self, key: &EntryDefBufferKey) -> Option<EntryDef>;

    /// Add the [DnaFile]s from the wasm and dna_def databases into memory
    async fn load_dnas(&self) -> ConductorResult<()>;

    /// Dispatch a network event to the correct cell.
    /// Warning: returning an error from this function kills the network for the conductor.
    async fn dispatch_holochain_p2p_event(
        &self,
        event: holochain_p2p::event::HolochainP2pEvent,
    ) -> ConductorApiResult<()>;

    /// Invoke a zome function on a Cell
    async fn call_zome(&self, invocation: ZomeCall) -> ConductorApiResult<ZomeCallResult>;

    /// Invoke a zome function on a Cell with a workspace
    async fn call_zome_with_workspace(
        &self,
        invocation: ZomeCall,
        workspace_lock: SourceChainWorkspace,
    ) -> ConductorApiResult<ZomeCallResult>;

    /// Get a Websocket port which will
    fn get_arbitrary_admin_websocket_port(&self) -> Option<u16>;

    /// Get the running queue consumer workflows per [`DnaHash`] map.
    fn get_queue_consumer_workflows(&self) -> QueueConsumerMap;

    /// Return the JoinHandle for all managed tasks, which when resolved will
    /// signal that the Conductor has completely shut down.
    ///
    /// NB: The JoinHandle is not cloneable,
    /// so this can only ever be called successfully once.
    fn take_shutdown_handle(&self) -> Option<TaskManagerRunHandle>;

    /// Send a signal to all managed tasks asking them to end ASAP.
    fn shutdown(&self);

    /// Request access to this conductor's keystore
    fn keystore(&self) -> &MetaLairClient;

    /// Request access to this conductor's networking handle
    fn holochain_p2p(&self) -> &holochain_p2p::HolochainP2pRef;

    /// Create a new Cell in an existing App based on an existing DNA
    async fn create_clone_cell(
        self: Arc<Self>,
        payload: CreateCloneCellPayload,
    ) -> ConductorResult<CellId>;

    /// Destroy a cloned Cell
    async fn destroy_clone_cell(self: Arc<Self>, cell_id: CellId) -> ConductorResult<()>;

    /// Install Cells into ConductorState based on installation info, and run
    /// genesis on all new source chains
    async fn install_app(
        self: Arc<Self>,
        installed_app_id: InstalledAppId,
        cell_data_with_proofs: Vec<(InstalledCell, Option<MembraneProof>)>,
    ) -> ConductorResult<()>;

    /// Install DNAs and set up Cells as specified by an AppBundle
    async fn install_app_bundle(
        self: Arc<Self>,
        payload: InstallAppBundlePayload,
    ) -> ConductorResult<StoppedApp>;

    /// Uninstall an app from the state DB and remove all running Cells
    async fn uninstall_app(self: Arc<Self>, app: &InstalledAppId) -> ConductorResult<()>;

    /// Adjust app statuses (via state transitions) to match the current
    /// reality of which Cells are present in the conductor.
    async fn reconcile_app_status_with_cell_status(
        &self,
        app_ids: Option<HashSet<InstalledAppId>>,
    ) -> ConductorResult<AppStatusFx>;

    /// Adjust which cells are present in the Conductor (adding and removing as
    /// needed) to match the current reality of all app statuses.
    /// - If a Cell is used by at least one Running app, then ensure it is added
    /// - If a Cell is used by no running apps, then ensure it is removed.
    async fn reconcile_cell_status_with_app_status(
        self: Arc<Self>,
    ) -> ConductorResult<CellStartupErrors>;

    /// Activate an app
    async fn enable_app(
        self: Arc<Self>,
        app_id: InstalledAppId,
    ) -> ConductorResult<(InstalledApp, CellStartupErrors)>;

    /// Disable an app
    async fn disable_app(
        self: Arc<Self>,
        app_id: InstalledAppId,
        reason: DisabledAppReason,
    ) -> ConductorResult<InstalledApp>;

    /// Start an enabled but stopped (paused) app
    async fn start_app(self: Arc<Self>, app_id: InstalledAppId) -> ConductorResult<InstalledApp>;

    /// Start the scheduler. All ephemeral tasks are deleted.
    async fn start_scheduler(self: Arc<Self>, interval_period: std::time::Duration);

    /// Dispatch all due scheduled functions.
    async fn dispatch_scheduled_fns(self: Arc<Self>);

    /// Get an OwnedPermit to the post commit task.
    async fn post_commit_permit(&self) -> Result<OwnedPermit<PostCommitArgs>, SendError<()>>;

    /// Stop a running app while leaving it enabled. FOR TESTING ONLY.
    #[cfg(any(test, feature = "test_utils"))]
    async fn pause_app(
        self: Arc<Self>,
        app_id: InstalledAppId,
        reason: PausedAppReason,
    ) -> ConductorResult<InstalledApp>;

    /// List Cell Ids
    fn list_cell_ids(&self, filter: Option<CellStatus>) -> Vec<CellId>;

    /// List Active AppIds
    async fn list_running_apps(&self) -> ConductorResult<Vec<InstalledAppId>>;

    /// List Apps with their information
    async fn list_apps(
        &self,
        status_filter: Option<AppStatusFilter>,
    ) -> ConductorResult<Vec<InstalledAppInfo>>;

    /// Get the IDs of all active installed Apps which use this Cell
    async fn list_running_apps_for_required_cell_id(
        &self,
        cell_id: &CellId,
    ) -> ConductorResult<HashSet<InstalledAppId>>;

    /// Get the IDs of all active installed Apps which use this Dna
    async fn list_running_apps_for_required_dna_hash(
        &self,
        dna_hash: &DnaHash,
    ) -> ConductorResult<HashSet<InstalledAppId>>;

    /// Dump the cells state
    async fn dump_cell_state(&self, cell_id: &CellId) -> ConductorApiResult<String>;

    /// Dump the full cells state
    async fn dump_full_cell_state(
        &self,
        cell_id: &CellId,
        dht_ops_cursor: Option<u64>,
    ) -> ConductorApiResult<FullStateDump>;

    /// Access the broadcast Sender which will send a Signal across every
    /// attached app interface
    async fn signal_broadcaster(&self) -> SignalBroadcaster;

    /// Get info about an installed App, whether active or inactive
    async fn get_app_info(
        &self,
        installed_app_id: &InstalledAppId,
    ) -> ConductorResult<Option<InstalledAppInfo>>;

    /// Add signed agent info to the conductor
    async fn add_agent_infos(&self, agent_infos: Vec<AgentInfoSigned>) -> ConductorApiResult<()>;

    /// Get signed agent info from the conductor
    async fn get_agent_infos(
        &self,
        cell_id: Option<CellId>,
    ) -> ConductorApiResult<Vec<AgentInfoSigned>>;

    /// Print the current setup in a machine readable way.
    fn print_setup(&self);

    /// Manually remove some cells. Should only be used when handling errors in Cells,
    /// allowing individual Cells to be shut down.
    async fn remove_cells(&self, cell_ids: &[CellId]);

    /// Retrieve the authored environment for this dna. FOR TESTING ONLY.
    #[cfg(any(test, feature = "test_utils"))]
    fn get_authored_env(&self, cell_id: &DnaHash) -> ConductorApiResult<DbWrite<DbKindAuthored>>;

    /// Retrieve the dht environment for this dna. FOR TESTING ONLY.
    #[cfg(any(test, feature = "test_utils"))]
    fn get_dht_env(&self, cell_id: &DnaHash) -> ConductorApiResult<DbWrite<DbKindDht>>;

    /// Retrieve the database for this cell. FOR TESTING ONLY.
    #[cfg(any(test, feature = "test_utils"))]
    fn get_cache_env(&self, cell_id: &CellId) -> ConductorApiResult<DbWrite<DbKindCache>>;

    /// Retrieve the database for networking. FOR TESTING ONLY.
    #[cfg(any(test, feature = "test_utils"))]
    fn get_p2p_env(&self, space: Arc<KitsuneSpace>) -> DbWrite<DbKindP2pAgentStore>;

    /// Retrieve Senders for triggering workflows. FOR TESTING ONLY.
    #[cfg(any(test, feature = "test_utils"))]
    fn get_cell_triggers(&self, cell_id: &CellId) -> ConductorApiResult<QueueTriggers>;

    /// Retrieve the ConductorState. FOR TESTING ONLY.
    #[cfg(any(test, feature = "test_utils"))]
    async fn get_state_from_handle(&self) -> ConductorApiResult<ConductorState>;

    /// Add a "test" app interface for sending and receiving signals. FOR TESTING ONLY.
    #[cfg(any(test, feature = "test_utils"))]
    async fn add_test_app_interface(&self, id: super::state::AppInterfaceId)
        -> ConductorResult<()>;

    /// Get the current dev settings
    #[cfg(any(test, feature = "test_utils"))]
    fn dev_settings(&self) -> DevSettings;

    /// Update the current dev settings
    #[cfg(any(test, feature = "test_utils"))]
    fn update_dev_settings(&self, delta: DevSettingsDelta);

    /// Manually coerce cells to a given CellStatus. FOR TESTING ONLY.
    #[cfg(any(test, feature = "test_utils"))]
    fn update_cell_status(&self, cell_ids: &[CellId], status: CellStatus);

    /// Manually coerce app to a given AppStatus. FOR TESTING ONLY.
    #[cfg(any(test, feature = "test_utils"))]
    async fn transition_app_status(
        &self,
        app_id: InstalledAppId,
        transition: AppStatusTransition,
    ) -> ConductorResult<(InstalledApp, AppStatusFx)>;

    // TODO: would be nice to have methods for accessing the underlying Conductor,
    // but this trait doesn't know the concrete type of underlying Conductor,
    // and using generics seems problematic with mockall::automock.
    // Something like this would be desirable, but ultimately doesn't work.
    //
    // type DS: Send + Sync + DnaStore;
    //
    // /// Get immutable access to the inner conductor state via a read lock
    // async fn conductor<F, T>(&self, f: F) -> ConductorApiResult<T>
    // where
    //     F: FnOnce(&Conductor<<Self as ConductorHandleT>::DS>) -> ConductorApiResult<T>,
    // {
    //     let c = self.conductor.read().await;
    //     f(&c)
    // }
    //
    // /// Get mutable access to the inner conductor state via a write lock
    // async fn conductor_mut<F, T>(&self, f: F) -> ConductorApiResult<T>
    // where
    //     F: FnOnce(&mut Conductor<<Self as ConductorHandleT>::DS>) -> ConductorApiResult<T>,
    // {
    //     let mut c = self.conductor.write().await;
    //     f(&mut c)
    // }
}

/// Special switches for features to be used during development and testing
#[derive(Clone)]
pub struct DevSettings {
    /// Determines whether publishing should be enabled
    pub publish: bool,
    /// Determines whether storage arc resizing should be enabled
    pub _arc_resizing: bool,
}

/// Specify changes to be made to the Devsettings.
/// None means no change, Some means make the specified change.
#[derive(Default)]
pub struct DevSettingsDelta {
    /// Determines whether publishing should be enabled
    pub publish: Option<bool>,
    /// Determines whether storage arc resizing should be enabled
    pub arc_resizing: Option<bool>,
}

impl Default for DevSettings {
    fn default() -> Self {
        Self {
            publish: true,
            _arc_resizing: true,
        }
    }
}

impl DevSettings {
    fn apply(&mut self, delta: DevSettingsDelta) {
        if let Some(v) = delta.publish {
            self.publish = v;
        }
        if let Some(v) = delta.arc_resizing {
            self._arc_resizing = v;
            tracing::warn!("Arc resizing is not yet implemented, and can't be enabled/disabled.");
        }
    }
}

/// The current "production" implementation of a ConductorHandle.
/// The implementation specifies how read/write access to the Conductor
/// should be synchronized across multiple concurrent Handles.
///
/// Synchronization is currently achieved via a simple RwLock, but
/// this could be swapped out with, e.g. a channel Sender/Receiver pair
/// using an actor model.
#[derive(From)]
pub struct ConductorHandleImpl<DS: DnaStore + 'static> {
    pub(super) conductor: Conductor<DS>,
    pub(super) keystore: MetaLairClient,
    pub(super) holochain_p2p: holochain_p2p::HolochainP2pRef,

    /// The root environment directory where all environments are created
    pub(super) root_env_dir: EnvironmentRootPath,

    /// The database for storing AgentInfoSigned
    pub(super) p2p_env:
        Arc<parking_lot::Mutex<HashMap<Arc<KitsuneSpace>, DbWrite<DbKindP2pAgentStore>>>>,

    /// The database for storing p2p MetricDatum(s)
    pub(super) p2p_metrics_env:
        Arc<parking_lot::Mutex<HashMap<Arc<KitsuneSpace>, DbWrite<DbKindP2pMetrics>>>>,

    /// Database sync level
    pub(super) db_sync_strategy: DbSyncStrategy,

    /// The batch sender for writes to the p2p database.
    pub(super) p2p_batch_senders:
        Arc<parking_lot::Mutex<HashMap<Arc<KitsuneSpace>, tokio::sync::mpsc::Sender<P2pBatch>>>>,

    // This is only available in tests currently, but could be extended to
    // normal usage.
    #[cfg(any(test, feature = "test_utils"))]
    /// Selectively enable/disable certain functionalities
    pub dev_settings: parking_lot::RwLock<DevSettings>,
}

#[async_trait::async_trait]
impl<DS: DnaStore + 'static> ConductorHandleT for ConductorHandleImpl<DS> {
    /// Check that shutdown has not been called
    fn check_running(&self) -> ConductorResult<()> {
        self.conductor.check_running()
    }

    async fn add_admin_interfaces(
        self: Arc<Self>,
        configs: Vec<AdminInterfaceConfig>,
    ) -> ConductorResult<()> {
        self.conductor
            .add_admin_interfaces_via_handle(configs, self.clone())
            .await
    }

    async fn initialize_conductor(
        self: Arc<Self>,
        admin_configs: Vec<AdminInterfaceConfig>,
    ) -> ConductorResult<CellStartupErrors> {
        self.load_dnas().await?;

        // Start the task manager
        let (task_add_sender, run_handle) = spawn_task_manager(self.clone());
        let (task_stop_broadcaster, _) = tokio::sync::broadcast::channel::<()>(1);
        self.conductor.task_manager.share_mut(|tm| {
            if tm.is_some() {
                panic!("Cannot start task manager twice");
            }
            *tm = Some(TaskManagerClient::new(
                task_add_sender,
                task_stop_broadcaster,
                run_handle,
            ));
        });

        self.conductor
            .add_admin_interfaces_via_handle(admin_configs, self.clone())
            .await?;

        self.conductor
            .startup_app_interfaces_via_handle(self.clone())
            .await?;

        // We don't care what fx are returned here, since all cells need to
        // be spun up
        let _ = self.conductor.start_paused_apps().await?;

        self.process_app_status_fx(AppStatusFx::SpinUp, None).await
    }

    async fn add_app_interface(self: Arc<Self>, port: u16) -> ConductorResult<u16> {
        self.conductor
            .add_app_interface_via_handle(either::Left(port), self.clone())
            .await
    }

    async fn list_app_interfaces(&self) -> ConductorResult<Vec<u16>> {
        self.conductor.list_app_interfaces().await
    }

    async fn register_dna(&self, dna: DnaFile) -> ConductorResult<()> {
        self.register_genotype(dna.clone()).await?;
        self.conductor.register_phenotype(dna);
        Ok(())
    }

    async fn load_dnas(&self) -> ConductorResult<()> {
        let (dnas, entry_defs) = self.conductor.load_wasms_into_dna_files().await?;
        self.conductor.dna_store().share_mut(|ds| {
            ds.add_dnas(dnas);
            ds.add_entry_defs(entry_defs);
        });
        Ok(())
    }

    fn list_dnas(&self) -> Vec<DnaHash> {
        self.conductor.dna_store().share_ref(|ds| ds.list())
    }

    fn get_dna(&self, hash: &DnaHash) -> Option<DnaFile> {
        self.conductor.dna_store().share_ref(|ds| ds.get(hash))
    }

    fn get_ribosome(&self, dna_hash: &DnaHash) -> ConductorResult<RealRibosome> {
        self.conductor.get_ribosome(dna_hash)
    }

    fn get_entry_def(&self, key: &EntryDefBufferKey) -> Option<EntryDef> {
        self.conductor
            .dna_store()
            .share_ref(|ds| ds.get_entry_def(key))
    }

    #[instrument(skip(self))]
    async fn dispatch_holochain_p2p_event(
        &self,
        event: holochain_p2p::event::HolochainP2pEvent,
    ) -> ConductorApiResult<()> {
        let space = event.dna_hash().to_kitsune();
        trace!(dispatch_event = ?event);
        match event {
            PutAgentInfoSigned {
                peer_data, respond, ..
            } => {
                let sender = self.p2p_batch_sender(space);
                let (result_sender, response) = tokio::sync::oneshot::channel();
                let _ = sender
                    .send(P2pBatch {
                        peer_data,
                        result_sender,
                    })
                    .await;
                let res = match response.await {
                    Ok(r) => r.map_err(holochain_p2p::HolochainP2pError::other),
                    Err(e) => Err(holochain_p2p::HolochainP2pError::other(e)),
                };
                respond.respond(Ok(async move { res }.boxed().into()));
            }
            GetAgentInfoSigned {
                kitsune_space,
                kitsune_agent,
                respond,
                ..
            } => {
                let env = { self.p2p_env(space) };
                let res = get_agent_info_signed(env, kitsune_space, kitsune_agent)
                    .map_err(holochain_p2p::HolochainP2pError::other);
                respond.respond(Ok(async move { res }.boxed().into()));
            }
            QueryAgentInfoSigned {
                kitsune_space,
                agents,
                respond,
                ..
            } => {
                let env = { self.p2p_env(space) };
                let res = list_all_agent_info(env, kitsune_space)
                    .map(|infos| match agents {
                        Some(agents) => infos
                            .into_iter()
                            .filter(|info| agents.contains(&info.agent))
                            .collect(),
                        None => infos,
                    })
                    .map_err(holochain_p2p::HolochainP2pError::other);
                respond.respond(Ok(async move { res }.boxed().into()));
            }
            QueryGossipAgents {
                since_ms,
                until_ms,
                arc_set,
                respond,
                ..
            } => {
                use holochain_sqlite::db::AsP2pAgentStoreConExt;
                let env = { self.p2p_env(space) };
                let res = env
                    .conn()?
                    .p2p_gossip_query_agents(since_ms, until_ms, (*arc_set).clone())
                    .map_err(holochain_p2p::HolochainP2pError::other);
                respond.respond(Ok(async move { res }.boxed().into()));
            }
            QueryAgentInfoSignedNearBasis {
                kitsune_space,
                basis_loc,
                limit,
                respond,
                ..
            } => {
                let env = { self.p2p_env(space) };
                let res =
                    list_all_agent_info_signed_near_basis(env, kitsune_space, basis_loc, limit)
                        .map_err(holochain_p2p::HolochainP2pError::other);
                respond.respond(Ok(async move { res }.boxed().into()));
            }
            QueryPeerDensity {
                kitsune_space,
                dht_arc,
                respond,
                ..
            } => {
                let env = { self.p2p_env(space) };
                let res = query_peer_density(env, kitsune_space, dht_arc)
                    .map_err(holochain_p2p::HolochainP2pError::other);
                respond.respond(Ok(async move { res }.boxed().into()));
            }
            PutMetricDatum {
                respond,
                agent,
                metric,
                timestamp,
                ..
            } => {
                let env = { self.p2p_metrics_env(space) };
                let res = put_metric_datum(env, agent, metric, timestamp)
                    .await
                    .map_err(holochain_p2p::HolochainP2pError::other);
                respond.respond(Ok(async move { res }.boxed().into()));
            }
            QueryMetrics { respond, query, .. } => {
                let env = { self.p2p_metrics_env(space) };
                let res = query_metrics(env, query)
                    .await
                    .map_err(holochain_p2p::HolochainP2pError::other);
                respond.respond(Ok(async move { res }.boxed().into()));
            }
            SignNetworkData {
                respond,
                to_agent,
                data,
                ..
            } => {
                let signature = to_agent.sign_raw(self.keystore(), data.into()).await?;
                respond.respond(Ok(async move { Ok(signature) }.boxed().into()));
            }
            HolochainP2pEvent::CallRemote { .. }
            | CountersigningAuthorityResponse { .. }
            | GetValidationPackage { .. }
            | Get { .. }
            | GetMeta { .. }
            | GetLinks { .. }
            | GetAgentActivity { .. }
            | ValidationReceiptReceived { .. } => {
                let cell_id = CellId::new(event.dna_hash().clone(), event.target_agents().clone());
                let cell = self.cell_by_id(&cell_id)?;
                cell.handle_holochain_p2p_event(event).await?;
            }
            Publish {
                dna_hash,
                respond,
                request_validation_receipt,
                countersigning_session,
                ops,
                ..
            } => {
                async {
                    let res = self
                        .conductor
                        .spaces
                        .handle_publish(
                            &dna_hash,
                            request_validation_receipt,
                            countersigning_session,
                            ops,
                        )
                        .await
                        .map_err(holochain_p2p::HolochainP2pError::other);
                    respond.respond(Ok(async move { res }.boxed().into()));
                }
                .instrument(debug_span!("handle_publish"))
                .await;
            }
            FetchOpData {
                respond,
                op_hashes,
                dna_hash,
                ..
            } => {
                async {
                    let res = self
                        .conductor
                        .spaces
                        .handle_fetch_op_data(&dna_hash, op_hashes)
                        .await
                        .map_err(holochain_p2p::HolochainP2pError::other);
                    respond.respond(Ok(async move { res }.boxed().into()));
                }
                .instrument(debug_span!("handle_fetch_op_data"))
                .await;
            }

            // This event does not have a single Cell as a target, so we handle
            // it at the conductor level.
            // TODO: perhaps we can do away with the assumption that each event
            //       is meant for a single Cell, i.e. allow batching in general
            HolochainP2pEvent::QueryOpHashes {
                dna_hash,
                window,
                max_ops,
                include_limbo,
                arc_set,
                respond,
                ..
            } => {
                let res = self
                    .conductor
                    .spaces
                    .handle_query_op_hashes(&dna_hash, arc_set, window, max_ops, include_limbo)
                    .await
                    .map_err(holochain_p2p::HolochainP2pError::other);

                respond.respond(Ok(async move { res }.boxed().into()));
            }
        }
        Ok(())
    }

    async fn call_zome(&self, call: ZomeCall) -> ConductorApiResult<ZomeCallResult> {
        let cell = self.cell_by_id(&call.cell_id)?;
        Ok(cell.call_zome(call, None).await?)
    }

    async fn call_zome_with_workspace(
        &self,
        call: ZomeCall,
        workspace_lock: SourceChainWorkspace,
    ) -> ConductorApiResult<ZomeCallResult> {
        debug!(cell_id = ?call.cell_id);
        let cell = self.cell_by_id(&call.cell_id)?;
        Ok(cell.call_zome(call, Some(workspace_lock)).await?)
    }

    fn take_shutdown_handle(&self) -> Option<TaskManagerRunHandle> {
        self.conductor.take_shutdown_handle()
    }

    fn get_arbitrary_admin_websocket_port(&self) -> Option<u16> {
        self.conductor.get_arbitrary_admin_websocket_port()
    }

    fn get_queue_consumer_workflows(&self) -> QueueConsumerMap {
        self.conductor.get_queue_consumer_workflows()
    }

    fn shutdown(&self) {
        self.conductor.shutdown()
    }

    fn keystore(&self) -> &MetaLairClient {
        &self.keystore
    }

    fn holochain_p2p(&self) -> &holochain_p2p::HolochainP2pRef {
        &self.holochain_p2p
    }

    async fn create_clone_cell(
        self: Arc<Self>,
        payload: CreateCloneCellPayload,
    ) -> ConductorResult<CellId> {
        let CreateCloneCellPayload {
            properties,
            dna_hash,
            installed_app_id,
            agent_key,
            role_id,
            membrane_proof,
        } = payload;
        let cell_id = CellId::new(dna_hash, agent_key);
        let cells = vec![(cell_id.clone(), membrane_proof)];

        // Run genesis on cells.
        crate::conductor::conductor::genesis_cells(&self.conductor, cells, self.clone()).await?;

        let properties = properties.unwrap_or_else(|| ().into());
        let cell_id = self
            .conductor
            .add_clone_cell_to_app(installed_app_id, role_id, properties)
            .await?;
        Ok(cell_id)
    }

    async fn destroy_clone_cell(self: Arc<Self>, _cell_id: CellId) -> ConductorResult<()> {
        todo!()
    }

    async fn install_app(
        self: Arc<Self>,
        installed_app_id: InstalledAppId,
        cell_data: Vec<(InstalledCell, Option<MembraneProof>)>,
    ) -> ConductorResult<()> {
        crate::conductor::conductor::genesis_cells(
            &self.conductor,
            cell_data
                .iter()
                .map(|(c, p)| (c.as_id().clone(), p.clone()))
                .collect(),
            self.clone(),
        )
        .await?;

        let cell_data = cell_data.into_iter().map(|(c, _)| c);
        let app = InstalledAppCommon::new_legacy(installed_app_id, cell_data)?;

        // Update the db
        let _ = self.conductor.add_disabled_app_to_db(app).await?;

        Ok(())
    }

    async fn install_app_bundle(
        self: Arc<Self>,
        payload: InstallAppBundlePayload,
    ) -> ConductorResult<StoppedApp> {
        let InstallAppBundlePayload {
            source,
            agent_key,
            installed_app_id,
            membrane_proofs,
            uid,
        } = payload;

        let bundle: AppBundle = {
            let original_bundle = source.resolve().await?;
            if let Some(uid) = uid {
                let mut manifest = original_bundle.manifest().to_owned();
                manifest.set_uid(uid);
                AppBundle::from(original_bundle.into_inner().update_manifest(manifest)?)
            } else {
                original_bundle
            }
        };

        let installed_app_id =
            installed_app_id.unwrap_or_else(|| bundle.manifest().app_name().to_owned());
        let ops = bundle
            .resolve_cells(agent_key.clone(), DnaGamut::placeholder(), membrane_proofs)
            .await?;

        let cells_to_create = ops.cells_to_create();

        for (dna, _) in ops.dnas_to_register {
            self.clone().register_dna(dna).await?;
        }

        crate::conductor::conductor::genesis_cells(&self.conductor, cells_to_create, self.clone())
            .await?;

        let roles = ops.role_assignments;
        let app = InstalledAppCommon::new(installed_app_id, agent_key, roles);

        // Update the db
        let stopped_app = self.conductor.add_disabled_app_to_db(app).await?;

        Ok(stopped_app)
    }

    /// Start the scheduler. None is not an option.
    /// Calling this will:
    /// - Delete/unschedule all ephemeral scheduled functions GLOBALLY
    /// - Add an interval that runs IN ADDITION to previous invocations
    /// So ideally this would be called ONCE per conductor lifecyle ONLY.
    async fn start_scheduler(self: Arc<Self>, interval_period: std::time::Duration) {
        // Clear all ephemeral cruft in all cells before starting a scheduler.
        let cell_arcs = {
            let mut cell_arcs = vec![];
            for cell_id in self.conductor.running_cell_ids() {
                if let Ok(cell_arc) = self.cell_by_id(&cell_id) {
                    cell_arcs.push(cell_arc);
                }
            }
            cell_arcs
        };
        let tasks = cell_arcs
            .into_iter()
            .map(|cell_arc| cell_arc.delete_all_ephemeral_scheduled_fns());
        futures::future::join_all(tasks).await;

        let scheduler_handle = self.clone();
        tokio::task::spawn(async move {
            let mut interval = tokio::time::interval(interval_period);
            loop {
                interval.tick().await;
                scheduler_handle.clone().dispatch_scheduled_fns().await;
            }
        });
    }

    /// The scheduler wants to dispatch any functions that are due.
    async fn dispatch_scheduled_fns(self: Arc<Self>) {
        let cell_arcs = {
            let mut cell_arcs = vec![];
            for cell_id in self.conductor.running_cell_ids() {
                if let Ok(cell_arc) = self.cell_by_id(&cell_id) {
                    cell_arcs.push(cell_arc);
                }
            }
            cell_arcs
        };

        let tasks = cell_arcs
            .into_iter()
            .map(|cell_arc| cell_arc.dispatch_scheduled_fns());
        futures::future::join_all(tasks).await;
    }

    async fn post_commit_permit(&self) -> Result<OwnedPermit<PostCommitArgs>, SendError<()>> {
        self.conductor.post_commit_permit().await
    }

    #[tracing::instrument(skip(self))]
    async fn reconcile_app_status_with_cell_status(
        &self,
        app_ids: Option<HashSet<InstalledAppId>>,
    ) -> ConductorResult<AppStatusFx> {
        self.conductor
            .reconcile_app_status_with_cell_status(app_ids)
            .await
    }

    #[tracing::instrument(skip(self))]
    async fn reconcile_cell_status_with_app_status(
        self: Arc<Self>,
    ) -> ConductorResult<CellStartupErrors> {
        self.conductor.remove_dangling_cells().await?;

        let results = self
            .create_and_add_initialized_cells_for_running_apps(self.clone())
            .await?;
        Ok(results)
    }

    #[tracing::instrument(skip(self))]
    async fn enable_app(
        self: Arc<Self>,
        app_id: InstalledAppId,
    ) -> ConductorResult<(InstalledApp, CellStartupErrors)> {
        let (app, delta) = self
            .conductor
            .transition_app_status(app_id.clone(), AppStatusTransition::Enable)
            .await?;
        let errors = self
            .process_app_status_fx(delta, Some(vec![app_id.to_owned()].into_iter().collect()))
            .await?;
        Ok((app, errors))
    }

    #[tracing::instrument(skip(self))]
    async fn disable_app(
        self: Arc<Self>,
        app_id: InstalledAppId,
        reason: DisabledAppReason,
    ) -> ConductorResult<InstalledApp> {
        let (app, delta) = self
            .conductor
            .transition_app_status(app_id.clone(), AppStatusTransition::Disable(reason))
            .await?;
        self.process_app_status_fx(delta, Some(vec![app_id.to_owned()].into_iter().collect()))
            .await?;
        Ok(app)
    }

    #[tracing::instrument(skip(self))]
    async fn start_app(self: Arc<Self>, app_id: InstalledAppId) -> ConductorResult<InstalledApp> {
        let (app, delta) = self
            .conductor
            .transition_app_status(app_id.clone(), AppStatusTransition::Start)
            .await?;
        self.process_app_status_fx(delta, Some(vec![app_id.to_owned()].into_iter().collect()))
            .await?;
        Ok(app)
    }

    #[tracing::instrument(skip(self))]
    #[cfg(any(test, feature = "test_utils"))]
    async fn pause_app(
        self: Arc<Self>,
        app_id: InstalledAppId,
        reason: PausedAppReason,
    ) -> ConductorResult<InstalledApp> {
        let (app, delta) = self
            .conductor
            .transition_app_status(app_id.clone(), AppStatusTransition::Pause(reason))
            .await?;
        self.process_app_status_fx(delta, Some(vec![app_id.clone()].into_iter().collect()))
            .await?;
        Ok(app)
    }

    #[tracing::instrument(skip(self))]
    async fn uninstall_app(
        self: Arc<Self>,
        installed_app_id: &InstalledAppId,
    ) -> ConductorResult<()> {
        let self_clone = self.clone();
        let app = self.conductor.remove_app_from_db(installed_app_id).await?;
        tracing::debug!(msg = "Removed app from db.", app = ?app);

        // Remove cells which may now be dangling due to the removed app
        self_clone
            .process_app_status_fx(AppStatusFx::SpinDown, None)
            .await?;
        Ok(())
    }

    fn list_cell_ids(&self, filter: Option<CellStatus>) -> Vec<CellId> {
        self.conductor.list_cell_ids(filter)
    }

    async fn list_running_apps(&self) -> ConductorResult<Vec<InstalledAppId>> {
        self.conductor.list_running_apps().await
    }

    async fn list_apps(
        &self,
        status_filter: Option<AppStatusFilter>,
    ) -> ConductorResult<Vec<InstalledAppInfo>> {
        self.conductor.list_apps(status_filter).await
    }

    async fn list_running_apps_for_required_cell_id(
        &self,
        cell_id: &CellId,
    ) -> ConductorResult<HashSet<InstalledAppId>> {
        self.conductor.list_running_apps_for_cell_id(cell_id).await
    }

    async fn list_running_apps_for_required_dna_hash(
        &self,
        dna_hash: &DnaHash,
    ) -> ConductorResult<HashSet<InstalledAppId>> {
        self.conductor
            .list_running_apps_for_dna_hash(dna_hash)
            .await
    }

    async fn dump_cell_state(&self, cell_id: &CellId) -> ConductorApiResult<String> {
        let cell = self.conductor.cell_by_id(cell_id)?;
        let authored_env = cell.authored_env();
        let dht_env = cell.dht_env();
        let space = cell_id.dna_hash().to_kitsune();
        let p2p_env = self
            .p2p_env
            .lock()
            .get(&space)
            .cloned()
            .expect("invalid cell space");

        let peer_dump = p2p_agent_store::dump_state(p2p_env.into(), Some(cell_id.clone()))?;
        let source_chain_dump =
            source_chain::dump_state(authored_env.clone().into(), cell_id.agent_pubkey().clone())
                .await?;

        let out = JsonDump {
            peer_dump,
            source_chain_dump,
            integration_dump: integration_dump(&dht_env.clone().into()).await?,
        };
        // Add summary
        let summary = out.to_string();
        let out = (out, summary);
        Ok(serde_json::to_string_pretty(&out)?)
    }

    async fn dump_full_cell_state(
        &self,
        cell_id: &CellId,
        dht_ops_cursor: Option<u64>,
    ) -> ConductorApiResult<FullStateDump> {
        let cell = self.conductor.cell_by_id(cell_id)?;
        let arc = cell.env();
        let space = cell_id.dna_hash().to_kitsune();
        let p2p_env = self
            .p2p_env
            .lock()
            .get(&space)
            .cloned()
            .expect("invalid cell space");

        let peer_dump = p2p_agent_store::dump_state(p2p_env.into(), Some(cell_id.clone()))?;
        let source_chain_dump =
            source_chain::dump_state(arc.clone().into(), cell_id.agent_pubkey().clone()).await?;

        let out = FullStateDump {
            peer_dump,
            source_chain_dump,
            integration_dump: full_integration_dump(&arc.clone().into(), dht_ops_cursor).await?,
        };
        Ok(out)
    }

    async fn signal_broadcaster(&self) -> SignalBroadcaster {
        self.conductor.signal_broadcaster()
    }

    async fn get_app_info(
        &self,
        installed_app_id: &InstalledAppId,
    ) -> ConductorResult<Option<InstalledAppInfo>> {
        Ok(self
            .conductor
            .get_state()
            .await?
            .get_app_info(installed_app_id))
    }

    async fn add_agent_infos(&self, agent_infos: Vec<AgentInfoSigned>) -> ConductorApiResult<()> {
        let mut space_map = HashMap::new();
        for agent_info_signed in agent_infos {
            let space = agent_info_signed.space.clone();
            space_map
                .entry(space)
                .or_insert_with(Vec::new)
                .push(agent_info_signed);
        }
        for (space, agent_infos) in space_map {
            let env = self.p2p_env(space);
            inject_agent_infos(env, agent_infos.iter()).await?;
        }
        Ok(())
    }

    async fn get_agent_infos(
        &self,
        cell_id: Option<CellId>,
    ) -> ConductorApiResult<Vec<AgentInfoSigned>> {
        match cell_id {
            Some(c) => {
                let (d, a) = c.into_dna_and_agent();
                let space = d.to_kitsune();
                let env = self.p2p_env(space);
                Ok(get_single_agent_info(env.into(), d, a)?
                    .map(|a| vec![a])
                    .unwrap_or_default())
            }
            None => {
                let mut out = Vec::new();
                // collecting so the mutex lock can close
                let envs = self.p2p_env.lock().values().cloned().collect::<Vec<_>>();
                for env in envs {
                    out.append(&mut all_agent_infos(env.into())?);
                }
                Ok(out)
            }
        }
    }

    fn print_setup(&self) {
        self.conductor.print_setup()
    }

    async fn remove_cells(&self, cell_ids: &[CellId]) {
        self.conductor.remove_cells(cell_ids.to_vec()).await
    }

    #[cfg(any(test, feature = "test_utils"))]
    fn get_authored_env(&self, dna_hash: &DnaHash) -> ConductorApiResult<DbWrite<DbKindAuthored>> {
        Ok(self.conductor.get_or_create_authored_env(dna_hash)?)
    }

    #[cfg(any(test, feature = "test_utils"))]
    fn get_dht_env(&self, dna_hash: &DnaHash) -> ConductorApiResult<DbWrite<DbKindDht>> {
        Ok(self.conductor.get_or_create_dht_env(dna_hash)?)
    }

    #[cfg(any(test, feature = "test_utils"))]
    fn get_cache_env(&self, cell_id: &CellId) -> ConductorApiResult<DbWrite<DbKindCache>> {
        let cell = self.cell_by_id(cell_id)?;
        Ok(cell.cache().clone())
    }

    #[cfg(any(test, feature = "test_utils"))]
    fn get_p2p_env(&self, space: Arc<KitsuneSpace>) -> DbWrite<DbKindP2pAgentStore> {
        self.p2p_env(space)
    }

    #[cfg(any(test, feature = "test_utils"))]
    fn get_cell_triggers(&self, cell_id: &CellId) -> ConductorApiResult<QueueTriggers> {
        let cell = self.cell_by_id(cell_id)?;
        Ok(cell.triggers().clone())
    }

    #[cfg(any(test, feature = "test_utils"))]
    async fn get_state_from_handle(&self) -> ConductorApiResult<ConductorState> {
        Ok(self.conductor.get_state_from_handle().await?)
    }

    #[cfg(any(test, feature = "test_utils"))]
    async fn add_test_app_interface(
        &self,
        id: super::state::AppInterfaceId,
    ) -> ConductorResult<()> {
        self.conductor.add_test_app_interface(id).await
    }

    #[cfg(any(test, feature = "test_utils"))]
    fn dev_settings(&self) -> DevSettings {
        self.dev_settings.read().clone()
    }

    #[cfg(any(test, feature = "test_utils"))]
    fn update_dev_settings(&self, delta: DevSettingsDelta) {
        self.dev_settings.write().apply(delta);
    }

    #[cfg(any(test, feature = "test_utils"))]
    fn update_cell_status(&self, cell_ids: &[CellId], status: CellStatus) {
        self.conductor.update_cell_status(cell_ids, status)
    }

    #[cfg(any(test, feature = "test_utils"))]
    async fn transition_app_status(
        &self,
        app_id: InstalledAppId,
        transition: AppStatusTransition,
    ) -> ConductorResult<(InstalledApp, AppStatusFx)> {
        self.conductor
            .transition_app_status(app_id, transition)
            .await
    }
}

impl<DS: DnaStore + 'static> ConductorHandleImpl<DS> {
    fn cell_by_id(&self, cell_id: &CellId) -> ConductorApiResult<Arc<Cell>> {
        Ok(self.conductor.cell_by_id(cell_id)?)
    }

    /// Install just the "code parts" (the wasm and entry defs) of a dna
    async fn register_genotype(&self, dna: DnaFile) -> ConductorResult<()> {
        let entry_defs = self.conductor.register_dna_wasm(dna).await?;
        self.conductor.register_dna_entry_defs(entry_defs);
        Ok(())
    }

    /// Deal with the side effects of an app status state transition
    async fn process_app_status_fx(
        self: Arc<Self>,
        delta: AppStatusFx,
        app_ids: Option<HashSet<InstalledAppId>>,
    ) -> ConductorResult<CellStartupErrors> {
        use AppStatusFx::*;
        let mut last = (delta, vec![]);
        loop {
            tracing::debug!(msg = "Processing app status delta", delta = ?last.0);
            last = match last.0 {
                NoChange => break,
                SpinDown => {
                    // Reconcile cell status so that dangling cells can leave the network and be removed
                    let errors = self.clone().reconcile_cell_status_with_app_status().await?;

                    // TODO: This should probably be emitted over the admin interface
                    if !errors.is_empty() {
                        error!(msg = "Errors when trying to stop app(s)", ?errors);
                    }

                    (NoChange, errors)
                }
                SpinUp | Both => {
                    // Reconcile cell status so that missing/pending cells can become fully joined
                    let errors = self.clone().reconcile_cell_status_with_app_status().await?;

                    // Reconcile app status in case some cells failed to join, so the app can be paused
                    let delta = self
                        .clone()
                        .reconcile_app_status_with_cell_status(app_ids.clone())
                        .await?;

                    // TODO: This should probably be emitted over the admin interface
                    if !errors.is_empty() {
                        error!(msg = "Errors when trying to start app(s)", ?errors);
                    }

                    (delta, errors)
                }
            };
        }

        Ok(last.1)
    }

    /// Create any Cells which are missing for any running apps, then initialize
    /// and join them. (Joining could take a while.)
    pub(super) async fn create_and_add_initialized_cells_for_running_apps(
        &self,
        conductor_handle: ConductorHandle,
    ) -> ConductorResult<CellStartupErrors> {
        let results = self
            .conductor
            .create_cells_for_running_apps(conductor_handle)
            .await?;
        let (new_cells, errors): (Vec<_>, Vec<_>) = results.into_iter().partition(Result::is_ok);

        let new_cells = new_cells
            .into_iter()
            // We can unwrap the successes because of the partition
            .map(Result::unwrap)
            .collect();

        let errors = errors
            .into_iter()
            // throw away the non-Debug types which will be unwrapped away anyway
            .map(|r| r.map(|_| ()))
            // We can unwrap the errors because of the partition
            .map(Result::unwrap_err)
            .collect();

        // Add the newly created cells to the Conductor with the PendingJoin
        // status, and start their workflow loops
        self.conductor.add_and_initialize_cells(new_cells);

        // Join these newly created cells to the network
        // (as well as any others which need joining)
        self.join_all_pending_cells().await;

        Ok(errors)
    }

    /// Attempt to join all PendingJoin cells to the kitsune network.
    /// Returns the cells which were joined during this call.
    ///
    /// NB: this could take as long as JOIN_NETWORK_TIMEOUT, which is significant.
    ///   Be careful to only await this future if it's important that cells be
    ///   joined before proceeding.
    async fn join_all_pending_cells(&self) -> Vec<CellId> {
        // Join the network but ignore errors because the
        // space retries joining all cells every 5 minutes.

<<<<<<< HEAD
        let pending_cells: Vec<(CellId, HolochainP2pDna)> = self
=======
        let tasks = self
>>>>>>> 35564564
            .conductor
            .mark_pending_cells_as_joining()
            .into_iter()
            .map(|(id, cell)| (id, cell.holochain_p2p_cell().clone()))
            .map(|(cell_id, network)| async move {
                match tokio::time::timeout(JOIN_NETWORK_TIMEOUT, network.join(cell_id.agent_pubkey().clone())).await {
                    Ok(Err(e)) => {
                        tracing::info!(error = ?e, cell_id = ?cell_id, "Error while trying to join the network");
                        Err(cell_id)
                    }
                    Err(_) => {
                        tracing::info!(cell_id = ?cell_id, "Timed out trying to join the network");
                        Err(cell_id)
                    }
                    Ok(Ok(_)) => Ok(cell_id),
                }
            });

        let maybes: Vec<_> = futures::stream::iter(tasks)
            .buffer_unordered(100)
            .collect()
            .await;

        let (cell_ids, failed_joins): (Vec<_>, Vec<_>) =
            maybes.into_iter().partition(Result::is_ok);

        // These unwraps are both safe because of the partition.
        let cell_ids: Vec<_> = cell_ids.into_iter().map(Result::unwrap).collect();
        let failed_joins: Vec<_> = failed_joins.into_iter().map(Result::unwrap_err).collect();

        // Update the status of the cells which were able to join the network
        // (may or may not be all cells which were added)
        self.conductor
            .update_cell_status(cell_ids.as_slice(), CellStatus::Joined);

        self.conductor
            .update_cell_status(failed_joins.as_slice(), CellStatus::PendingJoin);

        cell_ids
    }

    pub(super) fn p2p_env(&self, space: Arc<KitsuneSpace>) -> DbWrite<DbKindP2pAgentStore> {
        let mut p2p_env = self.p2p_env.lock();
        let db_sync_strategy = self.db_sync_strategy;
        p2p_env
            .entry(space.clone())
            .or_insert_with(move || {
                let root_env_dir = self.root_env_dir.as_ref();
                DbWrite::open_with_sync_level(
                    root_env_dir,
                    DbKindP2pAgentStore(space),
                    match db_sync_strategy {
                        DbSyncStrategy::Fast => DbSyncLevel::Off,
                        DbSyncStrategy::Resilient => DbSyncLevel::Normal,
                    },
                )
                .expect("failed to open p2p_agent_store database")
            })
            .clone()
    }

    pub(super) fn p2p_batch_sender(
        &self,
        space: Arc<KitsuneSpace>,
    ) -> tokio::sync::mpsc::Sender<P2pBatch> {
        let mut p2p_env = self.p2p_batch_senders.lock();
        p2p_env
            .entry(space.clone())
            .or_insert_with(|| {
                let (tx, rx) = tokio::sync::mpsc::channel(100);
                let env = { self.p2p_env(space) };
                tokio::spawn(p2p_agent_store::p2p_put_all_batch(env, rx));
                tx
            })
            .clone()
    }

    pub(super) fn p2p_metrics_env(&self, space: Arc<KitsuneSpace>) -> DbWrite<DbKindP2pMetrics> {
        let mut p2p_metrics_env = self.p2p_metrics_env.lock();
        let db_sync_strategy = self.db_sync_strategy;
        p2p_metrics_env
            .entry(space.clone())
            .or_insert_with(move || {
                let root_env_dir = self.root_env_dir.as_ref();
                DbWrite::open_with_sync_level(
                    root_env_dir,
                    DbKindP2pMetrics(space),
                    match db_sync_strategy {
                        DbSyncStrategy::Fast => DbSyncLevel::Off,
                        DbSyncStrategy::Resilient => DbSyncLevel::Normal,
                    },
                )
                .expect("failed to open p2p_metrics database")
            })
            .clone()
    }
}<|MERGE_RESOLUTION|>--- conflicted
+++ resolved
@@ -59,11 +59,8 @@
 use crate::conductor::p2p_agent_store::P2pBatch;
 use crate::conductor::p2p_metrics::put_metric_datum;
 use crate::conductor::p2p_metrics::query_metrics;
-<<<<<<< HEAD
 use crate::core::queue_consumer::QueueConsumerMap;
-=======
 use crate::core::ribosome::guest_callback::post_commit::PostCommitArgs;
->>>>>>> 35564564
 use crate::core::ribosome::real_ribosome::RealRibosome;
 use crate::core::workflow::ZomeCallResult;
 use derive_more::From;
@@ -78,17 +75,9 @@
 use holochain_p2p::event::HolochainP2pEvent;
 use holochain_p2p::event::HolochainP2pEvent::*;
 use holochain_p2p::DnaHashExt;
-<<<<<<< HEAD
-use holochain_p2p::HolochainP2pDna;
 use holochain_p2p::HolochainP2pDnaT;
 use holochain_sqlite::conn::DbSyncStrategy;
 use holochain_state::host_fn_workspace::SourceChainWorkspace;
-=======
-
-use holochain_p2p::HolochainP2pCellT;
-use holochain_sqlite::db::DbKind;
-use holochain_state::host_fn_workspace::HostFnWorkspace;
->>>>>>> 35564564
 use holochain_state::source_chain;
 use holochain_types::prelude::*;
 use kitsune_p2p::agent_store::AgentInfoSigned;
@@ -1137,8 +1126,10 @@
         cell_id: &CellId,
         dht_ops_cursor: Option<u64>,
     ) -> ConductorApiResult<FullStateDump> {
-        let cell = self.conductor.cell_by_id(cell_id)?;
-        let arc = cell.env();
+        let authored_env = self
+            .conductor
+            .get_or_create_authored_env(cell_id.dna_hash())?;
+        let dht_env = self.conductor.get_or_create_dht_env(cell_id.dna_hash())?;
         let space = cell_id.dna_hash().to_kitsune();
         let p2p_env = self
             .p2p_env
@@ -1149,12 +1140,12 @@
 
         let peer_dump = p2p_agent_store::dump_state(p2p_env.into(), Some(cell_id.clone()))?;
         let source_chain_dump =
-            source_chain::dump_state(arc.clone().into(), cell_id.agent_pubkey().clone()).await?;
+            source_chain::dump_state(authored_env.into(), cell_id.agent_pubkey().clone()).await?;
 
         let out = FullStateDump {
             peer_dump,
             source_chain_dump,
-            integration_dump: full_integration_dump(&arc.clone().into(), dht_ops_cursor).await?,
+            integration_dump: full_integration_dump(&dht_env, dht_ops_cursor).await?,
         };
         Ok(out)
     }
@@ -1395,11 +1386,7 @@
         // Join the network but ignore errors because the
         // space retries joining all cells every 5 minutes.
 
-<<<<<<< HEAD
-        let pending_cells: Vec<(CellId, HolochainP2pDna)> = self
-=======
         let tasks = self
->>>>>>> 35564564
             .conductor
             .mark_pending_cells_as_joining()
             .into_iter()
