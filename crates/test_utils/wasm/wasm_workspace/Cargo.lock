# This file is automatically @generated by Cargo.
# It is not intended for manual editing.
version = 3

[[package]]
name = "aho-corasick"
version = "0.7.18"
source = "registry+https://github.com/rust-lang/crates.io-index"
checksum = "1e37cfd5e7657ada45f742d6e99ca5788580b5c529dc78faf11ece6dc702656f"
dependencies = [
 "memchr",
]

[[package]]
name = "arrayref"
version = "0.3.6"
source = "registry+https://github.com/rust-lang/crates.io-index"
checksum = "a4c527152e37cf757a3f78aae5a06fbeefdb07ccc535c980a3208ee3060dd544"

[[package]]
name = "arrayvec"
version = "0.5.2"
source = "registry+https://github.com/rust-lang/crates.io-index"
checksum = "23b62fc65de8e4e7f52534fb52b0f3ed04746ae267519eef2a83941e8085068b"

[[package]]
name = "autocfg"
version = "1.1.0"
source = "registry+https://github.com/rust-lang/crates.io-index"
checksum = "d468802bab17cbc0cc575e9b053f41e72aa36bfa6b7f55e3529ffa43161b97fa"

[[package]]
name = "base64"
version = "0.13.0"
source = "registry+https://github.com/rust-lang/crates.io-index"
checksum = "904dfeac50f3cdaba28fc6f57fdcddb75f49ed61346676a78c4ffe55877802fd"

[[package]]
name = "bit-set"
version = "0.5.2"
source = "registry+https://github.com/rust-lang/crates.io-index"
checksum = "6e11e16035ea35e4e5997b393eacbf6f63983188f7a2ad25bfb13465f5ad59de"
dependencies = [
 "bit-vec",
]

[[package]]
name = "bit-vec"
version = "0.6.3"
source = "registry+https://github.com/rust-lang/crates.io-index"
checksum = "349f9b6a179ed607305526ca489b34ad0a41aed5f7980fa90eb03160b69598fb"

[[package]]
name = "bitflags"
version = "1.3.2"
source = "registry+https://github.com/rust-lang/crates.io-index"
checksum = "bef38d45163c2f1dde094a7dfd33ccf595c92905c8f8f4fdc18d06fb1037718a"

[[package]]
name = "blake2b_simd"
version = "0.5.11"
source = "registry+https://github.com/rust-lang/crates.io-index"
checksum = "afa748e348ad3be8263be728124b24a24f268266f6f5d58af9d75f6a40b5c587"
dependencies = [
 "arrayref",
 "arrayvec",
 "constant_time_eq",
]

[[package]]
name = "byteorder"
version = "1.4.3"
source = "registry+https://github.com/rust-lang/crates.io-index"
checksum = "14c189c53d098945499cdfa7ecc63567cf3886b3332b312a5b4585d8d3a6a610"

[[package]]
name = "cfg-if"
version = "0.1.10"
source = "registry+https://github.com/rust-lang/crates.io-index"
checksum = "4785bdd1c96b2a846b2bd7cc02e86b6b3dbf14e7e53446c4f54c92a361040822"

[[package]]
name = "cfg-if"
version = "1.0.0"
source = "registry+https://github.com/rust-lang/crates.io-index"
checksum = "baf1de4339761588bc0619e3cbc0120ee582ebb74b53b4efbf79117bd2da40fd"

[[package]]
name = "chrono"
version = "0.4.19"
source = "registry+https://github.com/rust-lang/crates.io-index"
checksum = "670ad68c9088c2a963aaa298cb369688cf3f9465ce5e2d4ca10e6e0098a1ce73"
dependencies = [
 "libc",
 "num-integer",
 "num-traits",
 "serde",
 "time",
 "winapi",
]

[[package]]
name = "cloudabi"
version = "0.0.3"
source = "registry+https://github.com/rust-lang/crates.io-index"
checksum = "ddfc5b9aa5d4507acaf872de71051dfd0e309860e88966e1051e462a077aac4f"
dependencies = [
 "bitflags",
]

[[package]]
name = "constant_time_eq"
version = "0.1.5"
source = "registry+https://github.com/rust-lang/crates.io-index"
checksum = "245097e9a4535ee1e3e3931fcfcd55a796a44c643e8596ff6566d68f09b87bbc"

[[package]]
name = "convert_case"
version = "0.4.0"
source = "registry+https://github.com/rust-lang/crates.io-index"
checksum = "6245d59a3e82a7fc217c5828a6692dbc6dfb63a0c8c90495621f7b9d79704a0e"

[[package]]
name = "derive_more"
version = "0.99.17"
source = "registry+https://github.com/rust-lang/crates.io-index"
checksum = "4fb810d30a7c1953f91334de7244731fc3f3c10d7fe163338a35b9f640960321"
dependencies = [
 "convert_case",
 "proc-macro2",
 "quote",
 "rustc_version",
 "syn",
]

[[package]]
name = "difference"
version = "2.0.0"
source = "registry+https://github.com/rust-lang/crates.io-index"
checksum = "524cbf6897b527295dff137cec09ecf3a05f4fddffd7dfcd1585403449e74198"

[[package]]
name = "downcast"
version = "0.10.0"
source = "registry+https://github.com/rust-lang/crates.io-index"
checksum = "4bb454f0228b18c7f4c3b0ebbee346ed9c52e7443b0999cd543ff3571205701d"

[[package]]
name = "fixt"
version = "0.0.10"
dependencies = [
 "holochain_serialized_bytes",
 "lazy_static",
 "parking_lot 0.10.2",
 "paste",
 "rand",
 "rand_core",
 "serde",
 "strum",
 "strum_macros",
]

[[package]]
name = "float-cmp"
version = "0.8.0"
source = "registry+https://github.com/rust-lang/crates.io-index"
checksum = "e1267f4ac4f343772758f7b1bdcbe767c218bbab93bb432acbf5162bbf85a6c4"
dependencies = [
 "num-traits",
]

[[package]]
name = "fragile"
version = "1.1.0"
source = "registry+https://github.com/rust-lang/crates.io-index"
checksum = "8da1b8f89c5b5a5b7e59405cfcf0bb9588e5ed19f0b57a4cd542bbba3f164a6d"

[[package]]
name = "futures"
version = "0.3.21"
source = "registry+https://github.com/rust-lang/crates.io-index"
checksum = "f73fe65f54d1e12b726f517d3e2135ca3125a437b6d998caf1962961f7172d9e"
dependencies = [
 "futures-channel",
 "futures-core",
 "futures-executor",
 "futures-io",
 "futures-sink",
 "futures-task",
 "futures-util",
]

[[package]]
name = "futures-channel"
version = "0.3.21"
source = "registry+https://github.com/rust-lang/crates.io-index"
checksum = "c3083ce4b914124575708913bca19bfe887522d6e2e6d0952943f5eac4a74010"
dependencies = [
 "futures-core",
 "futures-sink",
]

[[package]]
name = "futures-core"
version = "0.3.21"
source = "registry+https://github.com/rust-lang/crates.io-index"
checksum = "0c09fd04b7e4073ac7156a9539b57a484a8ea920f79c7c675d05d289ab6110d3"

[[package]]
name = "futures-executor"
version = "0.3.21"
source = "registry+https://github.com/rust-lang/crates.io-index"
checksum = "9420b90cfa29e327d0429f19be13e7ddb68fa1cccb09d65e5706b8c7a749b8a6"
dependencies = [
 "futures-core",
 "futures-task",
 "futures-util",
]

[[package]]
name = "futures-io"
version = "0.3.21"
source = "registry+https://github.com/rust-lang/crates.io-index"
checksum = "fc4045962a5a5e935ee2fdedaa4e08284547402885ab326734432bed5d12966b"

[[package]]
name = "futures-macro"
version = "0.3.21"
source = "registry+https://github.com/rust-lang/crates.io-index"
checksum = "33c1e13800337f4d4d7a316bf45a567dbcb6ffe087f16424852d97e97a91f512"
dependencies = [
 "proc-macro2",
 "quote",
 "syn",
]

[[package]]
name = "futures-sink"
version = "0.3.21"
source = "registry+https://github.com/rust-lang/crates.io-index"
checksum = "21163e139fa306126e6eedaf49ecdb4588f939600f0b1e770f4205ee4b7fa868"

[[package]]
name = "futures-task"
version = "0.3.21"
source = "registry+https://github.com/rust-lang/crates.io-index"
checksum = "57c66a976bf5909d801bbef33416c41372779507e7a6b3a5e25e4749c58f776a"

[[package]]
name = "futures-util"
version = "0.3.21"
source = "registry+https://github.com/rust-lang/crates.io-index"
checksum = "d8b7abd5d659d9b90c8cba917f6ec750a74e2dc23902ef9cd4cc8c8b22e6036a"
dependencies = [
 "futures-channel",
 "futures-core",
 "futures-io",
 "futures-macro",
 "futures-sink",
 "futures-task",
 "memchr",
 "pin-project-lite",
 "pin-utils",
 "slab",
]

[[package]]
name = "gcollections"
version = "1.5.0"
source = "registry+https://github.com/rust-lang/crates.io-index"
checksum = "2f551fdf23ef80329f754919669147a71c67b6cfe3569cd93b6fabdd62044377"
dependencies = [
 "bit-set",
 "num-integer",
 "num-traits",
 "trilean",
]

[[package]]
name = "getrandom"
version = "0.1.16"
source = "registry+https://github.com/rust-lang/crates.io-index"
checksum = "8fc3cb4d91f53b50155bdcfd23f6a4c39ae1969c2ae85982b135750cccaf5fce"
dependencies = [
 "cfg-if 1.0.0",
 "libc",
 "wasi 0.9.0+wasi-snapshot-preview1",
]

[[package]]
name = "hashbrown"
version = "0.11.2"
source = "registry+https://github.com/rust-lang/crates.io-index"
checksum = "ab5ef0d4909ef3724cc8cce6ccc8572c5c817592e9285f5464f8e86f8bd3726e"

[[package]]
name = "hdk"
<<<<<<< HEAD
version = "0.0.126"
=======
version = "0.0.127"
>>>>>>> bb0dbdab
dependencies = [
 "hdk_derive",
 "holo_hash",
 "holochain_wasmer_guest",
 "holochain_zome_types",
 "mockall",
 "paste",
 "serde",
 "serde_bytes",
 "thiserror",
 "tracing",
 "tracing-core",
]

[[package]]
name = "hdk_derive"
<<<<<<< HEAD
version = "0.0.27"
=======
version = "0.0.28"
>>>>>>> bb0dbdab
dependencies = [
 "holochain_zome_types",
 "paste",
 "proc-macro2",
 "quote",
 "syn",
]

[[package]]
name = "heck"
version = "0.3.3"
source = "registry+https://github.com/rust-lang/crates.io-index"
checksum = "6d621efb26863f0e9924c6ac577e8275e5e6b77455db64ffa6c65c904e9e132c"
dependencies = [
 "unicode-segmentation",
]

[[package]]
name = "holo_hash"
version = "0.0.22"
dependencies = [
 "base64",
 "blake2b_simd",
 "derive_more",
 "fixt",
 "futures",
 "holochain_serialized_bytes",
 "kitsune_p2p_dht_arc",
 "must_future",
 "rand",
 "serde",
 "serde_bytes",
 "thiserror",
]

[[package]]
name = "holochain_serialized_bytes"
version = "0.0.51"
source = "registry+https://github.com/rust-lang/crates.io-index"
checksum = "9805b3e01e7b5c144782a0823db4dc895fec18a9ccd45a492ce7c7bf157a9e38"
dependencies = [
 "holochain_serialized_bytes_derive",
 "rmp-serde",
 "serde",
 "serde-transcode",
 "serde_bytes",
 "serde_json",
 "thiserror",
]

[[package]]
name = "holochain_serialized_bytes_derive"
version = "0.0.51"
source = "registry+https://github.com/rust-lang/crates.io-index"
checksum = "1077232d0c427d64feb9e138fa22800e447eafb1810682d6c13beb95333cb32c"
dependencies = [
 "quote",
 "syn",
]

[[package]]
name = "holochain_test_wasm_common"
<<<<<<< HEAD
version = "0.0.26"
=======
version = "0.0.27"
>>>>>>> bb0dbdab
dependencies = [
 "hdk",
 "serde",
]

[[package]]
name = "holochain_wasmer_common"
version = "0.0.77"
source = "registry+https://github.com/rust-lang/crates.io-index"
checksum = "a6de9bda7e1b991ce453ef55601405e43d7ef0cafb0108ed0b4755a1398dae05"
dependencies = [
 "holochain_serialized_bytes",
 "serde",
 "serde_bytes",
 "thiserror",
]

[[package]]
name = "holochain_wasmer_guest"
version = "0.0.77"
source = "registry+https://github.com/rust-lang/crates.io-index"
checksum = "becdd2a6c662ac81a1c1aeae04eb39a8c6d987d79415fc9f6fff609bb106a90e"
dependencies = [
 "holochain_serialized_bytes",
 "holochain_wasmer_common",
 "parking_lot 0.11.2",
 "serde",
 "tracing",
]

[[package]]
name = "holochain_zome_types"
<<<<<<< HEAD
version = "0.0.27"
=======
version = "0.0.28"
>>>>>>> bb0dbdab
dependencies = [
 "chrono",
 "fixt",
 "holo_hash",
 "holochain_serialized_bytes",
 "holochain_wasmer_common",
 "kitsune_p2p_timestamp",
 "paste",
 "rand",
 "serde",
 "serde_bytes",
 "serde_yaml",
 "strum",
 "subtle",
 "thiserror",
 "tracing",
]

[[package]]
name = "indexmap"
version = "1.8.0"
source = "registry+https://github.com/rust-lang/crates.io-index"
checksum = "282a6247722caba404c065016bbfa522806e51714c34f5dfc3e4a3a46fcb4223"
dependencies = [
 "autocfg",
 "hashbrown",
]

[[package]]
name = "instant"
version = "0.1.12"
source = "registry+https://github.com/rust-lang/crates.io-index"
checksum = "7a5bbe824c507c5da5956355e86a746d82e0e1464f65d862cc5e71da70e94b2c"
dependencies = [
 "cfg-if 1.0.0",
]

[[package]]
name = "intervallum"
version = "1.4.0"
source = "registry+https://github.com/rust-lang/crates.io-index"
checksum = "c8ccecd834666f695ecec3ff0d5fc32e32c91abea91a28fd0aceb4b35a82cee1"
dependencies = [
 "bit-set",
 "gcollections",
 "num-integer",
 "num-traits",
 "trilean",
]

[[package]]
name = "itoa"
version = "1.0.1"
source = "registry+https://github.com/rust-lang/crates.io-index"
checksum = "1aab8fc367588b89dcee83ab0fd66b72b50b72fa1904d7095045ace2b0c81c35"

[[package]]
name = "kitsune_p2p_dht_arc"
version = "0.0.11"
dependencies = [
 "derive_more",
 "gcollections",
 "intervallum",
 "num-traits",
 "serde",
]

[[package]]
name = "kitsune_p2p_timestamp"
version = "0.0.7"
dependencies = [
 "chrono",
 "serde",
]

[[package]]
name = "lazy_static"
version = "1.4.0"
source = "registry+https://github.com/rust-lang/crates.io-index"
checksum = "e2abad23fbc42b3700f2f279844dc832adb2b2eb069b2df918f455c4e18cc646"

[[package]]
name = "libc"
version = "0.2.117"
source = "registry+https://github.com/rust-lang/crates.io-index"
checksum = "e74d72e0f9b65b5b4ca49a346af3976df0f9c61d550727f349ecd559f251a26c"

[[package]]
name = "linked-hash-map"
version = "0.5.4"
source = "registry+https://github.com/rust-lang/crates.io-index"
checksum = "7fb9b38af92608140b86b693604b9ffcc5824240a484d1ecd4795bacb2fe88f3"

[[package]]
name = "lock_api"
version = "0.3.4"
source = "registry+https://github.com/rust-lang/crates.io-index"
checksum = "c4da24a77a3d8a6d4862d95f72e6fdb9c09a643ecdb402d754004a557f2bec75"
dependencies = [
 "scopeguard",
]

[[package]]
name = "lock_api"
version = "0.4.6"
source = "registry+https://github.com/rust-lang/crates.io-index"
checksum = "88943dd7ef4a2e5a4bfa2753aaab3013e34ce2533d1996fb18ef591e315e2b3b"
dependencies = [
 "scopeguard",
]

[[package]]
name = "memchr"
version = "2.4.1"
source = "registry+https://github.com/rust-lang/crates.io-index"
checksum = "308cc39be01b73d0d18f82a0e7b2a3df85245f84af96fdddc5d202d27e47b86a"

[[package]]
name = "mockall"
version = "0.10.2"
source = "registry+https://github.com/rust-lang/crates.io-index"
checksum = "6ab571328afa78ae322493cacca3efac6a0f2e0a67305b4df31fd439ef129ac0"
dependencies = [
 "cfg-if 1.0.0",
 "downcast",
 "fragile",
 "lazy_static",
 "mockall_derive",
 "predicates",
 "predicates-tree",
]

[[package]]
name = "mockall_derive"
version = "0.10.2"
source = "registry+https://github.com/rust-lang/crates.io-index"
checksum = "e7e25b214433f669161f414959594216d8e6ba83b6679d3db96899c0b4639033"
dependencies = [
 "cfg-if 1.0.0",
 "proc-macro2",
 "quote",
 "syn",
]

[[package]]
name = "must_future"
version = "0.1.2"
source = "registry+https://github.com/rust-lang/crates.io-index"
checksum = "a160ffed3c2f98d2906c67a9b6e4e1f09cca7e17e3f780286a349061459eeebe"
dependencies = [
 "futures",
 "pin-utils",
]

[[package]]
name = "normalize-line-endings"
version = "0.3.0"
source = "registry+https://github.com/rust-lang/crates.io-index"
checksum = "61807f77802ff30975e01f4f071c8ba10c022052f98b3294119f3e615d13e5be"

[[package]]
name = "num-integer"
version = "0.1.44"
source = "registry+https://github.com/rust-lang/crates.io-index"
checksum = "d2cc698a63b549a70bc047073d2949cce27cd1c7b0a4a862d08a8031bc2801db"
dependencies = [
 "autocfg",
 "num-traits",
]

[[package]]
name = "num-traits"
version = "0.2.14"
source = "registry+https://github.com/rust-lang/crates.io-index"
checksum = "9a64b1ec5cda2586e284722486d802acf1f7dbdc623e2bfc57e65ca1cd099290"
dependencies = [
 "autocfg",
]

[[package]]
name = "parking_lot"
version = "0.10.2"
source = "registry+https://github.com/rust-lang/crates.io-index"
checksum = "d3a704eb390aafdc107b0e392f56a82b668e3a71366993b5340f5833fd62505e"
dependencies = [
 "lock_api 0.3.4",
 "parking_lot_core 0.7.2",
]

[[package]]
name = "parking_lot"
version = "0.11.2"
source = "registry+https://github.com/rust-lang/crates.io-index"
checksum = "7d17b78036a60663b797adeaee46f5c9dfebb86948d1255007a1d6be0271ff99"
dependencies = [
 "instant",
 "lock_api 0.4.6",
 "parking_lot_core 0.8.5",
]

[[package]]
name = "parking_lot_core"
version = "0.7.2"
source = "registry+https://github.com/rust-lang/crates.io-index"
checksum = "d58c7c768d4ba344e3e8d72518ac13e259d7c7ade24167003b8488e10b6740a3"
dependencies = [
 "cfg-if 0.1.10",
 "cloudabi",
 "libc",
 "redox_syscall 0.1.57",
 "smallvec",
 "winapi",
]

[[package]]
name = "parking_lot_core"
version = "0.8.5"
source = "registry+https://github.com/rust-lang/crates.io-index"
checksum = "d76e8e1493bcac0d2766c42737f34458f1c8c50c0d23bcb24ea953affb273216"
dependencies = [
 "cfg-if 1.0.0",
 "instant",
 "libc",
 "redox_syscall 0.2.10",
 "smallvec",
 "winapi",
]

[[package]]
name = "paste"
version = "1.0.5"
source = "registry+https://github.com/rust-lang/crates.io-index"
checksum = "acbf547ad0c65e31259204bd90935776d1c693cec2f4ff7abb7a1bbbd40dfe58"

[[package]]
name = "pin-project-lite"
version = "0.2.8"
source = "registry+https://github.com/rust-lang/crates.io-index"
checksum = "e280fbe77cc62c91527259e9442153f4688736748d24660126286329742b4c6c"

[[package]]
name = "pin-utils"
version = "0.1.0"
source = "registry+https://github.com/rust-lang/crates.io-index"
checksum = "8b870d8c151b6f2fb93e84a13146138f05d02ed11c7e7c54f8826aaaf7c9f184"

[[package]]
name = "ppv-lite86"
version = "0.2.16"
source = "registry+https://github.com/rust-lang/crates.io-index"
checksum = "eb9f9e6e233e5c4a35559a617bf40a4ec447db2e84c20b55a6f83167b7e57872"

[[package]]
name = "predicates"
version = "1.0.8"
source = "registry+https://github.com/rust-lang/crates.io-index"
checksum = "f49cfaf7fdaa3bfacc6fa3e7054e65148878354a5cfddcf661df4c851f8021df"
dependencies = [
 "difference",
 "float-cmp",
 "normalize-line-endings",
 "predicates-core",
 "regex",
]

[[package]]
name = "predicates-core"
version = "1.0.3"
source = "registry+https://github.com/rust-lang/crates.io-index"
checksum = "da1c2388b1513e1b605fcec39a95e0a9e8ef088f71443ef37099fa9ae6673fcb"

[[package]]
name = "predicates-tree"
version = "1.0.5"
source = "registry+https://github.com/rust-lang/crates.io-index"
checksum = "4d86de6de25020a36c6d3643a86d9a6a9f552107c0559c60ea03551b5e16c032"
dependencies = [
 "predicates-core",
 "termtree",
]

[[package]]
name = "proc-macro2"
version = "1.0.36"
source = "registry+https://github.com/rust-lang/crates.io-index"
checksum = "c7342d5883fbccae1cc37a2353b09c87c9b0f3afd73f5fb9bba687a1f733b029"
dependencies = [
 "unicode-xid",
]

[[package]]
name = "quote"
version = "1.0.15"
source = "registry+https://github.com/rust-lang/crates.io-index"
checksum = "864d3e96a899863136fc6e99f3d7cae289dafe43bf2c5ac19b70df7210c0a145"
dependencies = [
 "proc-macro2",
]

[[package]]
name = "rand"
version = "0.7.3"
source = "registry+https://github.com/rust-lang/crates.io-index"
checksum = "6a6b1679d49b24bbfe0c803429aa1874472f50d9b363131f0e89fc356b544d03"
dependencies = [
 "getrandom",
 "libc",
 "rand_chacha",
 "rand_core",
 "rand_hc",
]

[[package]]
name = "rand_chacha"
version = "0.2.2"
source = "registry+https://github.com/rust-lang/crates.io-index"
checksum = "f4c8ed856279c9737206bf725bf36935d8666ead7aa69b52be55af369d193402"
dependencies = [
 "ppv-lite86",
 "rand_core",
]

[[package]]
name = "rand_core"
version = "0.5.1"
source = "registry+https://github.com/rust-lang/crates.io-index"
checksum = "90bde5296fc891b0cef12a6d03ddccc162ce7b2aff54160af9338f8d40df6d19"
dependencies = [
 "getrandom",
]

[[package]]
name = "rand_hc"
version = "0.2.0"
source = "registry+https://github.com/rust-lang/crates.io-index"
checksum = "ca3129af7b92a17112d59ad498c6f81eaf463253766b90396d39ea7a39d6613c"
dependencies = [
 "rand_core",
]

[[package]]
name = "redox_syscall"
version = "0.1.57"
source = "registry+https://github.com/rust-lang/crates.io-index"
checksum = "41cc0f7e4d5d4544e8861606a285bb08d3e70712ccc7d2b84d7c0ccfaf4b05ce"

[[package]]
name = "redox_syscall"
version = "0.2.10"
source = "registry+https://github.com/rust-lang/crates.io-index"
checksum = "8383f39639269cde97d255a32bdb68c047337295414940c68bdd30c2e13203ff"
dependencies = [
 "bitflags",
]

[[package]]
name = "regex"
version = "1.5.4"
source = "registry+https://github.com/rust-lang/crates.io-index"
checksum = "d07a8629359eb56f1e2fb1652bb04212c072a87ba68546a04065d525673ac461"
dependencies = [
 "aho-corasick",
 "memchr",
 "regex-syntax",
]

[[package]]
name = "regex-syntax"
version = "0.6.25"
source = "registry+https://github.com/rust-lang/crates.io-index"
checksum = "f497285884f3fcff424ffc933e56d7cbca511def0c9831a7f9b5f6153e3cc89b"

[[package]]
name = "rmp"
version = "0.8.10"
source = "registry+https://github.com/rust-lang/crates.io-index"
checksum = "4f55e5fa1446c4d5dd1f5daeed2a4fe193071771a2636274d0d7a3b082aa7ad6"
dependencies = [
 "byteorder",
 "num-traits",
]

[[package]]
name = "rmp-serde"
version = "0.15.5"
source = "registry+https://github.com/rust-lang/crates.io-index"
checksum = "723ecff9ad04f4ad92fe1c8ca6c20d2196d9286e9c60727c4cb5511629260e9d"
dependencies = [
 "byteorder",
 "rmp",
 "serde",
]

[[package]]
name = "rustc_version"
version = "0.4.0"
source = "registry+https://github.com/rust-lang/crates.io-index"
checksum = "bfa0f585226d2e68097d4f95d113b15b83a82e819ab25717ec0590d9584ef366"
dependencies = [
 "semver",
]

[[package]]
name = "ryu"
version = "1.0.9"
source = "registry+https://github.com/rust-lang/crates.io-index"
checksum = "73b4b750c782965c211b42f022f59af1fbceabdd026623714f104152f1ec149f"

[[package]]
name = "scopeguard"
version = "1.1.0"
source = "registry+https://github.com/rust-lang/crates.io-index"
checksum = "d29ab0c6d3fc0ee92fe66e2d99f700eab17a8d57d1c1d3b748380fb20baa78cd"

[[package]]
name = "semver"
version = "1.0.5"
source = "registry+https://github.com/rust-lang/crates.io-index"
checksum = "0486718e92ec9a68fbed73bb5ef687d71103b142595b406835649bebd33f72c7"

[[package]]
name = "serde"
version = "1.0.136"
source = "registry+https://github.com/rust-lang/crates.io-index"
checksum = "ce31e24b01e1e524df96f1c2fdd054405f8d7376249a5110886fb4b658484789"
dependencies = [
 "serde_derive",
]

[[package]]
name = "serde-transcode"
version = "1.1.1"
source = "registry+https://github.com/rust-lang/crates.io-index"
checksum = "590c0e25c2a5bb6e85bf5c1bce768ceb86b316e7a01bdf07d2cb4ec2271990e2"
dependencies = [
 "serde",
]

[[package]]
name = "serde_bytes"
version = "0.11.5"
source = "registry+https://github.com/rust-lang/crates.io-index"
checksum = "16ae07dd2f88a366f15bd0632ba725227018c69a1c8550a927324f8eb8368bb9"
dependencies = [
 "serde",
]

[[package]]
name = "serde_derive"
version = "1.0.136"
source = "registry+https://github.com/rust-lang/crates.io-index"
checksum = "08597e7152fcd306f41838ed3e37be9eaeed2b61c42e2117266a554fab4662f9"
dependencies = [
 "proc-macro2",
 "quote",
 "syn",
]

[[package]]
name = "serde_json"
version = "1.0.78"
source = "registry+https://github.com/rust-lang/crates.io-index"
checksum = "d23c1ba4cf0efd44be32017709280b32d1cea5c3f1275c3b6d9e8bc54f758085"
dependencies = [
 "indexmap",
 "itoa",
 "ryu",
 "serde",
]

[[package]]
name = "serde_yaml"
version = "0.8.23"
source = "registry+https://github.com/rust-lang/crates.io-index"
checksum = "a4a521f2940385c165a24ee286aa8599633d162077a54bdcae2a6fd5a7bfa7a0"
dependencies = [
 "indexmap",
 "ryu",
 "serde",
 "yaml-rust",
]

[[package]]
name = "slab"
version = "0.4.5"
source = "registry+https://github.com/rust-lang/crates.io-index"
checksum = "9def91fd1e018fe007022791f865d0ccc9b3a0d5001e01aabb8b40e46000afb5"

[[package]]
name = "smallvec"
version = "1.8.0"
source = "registry+https://github.com/rust-lang/crates.io-index"
checksum = "f2dd574626839106c320a323308629dcb1acfc96e32a8cba364ddc61ac23ee83"

[[package]]
name = "strum"
version = "0.18.0"
source = "registry+https://github.com/rust-lang/crates.io-index"
checksum = "57bd81eb48f4c437cadc685403cad539345bf703d78e63707418431cecd4522b"

[[package]]
name = "strum_macros"
version = "0.18.0"
source = "registry+https://github.com/rust-lang/crates.io-index"
checksum = "87c85aa3f8ea653bfd3ddf25f7ee357ee4d204731f6aa9ad04002306f6e2774c"
dependencies = [
 "heck",
 "proc-macro2",
 "quote",
 "syn",
]

[[package]]
name = "subtle"
version = "2.4.1"
source = "registry+https://github.com/rust-lang/crates.io-index"
checksum = "6bdef32e8150c2a081110b42772ffe7d7c9032b606bc226c8260fd97e0976601"

[[package]]
name = "syn"
version = "1.0.86"
source = "registry+https://github.com/rust-lang/crates.io-index"
checksum = "8a65b3f4ffa0092e9887669db0eae07941f023991ab58ea44da8fe8e2d511c6b"
dependencies = [
 "proc-macro2",
 "quote",
 "unicode-xid",
]

[[package]]
name = "termtree"
version = "0.2.4"
source = "registry+https://github.com/rust-lang/crates.io-index"
checksum = "507e9898683b6c43a9aa55b64259b721b52ba226e0f3779137e50ad114a4c90b"

[[package]]
name = "test_wasm_agent_info"
version = "0.0.1"
dependencies = [
 "fixt",
 "hdk",
 "serde",
]

[[package]]
name = "test_wasm_anchor"
version = "0.0.1"
dependencies = [
 "hdk",
 "holochain_test_wasm_common",
 "serde",
]

[[package]]
name = "test_wasm_bench"
version = "0.0.1"
dependencies = [
 "hdk",
 "serde",
]

[[package]]
name = "test_wasm_capability"
version = "0.0.1"
dependencies = [
 "hdk",
 "serde",
]

[[package]]
name = "test_wasm_countersigning"
version = "0.0.1"
dependencies = [
 "fixt",
 "hdk",
 "holochain_test_wasm_common",
 "serde",
]

[[package]]
name = "test_wasm_crd"
version = "0.0.1"
dependencies = [
 "fixt",
 "hdk",
 "holochain_test_wasm_common",
 "serde",
]

[[package]]
name = "test_wasm_create_entry"
version = "0.0.1"
dependencies = [
 "hdk",
 "holochain_test_wasm_common",
 "serde",
]

[[package]]
name = "test_wasm_crud"
version = "0.0.1"
dependencies = [
 "hdk",
 "holochain_test_wasm_common",
 "serde",
]

[[package]]
name = "test_wasm_debug"
version = "0.0.1"
dependencies = [
 "hdk",
 "serde",
 "tracing",
 "tracing-core",
]

[[package]]
name = "test_wasm_emit_signal"
version = "0.0.1"
dependencies = [
 "hdk",
 "holochain_test_wasm_common",
 "serde",
]

[[package]]
name = "test_wasm_entry_defs"
version = "0.0.1"
dependencies = [
 "hdk",
 "serde",
]

[[package]]
name = "test_wasm_foo"
version = "0.0.1"
dependencies = [
 "hdk",
 "holochain_test_wasm_common",
 "serde",
]

[[package]]
name = "test_wasm_genesis_self_check_invalid"
version = "0.0.1"
dependencies = [
 "hdk",
 "serde",
]

[[package]]
name = "test_wasm_genesis_self_check_valid"
version = "0.0.1"
dependencies = [
 "hdk",
 "serde",
]

[[package]]
name = "test_wasm_hash_entry"
version = "0.0.1"
dependencies = [
 "fixt",
 "hdk",
 "serde",
]

[[package]]
name = "test_wasm_hash_path"
version = "0.0.1"
dependencies = [
 "hdk",
 "holochain_test_wasm_common",
 "serde",
]

[[package]]
name = "test_wasm_hdk_extern"
version = "0.0.1"
dependencies = [
 "hdk",
 "holochain_test_wasm_common",
 "serde",
]

[[package]]
name = "test_wasm_init_fail"
version = "0.0.1"
dependencies = [
 "hdk",
 "serde",
]

[[package]]
name = "test_wasm_init_pass"
version = "0.0.1"
dependencies = [
 "hdk",
 "serde",
]

[[package]]
name = "test_wasm_link"
version = "0.0.1"
dependencies = [
 "hdk",
 "holochain_test_wasm_common",
 "serde",
]

[[package]]
name = "test_wasm_migrate_agent_fail"
version = "0.0.1"
dependencies = [
 "hdk",
 "serde",
]

[[package]]
name = "test_wasm_migrate_agent_pass"
version = "0.0.1"
dependencies = [
 "hdk",
 "serde",
]

[[package]]
name = "test_wasm_multiple_calls"
version = "0.0.1"
dependencies = [
 "hdk",
 "holochain_test_wasm_common",
 "serde",
]

[[package]]
name = "test_wasm_must_get"
version = "0.0.1"
dependencies = [
 "hdk",
 "holochain_test_wasm_common",
 "serde",
 "thiserror",
]

[[package]]
name = "test_wasm_post_commit_success"
version = "0.0.1"
dependencies = [
 "hdk",
 "serde",
]

[[package]]
name = "test_wasm_post_commit_volley"
version = "0.0.1"
dependencies = [
 "hdk",
 "serde",
]

[[package]]
name = "test_wasm_query"
version = "0.0.1"
dependencies = [
 "hdk",
 "holochain_test_wasm_common",
 "serde",
]

[[package]]
name = "test_wasm_random_bytes"
version = "0.0.1"
dependencies = [
 "fixt",
 "hdk",
 "serde",
]

[[package]]
name = "test_wasm_schedule"
version = "0.0.1"
dependencies = [
 "fixt",
 "hdk",
 "serde",
]

[[package]]
name = "test_wasm_ser_regression"
version = "0.0.1"
dependencies = [
 "derive_more",
 "hdk",
 "serde",
]

[[package]]
name = "test_wasm_sign"
version = "0.0.1"
dependencies = [
 "fixt",
 "hdk",
 "serde",
]

[[package]]
name = "test_wasm_sys_time"
version = "0.0.1"
dependencies = [
 "hdk",
 "serde",
]

[[package]]
name = "test_wasm_update_entry"
version = "0.0.1"
dependencies = [
 "hdk",
 "holochain_test_wasm_common",
 "serde",
]

[[package]]
name = "test_wasm_validate"
version = "0.0.1"
dependencies = [
 "hdk",
 "serde",
]

[[package]]
name = "test_wasm_validate_invalid"
version = "0.0.1"
dependencies = [
 "hdk",
 "serde",
]

[[package]]
name = "test_wasm_validate_link"
version = "0.0.1"
dependencies = [
 "hdk",
 "serde",
]

[[package]]
name = "test_wasm_validate_link_add_invalid"
version = "0.0.1"
dependencies = [
 "hdk",
 "serde",
]

[[package]]
name = "test_wasm_validate_link_add_valid"
version = "0.0.1"
dependencies = [
 "hdk",
 "serde",
]

[[package]]
name = "test_wasm_validate_valid"
version = "0.0.1"
dependencies = [
 "hdk",
 "serde",
]

[[package]]
name = "test_wasm_validation_package_fail"
version = "0.0.1"
dependencies = [
 "hdk",
 "serde",
]

[[package]]
name = "test_wasm_validation_package_success"
version = "0.0.1"
dependencies = [
 "hdk",
 "serde",
]

[[package]]
name = "test_wasm_whoami"
version = "0.0.1"
dependencies = [
 "hdk",
 "holochain_test_wasm_common",
 "serde",
]

[[package]]
name = "test_wasm_x_salsa20_poly1305"
version = "0.0.1"
dependencies = [
 "hdk",
 "serde",
]

[[package]]
name = "test_wasm_zome_info"
version = "0.0.1"
dependencies = [
 "fixt",
 "hdk",
 "serde",
 "serde_yaml",
]

[[package]]
name = "thiserror"
version = "1.0.30"
source = "registry+https://github.com/rust-lang/crates.io-index"
checksum = "854babe52e4df1653706b98fcfc05843010039b406875930a70e4d9644e5c417"
dependencies = [
 "thiserror-impl",
]

[[package]]
name = "thiserror-impl"
version = "1.0.30"
source = "registry+https://github.com/rust-lang/crates.io-index"
checksum = "aa32fd3f627f367fe16f893e2597ae3c05020f8bba2666a4e6ea73d377e5714b"
dependencies = [
 "proc-macro2",
 "quote",
 "syn",
]

[[package]]
name = "time"
version = "0.1.44"
source = "registry+https://github.com/rust-lang/crates.io-index"
checksum = "6db9e6914ab8b1ae1c260a4ae7a49b6c5611b40328a735b21862567685e73255"
dependencies = [
 "libc",
 "wasi 0.10.0+wasi-snapshot-preview1",
 "winapi",
]

[[package]]
name = "tracing"
version = "0.1.30"
source = "registry+https://github.com/rust-lang/crates.io-index"
checksum = "2d8d93354fe2a8e50d5953f5ae2e47a3fc2ef03292e7ea46e3cc38f549525fb9"
dependencies = [
 "cfg-if 1.0.0",
 "pin-project-lite",
 "tracing-attributes",
 "tracing-core",
]

[[package]]
name = "tracing-attributes"
version = "0.1.19"
source = "registry+https://github.com/rust-lang/crates.io-index"
checksum = "8276d9a4a3a558d7b7ad5303ad50b53d58264641b82914b7ada36bd762e7a716"
dependencies = [
 "proc-macro2",
 "quote",
 "syn",
]

[[package]]
name = "tracing-core"
version = "0.1.22"
source = "registry+https://github.com/rust-lang/crates.io-index"
checksum = "03cfcb51380632a72d3111cb8d3447a8d908e577d31beeac006f836383d29a23"
dependencies = [
 "lazy_static",
 "valuable",
]

[[package]]
name = "trilean"
version = "1.1.0"
source = "registry+https://github.com/rust-lang/crates.io-index"
checksum = "683ba5022fe6dbd7133cad150478ccf51bdb6d861515181e5fc6b4323d4fa424"

[[package]]
name = "unicode-segmentation"
version = "1.9.0"
source = "registry+https://github.com/rust-lang/crates.io-index"
checksum = "7e8820f5d777f6224dc4be3632222971ac30164d4a258d595640799554ebfd99"

[[package]]
name = "unicode-xid"
version = "0.2.2"
source = "registry+https://github.com/rust-lang/crates.io-index"
checksum = "8ccb82d61f80a663efe1f787a51b16b5a51e3314d6ac365b08639f52387b33f3"

[[package]]
name = "valuable"
version = "0.1.0"
source = "registry+https://github.com/rust-lang/crates.io-index"
checksum = "830b7e5d4d90034032940e4ace0d9a9a057e7a45cd94e6c007832e39edb82f6d"

[[package]]
name = "wasi"
version = "0.9.0+wasi-snapshot-preview1"
source = "registry+https://github.com/rust-lang/crates.io-index"
checksum = "cccddf32554fecc6acb585f82a32a72e28b48f8c4c1883ddfeeeaa96f7d8e519"

[[package]]
name = "wasi"
version = "0.10.0+wasi-snapshot-preview1"
source = "registry+https://github.com/rust-lang/crates.io-index"
checksum = "1a143597ca7c7793eff794def352d41792a93c481eb1042423ff7ff72ba2c31f"

[[package]]
name = "winapi"
version = "0.3.9"
source = "registry+https://github.com/rust-lang/crates.io-index"
checksum = "5c839a674fcd7a98952e593242ea400abe93992746761e38641405d28b00f419"
dependencies = [
 "winapi-i686-pc-windows-gnu",
 "winapi-x86_64-pc-windows-gnu",
]

[[package]]
name = "winapi-i686-pc-windows-gnu"
version = "0.4.0"
source = "registry+https://github.com/rust-lang/crates.io-index"
checksum = "ac3b87c63620426dd9b991e5ce0329eff545bccbbb34f3be09ff6fb6ab51b7b6"

[[package]]
name = "winapi-x86_64-pc-windows-gnu"
version = "0.4.0"
source = "registry+https://github.com/rust-lang/crates.io-index"
checksum = "712e227841d057c1ee1cd2fb22fa7e5a5461ae8e48fa2ca79ec42cfc1931183f"

[[package]]
name = "yaml-rust"
version = "0.4.5"
source = "registry+https://github.com/rust-lang/crates.io-index"
checksum = "56c1936c4cc7a1c9ab21a1ebb602eb942ba868cbd44a99cb7cdc5892335e1c85"
dependencies = [
 "linked-hash-map",
]<|MERGE_RESOLUTION|>--- conflicted
+++ resolved
@@ -295,11 +295,7 @@
 
 [[package]]
 name = "hdk"
-<<<<<<< HEAD
-version = "0.0.126"
-=======
 version = "0.0.127"
->>>>>>> bb0dbdab
 dependencies = [
  "hdk_derive",
  "holo_hash",
@@ -316,11 +312,7 @@
 
 [[package]]
 name = "hdk_derive"
-<<<<<<< HEAD
-version = "0.0.27"
-=======
 version = "0.0.28"
->>>>>>> bb0dbdab
 dependencies = [
  "holochain_zome_types",
  "paste",
@@ -383,11 +375,7 @@
 
 [[package]]
 name = "holochain_test_wasm_common"
-<<<<<<< HEAD
-version = "0.0.26"
-=======
 version = "0.0.27"
->>>>>>> bb0dbdab
 dependencies = [
  "hdk",
  "serde",
@@ -420,11 +408,7 @@
 
 [[package]]
 name = "holochain_zome_types"
-<<<<<<< HEAD
-version = "0.0.27"
-=======
 version = "0.0.28"
->>>>>>> bb0dbdab
 dependencies = [
  "chrono",
  "fixt",
