--- conflicted
+++ resolved
@@ -11,14 +11,9 @@
     core::{
         state::source_chain::SourceChainBuf,
         workflow::{
-<<<<<<< HEAD
             run_workflow, GenesisWorkflow, GenesisWorkspace, InitializeZomesWorkflow,
             InitializeZomesWorkspace, InvokeZomeWorkflow, InvokeZomeWorkspace,
-            ZomeInvocationResult,
-=======
-            run_workflow, GenesisWorkflow, GenesisWorkspace, InvokeZomeWorkflow,
-            InvokeZomeWorkspace, ZomeCallInvocationResult,
->>>>>>> 033ec8e1
+            ZomeCallInvocationResult,
         },
     },
 };
@@ -26,18 +21,8 @@
 use holo_hash::*;
 use holochain_keystore::KeystoreSender;
 use holochain_serialized_bytes::SerializedBytes;
-<<<<<<< HEAD
-use holochain_state::{
-    env::{EnvironmentKind, EnvironmentWrite},
-    prelude::*,
-};
-use holochain_types::{
-    autonomic::AutonomicProcess, cell::CellId, nucleus::ZomeInvocation, prelude::Todo, Header,
-};
-=======
 use holochain_state::env::{EnvironmentKind, EnvironmentWrite, ReadManager};
-use holochain_types::{autonomic::AutonomicProcess, cell::CellId, prelude::Todo};
->>>>>>> 033ec8e1
+use holochain_types::{autonomic::AutonomicProcess, cell::CellId, prelude::Todo, Header};
 use std::{
     hash::{Hash, Hasher},
     path::Path,
