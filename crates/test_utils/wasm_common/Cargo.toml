--- conflicted
+++ resolved
@@ -1,10 +1,6 @@
 [package]
 name = "holochain_test_wasm_common"
-<<<<<<< HEAD
-version = "0.0.4"
-=======
 version = "0.0.6-dev.0"
->>>>>>> e4cde4fc
 authors = [ "thedavidmeister", "thedavidmeister@gmail.com" ]
 edition = "2018"
 description = "Common code for Wasm testing for Holochain"
@@ -16,9 +12,5 @@
 path = "src/lib.rs"
 
 [dependencies]
-<<<<<<< HEAD
-hdk = { path = "../../hdk", version = "0.0.104"}
-=======
 hdk = { path = "../../hdk", version = "0.0.106-dev.0"}
->>>>>>> e4cde4fc
 serde = "1.0"