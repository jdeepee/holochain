--- conflicted
+++ resolved
@@ -7,12 +7,8 @@
 
 use crate::action::ChainTopOrdering;
 use holochain_integrity_types::EntryDefIndex;
-<<<<<<< HEAD
-=======
-use holochain_integrity_types::EntryVisibility;
 use holochain_integrity_types::ScopedEntryDefIndex;
 use holochain_integrity_types::ZomeId;
->>>>>>> 48980593
 use holochain_serialized_bytes::prelude::*;
 
 mod app_entry_bytes;
@@ -35,13 +31,8 @@
     Agent,
     /// App defined entries always have a unique [`u8`] index
     /// within the Dna.
-<<<<<<< HEAD
-    App(EntryDefIndex),
-    /// [`crate::EntryType::CapClaim`] is committed to and
-=======
     App(AppEntryDefLocation),
     /// [`crate::EntryDefId::CapClaim`] is committed to and
->>>>>>> 48980593
     /// validated by all integrity zomes in the dna.
     CapClaim,
     /// [`crate::EntryType::CapGrant`] is committed to and
