//! A Ribosome is a structure which knows how to execute hApp code.
//!
//! We have only one instance of this: [WasmRibosome]. The abstract trait exists
//! so that we can write mocks against the `RibosomeT` interface, as well as
//! opening the possiblity that we might support applications written in other
//! languages and environments.

// This allow is here because #[automock] automaticaly creates a struct without
// documentation, and there seems to be no way to add docs to it after the fact
pub mod error;
pub mod guest_callback;
pub mod host_fn;
pub mod wasm_ribosome;

use crate::core::ribosome::error::RibosomeError;
use crate::core::ribosome::guest_callback::init::InitInvocation;
use crate::core::ribosome::guest_callback::init::InitResult;
use crate::core::ribosome::guest_callback::migrate_agent::MigrateAgentInvocation;
use crate::core::ribosome::guest_callback::migrate_agent::MigrateAgentResult;
use crate::core::ribosome::guest_callback::post_commit::PostCommitInvocation;
use crate::core::ribosome::guest_callback::post_commit::PostCommitResult;
use crate::core::ribosome::guest_callback::validate::ValidateInvocation;
use crate::core::ribosome::guest_callback::validate::ValidateResult;
use crate::core::ribosome::guest_callback::validation_package::ValidationPackageInvocation;
use crate::core::ribosome::guest_callback::validation_package::ValidationPackageResult;
use crate::core::ribosome::guest_callback::CallIterator;
use crate::core::workflow::unsafe_invoke_zome_workspace::UnsafeInvokeZomeWorkspace;
use crate::core::workflow::unsafe_invoke_zome_workspace::UnsafeInvokeZomeWorkspaceFixturator;
use crate::fixt::HostInputFixturator;
use crate::fixt::ZomeNameFixturator;
use error::RibosomeResult;
use fixt::prelude::*;
use holo_hash::AgentPubKey;
use holo_hash::AgentPubKeyFixturator;
use holochain_serialized_bytes::prelude::*;
use holochain_types::cell::CellId;
use holochain_types::cell::CellIdFixturator;
use holochain_types::dna::DnaFile;
use holochain_types::shims::*;
use holochain_wasm_test_utils::TestWasm;
use holochain_zome_types::zome::ZomeName;
use holochain_zome_types::GuestOutput;
use holochain_zome_types::HostInput;
use mockall::automock;
use std::iter::Iterator;

#[derive(Clone)]
pub struct HostContext {
    pub zome_name: ZomeName,
    allow_side_effects: bool,
    workspace: UnsafeInvokeZomeWorkspace,
}

fixturator!(
    HostContext,
    {
        HostContext {
            zome_name: ZomeNameFixturator::new(Empty).next().unwrap(),
            workspace: UnsafeInvokeZomeWorkspaceFixturator::new(Empty)
                .next()
                .unwrap(),
            allow_side_effects: BoolFixturator::new(Empty).next().unwrap(),
        }
    },
    {
        HostContext {
            zome_name: ZomeNameFixturator::new(Unpredictable).next().unwrap(),
            workspace: UnsafeInvokeZomeWorkspaceFixturator::new(Unpredictable)
                .next()
                .unwrap(),
            allow_side_effects: BoolFixturator::new(Unpredictable).next().unwrap(),
        }
    },
    {
        let host_context = HostContext {
            zome_name: ZomeNameFixturator::new_indexed(Predictable, self.0.index)
                .next()
                .unwrap(),
            workspace: UnsafeInvokeZomeWorkspaceFixturator::new_indexed(Predictable, self.0.index)
                .next()
                .unwrap(),
            allow_side_effects: BoolFixturator::new_indexed(Predictable, self.0.index)
                .next()
                .unwrap(),
        };
        self.0.index = self.0.index + 1;
        host_context
    }
);

impl HostContext {
    pub fn zome_name(&self) -> ZomeName {
        self.zome_name.clone()
    }
    pub fn allow_side_effects(&self) -> bool {
        self.allow_side_effects
    }
}

#[derive(Debug)]
pub struct FnComponents(Vec<String>);

/// iterating over FnComponents isn't as simple as returning the inner Vec iterator
/// we return the fully joined vector in specificity order
/// specificity is defined as consisting of more components
/// e.g. FnComponents(Vec("foo", "bar", "baz")) would return:
/// - Some("foo_bar_baz")
/// - Some("foo_bar")
/// - Some("foo")
/// - None
impl Iterator for FnComponents {
    type Item = String;
    fn next(&mut self) -> Option<String> {
        match self.0.len() {
            0 => None,
            _ => {
                let ret = self.0.join("_");
                self.0.pop();
                Some(ret)
            }
        }
    }
}

impl From<Vec<String>> for FnComponents {
    fn from(vs: Vec<String>) -> Self {
        Self(vs)
    }
}

pub enum ZomesToInvoke {
    All,
    One(ZomeName),
}

pub trait Invocation: Clone {
    /// Invocations can be externally driven (e.g. by a websockets client) or internally (e.g. from
    /// a callback triggered by the subconscious in order to allow the conscious to provide
    /// feedback. In some of these cases we allow side effects to be possible, such as committing a
    /// new entry, which will in turn trigger other callbacks, such as validation, that must be
    /// pure functions on the input data. For pure callbacks, allow_side_effects must return false.
    /// In the case that allow_side_effects is false, any call to a host function with side effects
    /// should be an unreachable!() error and halt execution. This is a panic because the happ
    /// developer must avoid use of any host function calls that produce side effects while
    /// implementing callbacks that must be pure.
    fn allow_side_effects(&self) -> bool;
    /// Some invocations call into a single zome and some call into many or all zomes.
    /// An example of an invocation that calls across all zomes is init. Init must pass for every
    /// zome in order for the Dna overall to successfully init.
    /// An example of an invocation that calls a single zome is validation of an entry, because
    /// the entry is only defined in a single zome, so it only makes sense for that exact zome to
    /// define the validation logic for that entry.
    /// In the future this may be expanded to support a subset of zomes that is larger than one.
    /// For example, we may want to trigger a callback in all zomes that implement a
    /// trait/interface, but this doesn't exist yet, so the only valid options are All or One.
    fn zomes(&self) -> ZomesToInvoke;
    /// Invocations execute in a "sparse" manner of decreasing specificity. In technical terms this
    /// means that the list of strings in FnComponents will be concatenated into a single function
    /// name to be called, then the last string will be removed and a shorter function name will
    /// be attempted and so on until all variations have been attempted.
    /// For example, if FnComponents was vec!["foo", "bar", "baz"] it would loop as "foo_bar_baz"
    /// then "foo_bar" then "foo". All of those three callbacks that are defined will be called
    /// _unless a definitive callback result is returned_.
    /// @see CallbackResult::is_definitive() in zome_types.
    /// All of the individual callback results are then folded into a single overall result value
    /// as a From implementation on the invocation results structs (e.g. zome results vs. ribosome
    /// results).
    fn fn_components(&self) -> FnComponents;
    /// the serialized input from the host for the wasm call
    /// this is intentionally NOT a reference to self because HostInput may be huge we want to be
    /// careful about cloning invocations
    fn host_input(self) -> Result<HostInput, SerializedBytesError>;
}

/// A top-level call into a zome function,
/// i.e. coming from outside the Cell from an external Interface
#[allow(missing_docs)] // members are self-explanitory
#[derive(Clone, Debug, serde::Serialize, serde::Deserialize)]
pub struct ZomeInvocation {
    /// The ID of the [Cell] in which this Zome-call would be invoked
    pub cell_id: CellId,
    /// The name of the Zome containing the function that would be invoked
    pub zome_name: ZomeName,
    /// The capability request authorization this [ZomeInvocation]
    pub cap: CapToken,
    /// The name of the Zome function to call
    pub fn_name: String,
    /// The serialized data to pass an an argument to the Zome call
    pub payload: HostInput,
    /// the provenance of the call
    pub provenance: AgentPubKey,
}

fixturator!(
    ZomeInvocation,
    {
        ZomeInvocation {
            cell_id: CellIdFixturator::new(Empty).next().unwrap(),
            zome_name: ZomeNameFixturator::new(Empty).next().unwrap(),
            cap: CapTokenFixturator::new(Empty).next().unwrap(),
            fn_name: StringFixturator::new(Empty).next().unwrap(),
            payload: HostInputFixturator::new(Empty).next().unwrap(),
            provenance: AgentPubKeyFixturator::new(Empty).next().unwrap(),
        }
    },
    {
        ZomeInvocation {
            cell_id: CellIdFixturator::new(Unpredictable).next().unwrap(),
            zome_name: ZomeNameFixturator::new(Unpredictable).next().unwrap(),
            cap: CapTokenFixturator::new(Unpredictable).next().unwrap(),
            fn_name: StringFixturator::new(Unpredictable).next().unwrap(),
            payload: HostInputFixturator::new(Unpredictable).next().unwrap(),
            provenance: AgentPubKeyFixturator::new(Unpredictable).next().unwrap(),
        }
    },
    {
        let ret = ZomeInvocation {
            cell_id: CellIdFixturator::new_indexed(Predictable, self.0.index)
                .next()
                .unwrap(),
            zome_name: ZomeNameFixturator::new_indexed(Predictable, self.0.index)
                .next()
                .unwrap(),
            cap: CapTokenFixturator::new_indexed(Predictable, self.0.index)
                .next()
                .unwrap(),
            fn_name: StringFixturator::new_indexed(Predictable, self.0.index)
                .next()
                .unwrap(),
            payload: HostInputFixturator::new_indexed(Predictable, self.0.index)
                .next()
                .unwrap(),
            provenance: AgentPubKeyFixturator::new_indexed(Predictable, self.0.index)
                .next()
                .unwrap(),
        };
        self.0.index = self.0.index + 1;
        ret
    }
);

/// Fixturator curve for a named zome invocation
/// cell id, test wasm for zome to call, function name, host input payload
pub struct NamedInvocation(pub CellId, pub TestWasm, pub String, pub HostInput);

impl Iterator for ZomeInvocationFixturator<NamedInvocation> {
    type Item = ZomeInvocation;
    fn next(&mut self) -> Option<Self::Item> {
        let mut ret = ZomeInvocationFixturator::new(Unpredictable).next().unwrap();
        ret.cell_id = self.0.curve.0.clone();
        ret.zome_name = self.0.curve.1.clone().into();
        ret.fn_name = self.0.curve.2.clone();
        ret.payload = self.0.curve.3.clone();
        Some(ret)
    }
}

impl Invocation for ZomeInvocation {
    fn allow_side_effects(&self) -> bool {
        true
    }
    fn zomes(&self) -> ZomesToInvoke {
        ZomesToInvoke::One(self.zome_name.to_owned())
    }
    fn fn_components(&self) -> FnComponents {
        vec![self.fn_name.to_owned()].into()
    }
    fn host_input(self) -> Result<HostInput, SerializedBytesError> {
        Ok(self.payload)
    }
}

/// Response to a zome invocation
#[derive(Clone, Debug, serde::Serialize, serde::Deserialize, PartialEq)]
pub enum ZomeInvocationResponse {
    /// arbitrary functions exposed by zome devs to the outside world
    ZomeApiFn(GuestOutput),
}

/// Interface for a Ribosome. Currently used only for mocking, as our only
/// real concrete type is [WasmRibosome]
#[automock]
pub trait RibosomeT: Sized {
    fn dna_file(&self) -> &DnaFile;

    fn zomes_to_invoke(&self, zomes_to_invoke: ZomesToInvoke) -> Vec<ZomeName>;

    fn maybe_call<I: Invocation + 'static>(
        &self,
        workspace: UnsafeInvokeZomeWorkspace,
        invocation: &I,
        zome_name: &ZomeName,
        to_call: String,
    ) -> Result<Option<GuestOutput>, RibosomeError>;

    /// @todo list out all the available callbacks and maybe cache them somewhere
    fn list_callbacks(&self) {
        unimplemented!()
        // pseudocode
        // self.instance().exports().filter(|e| e.is_callback())
    }

    /// @todo list out all the available zome functions and maybe cache them somewhere
    fn list_zome_fns(&self) {
        unimplemented!()
        // pseudocode
        // self.instance().exports().filter(|e| !e.is_callback())
    }

    fn run_init(
        &self,
        workspace: UnsafeInvokeZomeWorkspace,
        invocation: InitInvocation,
    ) -> RibosomeResult<InitResult>;

    fn run_migrate_agent(
        &self,
        workspace: UnsafeInvokeZomeWorkspace,
        invocation: MigrateAgentInvocation,
    ) -> RibosomeResult<MigrateAgentResult>;

    fn run_validation_package(
        &self,
        workspace: UnsafeInvokeZomeWorkspace,
        invocation: ValidationPackageInvocation,
    ) -> RibosomeResult<ValidationPackageResult>;

    fn run_post_commit(
        &self,
        workspace: UnsafeInvokeZomeWorkspace,
        invocation: PostCommitInvocation,
    ) -> RibosomeResult<PostCommitResult>;

    /// Helper function for running a validation callback. Just calls
    /// [`run_callback`][] under the hood.
    /// [`run_callback`]: #method.run_callback
    fn run_validate(
        &self,
        workspace: UnsafeInvokeZomeWorkspace,
        invocation: ValidateInvocation,
    ) -> RibosomeResult<ValidateResult>;

    fn call_iterator<R: 'static + RibosomeT, I: 'static + Invocation>(
        &self,
        workspace: UnsafeInvokeZomeWorkspace,
        ribosome: R,
        invocation: I,
    ) -> CallIterator<R, I>;

    /// Runs the specified zome fn. Returns the cursor used by HDK,
    /// so that it can be passed on to source chain manager for transactional writes
    fn call_zome_function(
        self,
        workspace: UnsafeInvokeZomeWorkspace,
        // TODO: ConductorHandle
        invocation: ZomeInvocation,
    ) -> RibosomeResult<ZomeInvocationResponse>;
}

#[cfg(test)]
pub mod wasm_test {
    use crate::core::ribosome::RibosomeT;
    use crate::core::ribosome::ZomeInvocationResponse;
    use crate::core::workflow::unsafe_invoke_zome_workspace::UnsafeInvokeZomeWorkspaceFixturator;
    use crate::fixt::WasmRibosomeFixturator;
    use core::time::Duration;
    use holo_hash::holo_hash_core::HeaderHash;
    use holochain_serialized_bytes::prelude::*;
<<<<<<< HEAD
=======
    use holochain_types::{
        nucleus::{ZomeInvocation, ZomeInvocationResponse},
        test_utils::{fake_agent_pubkey_1, fake_cap_secret, fake_cell_id},
    };
>>>>>>> b201959f
    use holochain_wasm_test_utils::TestWasm;
    use holochain_zome_types::commit::CommitEntryResult;
    use holochain_zome_types::*;
    use test_wasm_common::TestString;

<<<<<<< HEAD
=======
    use crate::core::{
        ribosome::HostContext, workflow::unsafe_invoke_zome_workspace::UnsafeInvokeZomeWorkspace,
    };
    use holochain_types::test_utils::{fake_dna_zomes, fake_header_hash};

    pub fn zome_invocation_from_names(
        zome_name: &str,
        fn_name: &str,
        payload: SerializedBytes,
    ) -> ZomeInvocation {
        ZomeInvocation {
            zome_name: zome_name.into(),
            fn_name: fn_name.into(),
            cell_id: fake_cell_id("bob"),
            cap: fake_cap_secret(),
            payload: ZomeExternHostInput::new(payload),
            provenance: fake_agent_pubkey_1(),
            as_at: fake_header_hash("fake"),
        }
    }

    pub fn test_ribosome(warm: Option<&str>) -> WasmRibosome {
        // warm the zome module in the module cache
        if let Some(zome_name) = warm {
            let ribosome = test_ribosome(None);
            let _ = ribosome
                .instance(HostContext {
                    zome_name: zome_name.to_string(),
                    workspace: UnsafeInvokeZomeWorkspace::test_dropped_guard(),
                })
                .unwrap();
        }
        let dna_file = fake_dna_zomes(
            "uuid",
            vec![
                (String::from("foo"), TestWasm::Foo.into()),
                (String::from("imports"), TestWasm::Imports.into()),
                (String::from("debug"), TestWasm::Debug.into()),
            ],
        );
        WasmRibosome::new(dna_file)
    }

>>>>>>> b201959f
    pub fn now() -> Duration {
        std::time::SystemTime::now()
            .duration_since(std::time::UNIX_EPOCH)
            .expect("Time went backwards")
    }

    #[macro_export]
    macro_rules! call_test_ribosome {
        ( $test_wasm:expr, $fn_name:literal, $input:expr ) => {
            tokio::task::spawn(async move {
                // ensure type of test wasm
                use crate::core::ribosome::RibosomeT;
                use std::convert::TryInto;
                let ribosome =
                    $crate::fixt::WasmRibosomeFixturator::new($crate::fixt::curve::Zomes(vec![
                        $test_wasm.into(),
                    ]))
                    .next()
                    .unwrap();

                let timeout = $crate::start_hard_timeout!();

                let workspace = $crate::core::workflow::unsafe_invoke_zome_workspace::UnsafeInvokeZomeWorkspaceFixturator::new(fixt::Unpredictable).next().unwrap();
                let invocation = $crate::core::ribosome::ZomeInvocationFixturator::new(
                    $crate::core::ribosome::NamedInvocation(
                        holochain_types::cell::CellIdFixturator::new(fixt::Unpredictable)
                            .next()
                            .unwrap(),
                        $test_wasm.into(),
                        $fn_name.into(),
                        holochain_zome_types::HostInput::new($input.try_into().unwrap()),
                    ),
                )
                .next()
                .unwrap();
                let zome_invocation_response = ribosome.call_zome_function(workspace, invocation).unwrap();

                // instance building off a warm module should be the slowest part of a wasm test
                // so if each instance (including inner callbacks) takes ~1ms this gives us
                // headroom on 4 call(back)s
                $crate::end_hard_timeout!(timeout, crate::perf::MULTI_WASM_CALL);

                let output = match zome_invocation_response {
                    crate::core::ribosome::ZomeInvocationResponse::ZomeApiFn(guest_output) => {
                        guest_output.into_inner().try_into().unwrap()
                    }
                };
                // this is convenient for now as we flesh out the zome i/o behaviour
                // maybe in the future this will be too noisy and we might want to remove it...
                dbg!(&output);
                output
            })
            .await
            .unwrap();
        };
    }

    #[tokio::test(threaded_scheduler)]
    #[serial_test::serial]
    async fn invoke_foo_test() {
        let workspace = UnsafeInvokeZomeWorkspaceFixturator::new(fixt::Unpredictable)
            .next()
            .unwrap();

        let ribosome = WasmRibosomeFixturator::new(crate::fixt::curve::Zomes(vec![TestWasm::Foo]))
            .next()
            .unwrap();

        let invocation = crate::core::ribosome::ZomeInvocationFixturator::new(
            crate::core::ribosome::NamedInvocation(
                holochain_types::cell::CellIdFixturator::new(fixt::Unpredictable)
                    .next()
                    .unwrap(),
                TestWasm::Foo.into(),
                "foo".into(),
                HostInput::new(().try_into().unwrap()),
            ),
        )
        .next()
        .unwrap();

        assert_eq!(
            ZomeInvocationResponse::ZomeApiFn(GuestOutput::new(
                TestString::from(String::from("foo")).try_into().unwrap()
            )),
            ribosome.call_zome_function(workspace, invocation).unwrap()
        );
    }

    #[tokio::test(threaded_scheduler)]
    #[serial_test::serial]
    async fn pass_validate_test() {
        assert_eq!(
            CommitEntryResult::Success(HeaderHash::new(vec![0xdb; 36])),
            call_test_ribosome!(TestWasm::Validate, "always_validates", ()),
        );
    }

    #[tokio::test(threaded_scheduler)]
    #[serial_test::serial]
    async fn fail_validate_test() {
        assert_eq!(
            CommitEntryResult::Fail("Invalid(\"NeverValidates never validates\")".to_string()),
            call_test_ribosome!(TestWasm::Validate, "never_validates", ()),
        );
    }
}<|MERGE_RESOLUTION|>--- conflicted
+++ resolved
@@ -182,7 +182,7 @@
     /// The name of the Zome containing the function that would be invoked
     pub zome_name: ZomeName,
     /// The capability request authorization this [ZomeInvocation]
-    pub cap: CapToken,
+    pub cap: CapSecret,
     /// The name of the Zome function to call
     pub fn_name: String,
     /// The serialized data to pass an an argument to the Zome call
@@ -366,64 +366,11 @@
     use core::time::Duration;
     use holo_hash::holo_hash_core::HeaderHash;
     use holochain_serialized_bytes::prelude::*;
-<<<<<<< HEAD
-=======
-    use holochain_types::{
-        nucleus::{ZomeInvocation, ZomeInvocationResponse},
-        test_utils::{fake_agent_pubkey_1, fake_cap_secret, fake_cell_id},
-    };
->>>>>>> b201959f
     use holochain_wasm_test_utils::TestWasm;
     use holochain_zome_types::commit::CommitEntryResult;
     use holochain_zome_types::*;
     use test_wasm_common::TestString;
 
-<<<<<<< HEAD
-=======
-    use crate::core::{
-        ribosome::HostContext, workflow::unsafe_invoke_zome_workspace::UnsafeInvokeZomeWorkspace,
-    };
-    use holochain_types::test_utils::{fake_dna_zomes, fake_header_hash};
-
-    pub fn zome_invocation_from_names(
-        zome_name: &str,
-        fn_name: &str,
-        payload: SerializedBytes,
-    ) -> ZomeInvocation {
-        ZomeInvocation {
-            zome_name: zome_name.into(),
-            fn_name: fn_name.into(),
-            cell_id: fake_cell_id("bob"),
-            cap: fake_cap_secret(),
-            payload: ZomeExternHostInput::new(payload),
-            provenance: fake_agent_pubkey_1(),
-            as_at: fake_header_hash("fake"),
-        }
-    }
-
-    pub fn test_ribosome(warm: Option<&str>) -> WasmRibosome {
-        // warm the zome module in the module cache
-        if let Some(zome_name) = warm {
-            let ribosome = test_ribosome(None);
-            let _ = ribosome
-                .instance(HostContext {
-                    zome_name: zome_name.to_string(),
-                    workspace: UnsafeInvokeZomeWorkspace::test_dropped_guard(),
-                })
-                .unwrap();
-        }
-        let dna_file = fake_dna_zomes(
-            "uuid",
-            vec![
-                (String::from("foo"), TestWasm::Foo.into()),
-                (String::from("imports"), TestWasm::Imports.into()),
-                (String::from("debug"), TestWasm::Debug.into()),
-            ],
-        );
-        WasmRibosome::new(dna_file)
-    }
-
->>>>>>> b201959f
     pub fn now() -> Duration {
         std::time::SystemTime::now()
             .duration_since(std::time::UNIX_EPOCH)
