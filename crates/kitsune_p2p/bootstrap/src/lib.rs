--- conflicted
+++ resolved
@@ -34,13 +34,9 @@
     let boot = now::now()
         .or(put::put(store.clone()))
         .or(random::random(store.clone()))
-<<<<<<< HEAD
         .or(clear::clear(store.clone()))
         .or(num::num(store.clone()))
         .or(sync::sync(waiter.clone()));
-=======
-        .or(clear::clear(store));
->>>>>>> ccc7c90f
     match warp::serve(boot).try_bind_ephemeral(addr) {
         Ok((addr, server)) => {
             let driver = futures::future::FutureExt::boxed(server);
