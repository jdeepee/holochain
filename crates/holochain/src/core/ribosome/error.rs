//! Errors occurring during a [`RealRibosome`](crate::core::ribosome::real_ribosome::RealRibosome) call

use crate::conductor::api::error::ConductorApiError;
use crate::conductor::interface::error::InterfaceError;
use holo_hash::AnyDhtHash;
use holochain_cascade::error::CascadeError;
use holochain_serialized_bytes::prelude::SerializedBytesError;
use holochain_state::source_chain::SourceChainError;
use holochain_types::prelude::*;
use holochain_wasmer_host::prelude::*;
use holochain_zome_types::inline_zome::error::InlineZomeError;
use thiserror::Error;
use tokio::task::JoinError;

/// Errors occurring during a [`RealRibosome`](crate::core::ribosome::real_ribosome::RealRibosome) call
#[derive(Error, Debug)]
pub enum RibosomeError {
    /// Dna error while working with Ribosome.
    #[error("Dna error while working with Ribosome: {0}")]
    DnaError(#[from] DnaError),

    /// Wasm runtime error while working with Ribosome.
    #[error("Wasm runtime error while working with Ribosome: {0}")]
    WasmRuntimeError(#[from] RuntimeError),

    /// Serialization error while working with Ribosome.
    #[error("Serialization error while working with Ribosome: {0}")]
    SerializationError(#[from] SerializedBytesError),

    /// A Zome was referenced by name that doesn't exist
    #[error("Referenced a zome that doesn't exist: Zome: {0}")]
    ZomeNotExists(ZomeName),

    /// A ZomeFn was called by name that doesn't exist
    #[error("Attempted to call a zome function that doesn't exist: Zome: {0} Fn {1}")]
    ZomeFnNotExists(ZomeName, FunctionName),

    /// a problem with entry defs
    #[error("An error with entry defs in zome '{0}': {1}")]
    EntryDefs(ZomeName, String),

    /// a mandatory dependency for a record doesn't exist
    /// for example a remove link ribosome call needs to find the add link in order to infer the
    /// correct base and this dependent relationship exists before even subconscious validation
    /// kicks in
    #[error("A mandatory record is missing, dht hash: {0}")]
    RecordDeps(AnyDhtHash),

    /// ident
    #[error(transparent)]
    KeystoreError(#[from] holochain_keystore::KeystoreError),

    /// ident
    #[error(transparent)]
    DatabaseError(#[from] holochain_sqlite::error::DatabaseError),

    /// ident
    #[error(transparent)]
    CascadeError(#[from] CascadeError),

    /// ident
    #[error(transparent)]
    ConductorApiError(#[from] Box<ConductorApiError>),

    /// ident
    #[error(transparent)]
    SourceChainError(#[from] SourceChainError),

    /// ident
    #[error(transparent)]
    InterfaceError(#[from] InterfaceError),

    /// ident
    #[error(transparent)]
    CounterSigningError(#[from] CounterSigningError),

    /// ident
    #[error(transparent)]
    JoinError(#[from] JoinError),

    /// ident
    #[error(transparent)]
    InlineZomeError(#[from] InlineZomeError),

    /// ident
    #[error(transparent)]
    P2pError(#[from] holochain_p2p::HolochainP2pError),

    /// ident
<<<<<<< HEAD
    #[error("xsalsa20poly1305 error {0}")]
    Aead(String),

    #[error("Can't find zome for entry type: {0:?}")]
    NoZomeForEntryType(EntryType),

    /// ident
=======
>>>>>>> 0f60ff19
    #[error(transparent)]
    SecurePrimitive(#[from] holochain_zome_types::SecurePrimitiveError),

    /// Zome function doesn't have permissions to call a Host function.
    #[error("Host function {2} cannot be called from zome function {1} in zome {0}")]
    HostFnPermissions(ZomeName, FunctionName, String),

    #[error(transparent)]
    ZomeTypesError(#[from] holochain_types::zome_types::ZomeTypesError),
}

/// Type alias
pub type RibosomeResult<T> = Result<T, RibosomeError>;<|MERGE_RESOLUTION|>--- conflicted
+++ resolved
@@ -87,7 +87,6 @@
     P2pError(#[from] holochain_p2p::HolochainP2pError),
 
     /// ident
-<<<<<<< HEAD
     #[error("xsalsa20poly1305 error {0}")]
     Aead(String),
 
@@ -95,8 +94,6 @@
     NoZomeForEntryType(EntryType),
 
     /// ident
-=======
->>>>>>> 0f60ff19
     #[error(transparent)]
     SecurePrimitive(#[from] holochain_zome_types::SecurePrimitiveError),
 
