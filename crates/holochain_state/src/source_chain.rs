--- conflicted
+++ resolved
@@ -27,6 +27,7 @@
 use holochain_zome_types::CapAccess;
 use holochain_zome_types::CapGrant;
 use holochain_zome_types::CapSecret;
+use holochain_zome_types::CellId;
 use holochain_zome_types::ChainTopOrdering;
 use holochain_zome_types::CounterSigningAgentState;
 use holochain_zome_types::CounterSigningSessionData;
@@ -45,11 +46,7 @@
 use holochain_zome_types::SignedHeader;
 use holochain_zome_types::SignedHeaderHashed;
 use holochain_zome_types::Timestamp;
-<<<<<<< HEAD
-=======
-use holochain_zome_types::ValidationStatus;
 use holochain_zome_types::Zome;
->>>>>>> 35564564
 
 use crate::chain_lock::is_chain_locked;
 use crate::chain_lock::is_lock_expired;
@@ -122,7 +119,6 @@
             preflight_request.signing_agents()[agent_index as usize].0
         );
 
-<<<<<<< HEAD
         let countersigning_agent_state = self
             .vault
             .async_commit(move |txn| {
@@ -142,24 +138,6 @@
             })
             .await?;
         Ok(countersigning_agent_state)
-=======
-    /// Accessor for the chain head that will be used at flush time to check
-    /// the "as at" for ordering integrity etc.
-    pub fn persisted_chain_head(&self) -> (HeaderHash, u32, Timestamp) {
-        (
-            self.persisted_head.clone(),
-            self.persisted_seq,
-            self.persisted_timestamp,
-        )
-    }
-
-    pub fn chain_head(&self) -> SourceChainResult<(HeaderHash, u32, Timestamp)> {
-        // Check scratch for newer head.
-        Ok(self.scratch.apply(|scratch| {
-            chain_head_scratch(&(*scratch), self.author.as_ref())
-                .unwrap_or_else(|| self.persisted_chain_head())
-        })?)
->>>>>>> 35564564
     }
 
     async fn put_with_header(
@@ -239,27 +217,29 @@
     pub async fn flush(
         &self,
         network: &(dyn HolochainP2pDnaT + Send + Sync),
-    ) -> SourceChainResult<()> {
+    ) -> SourceChainResult<Vec<(Option<Zome>, SignedHeaderHashed)>> {
         // Nothing to write
         if self.scratch.apply(|s| s.is_empty())? {
-            return Ok(());
+            return Ok(Vec::new());
         }
-        let (scheduled_fns, headers, ops, entries) = self.scratch.apply_and_then(|scratch| {
-            let (headers, ops) =
-                build_ops_from_headers(scratch.drain_headers().collect::<Vec<_>>())?;
-
-            // Drain out any entries.
-            let entries = scratch.drain_entries().collect::<Vec<_>>();
-            let scheduled_fns = scratch.drain_scheduled_fns().collect::<Vec<_>>();
-            SourceChainResult::Ok((scheduled_fns, headers, ops, entries))
-        })?;
+        let (scheduled_fns, zomed_headers, ops, entries) =
+            self.scratch.apply_and_then(|scratch| {
+                let (zomed_headers, ops) =
+                    build_ops_from_headers(scratch.drain_zomed_headers().collect::<Vec<_>>())?;
+
+                // Drain out any entries.
+                let entries = scratch.drain_entries().collect::<Vec<_>>();
+                let scheduled_fns = scratch.drain_scheduled_fns().collect::<Vec<_>>();
+                SourceChainResult::Ok((scheduled_fns, zomed_headers, ops, entries))
+            })?;
 
         let maybe_countersigned_entry = entries
             .iter()
             .map(|entry| entry.as_content())
             .find(|entry| matches!(entry, Entry::CounterSign(_, _)));
 
-        if matches!(maybe_countersigned_entry, Some(Entry::CounterSign(_, _))) && headers.len() != 1
+        if matches!(maybe_countersigned_entry, Some(Entry::CounterSign(_, _)))
+            && zomed_headers.len() != 1
         {
             return Err(SourceChainError::DirtyCounterSigningWrite);
         }
@@ -286,13 +266,13 @@
                 // As at check.
                 let (new_persisted_head, new_head_seq, new_timestamp) =
                     chain_head_db(&txn, author.clone())?;
-                if headers.last().is_none() {
+                if zomed_headers.last().is_none() {
                     // Nothing to write
-                    return Ok(());
+                    return Ok(Vec::new());
                 }
                 if persisted_head != new_persisted_head {
                     return Err(SourceChainError::HeadMoved(
-                        headers,
+                        zomed_headers,
                         entries,
                         Some(persisted_head),
                         Some((new_persisted_head, new_head_seq, new_timestamp)),
@@ -315,8 +295,8 @@
                 for entry in entries {
                     insert_entry(txn, entry)?;
                 }
-                for header in headers {
-                    insert_header(txn, header)?;
+                for shh in zomed_headers.iter().map(|(_zome, shh)| shh) {
+                    insert_header(txn, shh.clone())?;
                 }
                 for (op, op_hash, op_order, timestamp, _) in ops {
                     insert_op_lite_into_authored(txn, op, op_hash.clone(), op_order, timestamp)?;
@@ -326,12 +306,12 @@
                         set_withhold_publish(txn, op_hash)?;
                     }
                 }
-                SourceChainResult::Ok(())
+                SourceChainResult::Ok(zomed_headers)
             })
             .await
         {
             Err(SourceChainError::HeadMoved(
-                headers,
+                zomed_headers,
                 entries,
                 old_head,
                 Some((new_persisted_head, new_head_seq, new_timestamp)),
@@ -352,17 +332,17 @@
                         (*self.author).clone(),
                     )
                     .await?;
-                    let rebased_headers: Vec<SignedHeaderHashed> = rebase_headers_on(
+                    let rebased_headers = rebase_headers_on(
                         &keystore,
-                        headers,
+                        zomed_headers,
                         new_persisted_head,
                         new_head_seq,
                         new_timestamp,
                     )
                     .await?;
                     child_chain.scratch.apply(move |scratch| {
-                        for header in rebased_headers {
-                            scratch.add_header(header, ChainTopOrdering::Relaxed);
+                        for (zome, header) in rebased_headers {
+                            scratch.add_header(zome, header, ChainTopOrdering::Relaxed);
                         }
                         for entry in entries {
                             scratch.add_entry(entry, ChainTopOrdering::Relaxed);
@@ -371,18 +351,17 @@
                     child_chain.flush(network).await
                 } else {
                     Err(SourceChainError::HeadMoved(
-                        headers,
+                        zomed_headers,
                         entries,
                         old_head,
                         Some((new_persisted_head, new_head_seq, new_timestamp)),
                     ))
                 }
             }
-            Ok(()) => {
-                Ok(
-                    authored_ops_to_dht_db(network, ops_to_integrate, &self.vault, &self.dht_env)
-                        .await?,
-                )
+            Ok(zomed_headers) => {
+                authored_ops_to_dht_db(network, ops_to_integrate, &self.vault, &self.dht_env)
+                    .await?;
+                SourceChainResult::Ok(zomed_headers)
             }
             result => result,
         }
@@ -451,6 +430,13 @@
         self.author.clone()
     }
 
+    pub fn cell_id(&self) -> CellId {
+        CellId::new(
+            self.vault.kind().dna_hash().clone(),
+            self.agent_pubkey().clone(),
+        )
+    }
+
     /// This has to clone all the data because we can't return
     /// references to constructed data.
     // TODO: Maybe we should store data as elements in the scratch?
@@ -460,27 +446,30 @@
         Ok(self.scratch.apply(|scratch| scratch.elements().collect())?)
     }
 
+    pub fn has_initialized(&self) -> SourceChainResult<bool> {
+        Ok(self.len()? > 3)
+    }
+
+    pub fn is_empty(&self) -> SourceChainResult<bool> {
+        Ok(self.len()? == 0)
+    }
+
+    /// Accessor for the chain head that will be used at flush time to check
+    /// the "as at" for ordering integrity etc.
+    pub fn persisted_chain_head(&self) -> (HeaderHash, u32, Timestamp) {
+        (
+            self.persisted_head.clone(),
+            self.persisted_seq,
+            self.persisted_timestamp,
+        )
+    }
+
     pub fn chain_head(&self) -> SourceChainResult<(HeaderHash, u32, Timestamp)> {
         // Check scratch for newer head.
         Ok(self.scratch.apply(|scratch| {
-            let chain_head = chain_head_scratch(&(*scratch), self.author.as_ref());
-            let (prev_header, header_seq, timestamp) = chain_head.unwrap_or_else(|| {
-                (
-                    self.persisted_head.clone(),
-                    self.persisted_seq,
-                    self.persisted_timestamp,
-                )
-            });
-            (prev_header, header_seq, timestamp)
+            chain_head_scratch(&(*scratch), self.author.as_ref())
+                .unwrap_or_else(|| self.persisted_chain_head())
         })?)
-    }
-
-    pub fn has_initialized(&self) -> SourceChainResult<bool> {
-        Ok(self.len()? > 3)
-    }
-
-    pub fn is_empty(&self) -> SourceChainResult<bool> {
-        Ok(self.len()? == 0)
     }
 
     #[allow(clippy::len_without_is_empty)]
@@ -722,45 +711,6 @@
             .await?)
     }
 
-<<<<<<< HEAD
-=======
-    pub async fn accept_countersigning_preflight_request(
-        &self,
-        preflight_request: PreflightRequest,
-        agent_index: u8,
-    ) -> SourceChainResult<CounterSigningAgentState> {
-        let hashed_preflight_request = holo_hash::encode::blake2b_256(
-            &holochain_serialized_bytes::encode(&preflight_request)?,
-        );
-
-        // This all needs to be ensured in a non-panicky way BEFORE calling into the source chain here.
-        let author = self.author.clone();
-        assert_eq!(
-            *author,
-            preflight_request.signing_agents()[agent_index as usize].0
-        );
-
-        let countersigning_agent_state = self
-            .vault
-            .async_commit(move |txn| {
-                if is_chain_locked(txn, &hashed_preflight_request)? {
-                    return Err(SourceChainError::ChainLocked);
-                }
-                let (persisted_head, persisted_seq, _) = chain_head_db(txn, author)?;
-                let countersigning_agent_state =
-                    CounterSigningAgentState::new(agent_index, persisted_head, persisted_seq);
-                lock_chain(
-                    txn,
-                    &hashed_preflight_request,
-                    preflight_request.session_times().end(),
-                )?;
-                SourceChainResult::Ok(countersigning_agent_state)
-            })
-            .await?;
-        Ok(countersigning_agent_state)
-    }
-
->>>>>>> 35564564
     /// If there is a countersigning session get the
     /// StoreEntry op to send to the entry authorities.
     pub fn countersigning_op(&self) -> SourceChainResult<Option<DhtOp>> {
@@ -790,7 +740,6 @@
     }
 }
 
-<<<<<<< HEAD
 pub fn lock_for_entry(entry: Option<&Entry>) -> SourceChainResult<Vec<u8>> {
     Ok(match entry {
         Some(Entry::CounterSign(session_data, _)) => holo_hash::encode::blake2b_256(
@@ -798,202 +747,14 @@
         ),
         _ => Vec::with_capacity(0),
     })
-=======
-    pub fn lock_for_entry(entry: Option<&Entry>) -> SourceChainResult<Vec<u8>> {
-        Ok(match entry {
-            Some(Entry::CounterSign(session_data, _)) => holo_hash::encode::blake2b_256(
-                &holochain_serialized_bytes::encode(session_data.preflight_request())?,
-            ),
-            _ => Vec::with_capacity(0),
-        })
-    }
-
-    #[async_recursion]
-    pub async fn flush(
-        &self,
-        network: &(dyn HolochainP2pCellT + Send + Sync),
-    ) -> SourceChainResult<Vec<(Option<Zome>, SignedHeaderHashed)>> {
-        // Nothing to write
-        if self.scratch.apply(|s| s.is_empty())? {
-            return Ok(Vec::new());
-        }
-        let (scheduled_fns, zomed_headers, ops, entries) =
-            self.scratch.apply_and_then(|scratch| {
-                let (zomed_headers, ops) =
-                    build_ops_from_headers(scratch.drain_zomed_headers().collect::<Vec<_>>())?;
-
-                // Drain out any entries.
-                let entries = scratch.drain_entries().collect::<Vec<_>>();
-                let scheduled_fns = scratch.drain_scheduled_fns().collect::<Vec<_>>();
-                SourceChainResult::Ok((scheduled_fns, zomed_headers, ops, entries))
-            })?;
-        let mut ops_to_integrate = HashSet::with_capacity(ops.len());
-        for op in &ops {
-            if network.authority_for_hash(op.0.dht_basis().clone()).await? {
-                ops_to_integrate.insert(op.1.clone());
-            }
-        }
-
-        let maybe_countersigned_entry = entries
-            .iter()
-            .map(|entry| entry.as_content())
-            .find(|entry| matches!(entry, Entry::CounterSign(_, _)));
-
-        if matches!(maybe_countersigned_entry, Some(Entry::CounterSign(_, _)))
-            && zomed_headers.len() != 1
-        {
-            return Err(SourceChainError::DirtyCounterSigningWrite);
-        }
-        let lock = Self::lock_for_entry(maybe_countersigned_entry)?;
-
-        // Write the entries, headers and ops to the database in one transaction.
-        let author = self.author.clone();
-        let persisted_head = self.persisted_head.clone();
-        match self
-            .vault
-            .async_commit(move |txn: &mut Transaction| {
-                let now = Timestamp::now();
-                for scheduled_fn in scheduled_fns {
-                    schedule_fn(txn, scheduled_fn, None, now)?;
-                }
-                // As at check.
-                let (new_persisted_head, new_head_seq, new_timestamp) = chain_head_db(txn, author)?;
-                if zomed_headers.last().is_none() {
-                    // Nothing to write
-                    return Ok(Vec::new());
-                }
-                if persisted_head != new_persisted_head {
-                    return Err(SourceChainError::HeadMoved(
-                        zomed_headers,
-                        entries,
-                        Some(persisted_head),
-                        Some((new_persisted_head, new_head_seq, new_timestamp)),
-                    ));
-                }
-
-                // If the lock isn't empty this is a countersigning session.
-                let is_countersigning_session = !lock.is_empty();
-
-                if is_chain_locked(txn, &lock)? {
-                    return Err(SourceChainError::ChainLocked);
-                }
-                // If this is a countersigning session, and the chain is NOT
-                // locked then either the session expired or the countersigning
-                // entry being committed now is the correct one for the lock.
-                else if is_countersigning_session {
-                    // If the lock is expired then we can't write this countersigning session.
-                    if is_lock_expired(txn, &lock)? {
-                        return Err(SourceChainError::LockExpired);
-                    }
-                }
-
-                for entry in entries {
-                    insert_entry(txn, entry)?;
-                }
-                for shh in zomed_headers.iter().map(|(_zome, shh)| shh) {
-                    insert_header(txn, shh.clone())?;
-                }
-                for (op, op_hash, op_order, timestamp, visibility, dependency) in ops {
-                    let op_type = op.get_type();
-                    insert_op_lite(txn, op, op_hash.clone(), true, op_order, timestamp)?;
-                    set_validation_status(
-                        txn,
-                        op_hash.clone(),
-                        holochain_zome_types::ValidationStatus::Valid,
-                    )?;
-                    set_dependency(txn, op_hash.clone(), dependency)?;
-                    // TODO: Can anything every depend on a private store entry op? I don't think so.
-                    let is_private_entry = op_type == DhtOpType::StoreEntry
-                        && visibility == Some(EntryVisibility::Private);
-
-                    // Don't publish private entries or countersigning sessions.
-                    if !is_private_entry
-                        && !is_countersigning_session
-                        && ops_to_integrate.contains(&op_hash)
-                    {
-                        set_validation_stage(
-                            txn,
-                            op_hash.clone(),
-                            ValidationLimboStatus::AwaitingIntegration,
-                        )?;
-                    }
-                    // If this is a countersigning session we want to withhold
-                    // publishing the ops until the session is successful.
-                    if is_countersigning_session {
-                        set_withhold_publish(txn, op_hash)?;
-                    }
-                }
-                SourceChainResult::Ok(zomed_headers)
-            })
-            .await
-        {
-            Err(SourceChainError::HeadMoved(
-                zomed_headers,
-                entries,
-                old_head,
-                Some((new_persisted_head, new_head_seq, new_timestamp)),
-            )) => {
-                let is_relaxed =
-                    self.scratch
-                        .apply_and_then::<bool, SyncScratchError, _>(|scratch| {
-                            Ok(scratch.chain_top_ordering() == ChainTopOrdering::Relaxed)
-                        })?;
-                if is_relaxed {
-                    let keystore = self.vault.keystore();
-                    // A child chain is needed with a new as-at that matches
-                    // the rebase.
-                    let child_chain = Self::new(self.vault.clone(), (*self.author).clone()).await?;
-                    let rebased_headers: Vec<(Option<Zome>, SignedHeaderHashed)> =
-                        rebase_headers_on(
-                            &keystore,
-                            zomed_headers,
-                            new_persisted_head,
-                            new_head_seq,
-                            new_timestamp,
-                        )
-                        .await?;
-                    child_chain.scratch.apply(|scratch| {
-                        for (zome, header) in rebased_headers {
-                            scratch.add_header(zome, header, ChainTopOrdering::Relaxed);
-                        }
-                        for entry in entries {
-                            scratch.add_entry(entry, ChainTopOrdering::Relaxed);
-                        }
-                    })?;
-                    child_chain.flush(network).await
-                } else {
-                    Err(SourceChainError::HeadMoved(
-                        zomed_headers,
-                        entries,
-                        old_head,
-                        Some((new_persisted_head, new_head_seq, new_timestamp)),
-                    ))
-                }
-            }
-            result => result,
-        }
-    }
->>>>>>> 35564564
 }
 
 #[allow(clippy::complexity)]
 fn build_ops_from_headers(
     zomed_headers: Vec<(Option<Zome>, SignedHeaderHashed)>,
 ) -> SourceChainResult<(
-<<<<<<< HEAD
-    Vec<SignedHeaderHashed>,
+    Vec<(Option<Zome>, SignedHeaderHashed)>,
     Vec<(DhtOpLight, DhtOpHash, OpOrder, Timestamp, Dependency)>,
-=======
-    Vec<(Option<Zome>, SignedHeaderHashed)>,
-    Vec<(
-        DhtOpLight,
-        DhtOpHash,
-        OpOrder,
-        Timestamp,
-        Option<EntryVisibility>,
-        Dependency,
-    )>,
->>>>>>> 35564564
 )> {
     // Headers end up back in here.
     let mut headers_output = Vec::with_capacity(zomed_headers.len());
@@ -1622,12 +1383,8 @@
         let env = test_env.env();
         let secret = Some(CapSecretFixturator::new(Unpredictable).next().unwrap());
         let access = CapAccess::from(secret.unwrap());
-<<<<<<< HEAD
         let mut mock = MockHolochainP2pDnaT::new();
-=======
         let zome = fixt!(Zome);
-        let mut mock = MockHolochainP2pCellT::new();
->>>>>>> 35564564
         mock.expect_authority_for_hash().returning(|_| Ok(false));
 
         // @todo curry
@@ -1881,14 +1638,8 @@
         let mut mock = MockHolochainP2pDnaT::new();
         mock.expect_authority_for_hash().returning(|_| Ok(false));
 
-<<<<<<< HEAD
         let author = Arc::new(keystore.new_sign_keypair_random().await.unwrap());
-=======
         let zome = fixt!(Zome);
-
-        let author = test_env.cell_id().unwrap().agent_pubkey().clone();
-        let author = Arc::new(author);
->>>>>>> 35564564
 
         fresh_reader_test!(vault, |txn| {
             assert_matches!(
