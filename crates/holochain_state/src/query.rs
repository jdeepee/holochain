use crate::scratch::FilteredScratch;
use crate::scratch::Scratch;
use fallible_iterator::FallibleIterator;
use holo_hash::hash_type::AnyDht;
use holo_hash::ActionHash;
use holo_hash::AgentPubKey;
use holo_hash::AnyDhtHash;
use holo_hash::DhtOpHash;
use holo_hash::EntryHash;
use holochain_serialized_bytes::prelude::*;
use holochain_sqlite::rusqlite::named_params;
use holochain_sqlite::rusqlite::Row;
use holochain_sqlite::rusqlite::Statement;
use holochain_sqlite::rusqlite::Transaction;
use holochain_sqlite::sql::sql_cell::FETCH_OP;
use holochain_types::dht_op::DhtOp;
use holochain_types::dht_op::DhtOpHashed;
use holochain_types::dht_op::DhtOpType;
use holochain_types::prelude::HasValidationStatus;
use holochain_types::prelude::Judged;
use holochain_zome_types::ActionHashed;
use holochain_zome_types::Entry;
use holochain_zome_types::EntryVisibility;
use holochain_zome_types::Record;
use holochain_zome_types::SignedAction;
use holochain_zome_types::SignedActionHashed;
use serde::de::DeserializeOwned;
use std::collections::HashMap;
use std::collections::HashSet;
use std::sync::Arc;

pub use error::*;

#[cfg(test)]
mod test_data;
#[cfg(test)]
mod tests;

pub mod chain_head;
pub mod entry_details;
pub mod error;
pub mod link;
pub mod link_details;
pub mod live_entry;
pub mod live_record;
pub mod record_details;

pub mod prelude {
    pub use super::from_blob;
    pub use super::get_entry_from_db;
    pub use super::to_blob;
    pub use super::Params;
    pub use super::Query;
    pub use super::StateQueryResult;
    pub use super::Store;
    pub use super::Stores;
    pub use super::StoresIter;
    pub use super::Transactions;
    pub use super::Txn;
    pub use super::Txns;
    pub use holochain_sqlite::rusqlite::named_params;
    pub use holochain_sqlite::rusqlite::Row;
}

/// Alias for the params required by rusqlite query execution
pub type Params<'a> = (&'a str, &'a dyn holochain_sqlite::rusqlite::ToSql);

/// A common accumulator type used by folds to collapse queries down to a
/// simpler structure, i.e. to let deletions annihilate creations.
pub struct Maps<T> {
    pub creates: HashMap<ActionHash, T>,
    pub deletes: HashSet<ActionHash>,
}

impl<T> Maps<T> {
    fn new() -> Self {
        Self {
            creates: Default::default(),
            deletes: Default::default(),
        }
    }
}

/// Helper for getting to the inner Data type of the Item of a Query
pub type QueryData<Q> = <<Q as Query>::Item as HasValidationStatus>::Data;

/// You should keep your query type cheap to clone.
/// If there is any large data put it in an Arc.
pub trait Query: Clone {
    type State;
    type Item: HasValidationStatus;
    type Output;

    fn query(&self) -> String {
        "".into()
    }
    fn params(&self) -> Vec<Params> {
        Vec::with_capacity(0)
    }
    fn init_fold(&self) -> StateQueryResult<Self::State>;

    fn as_filter(&self) -> Box<dyn Fn(&QueryData<Self>) -> bool> {
        Box::new(|_| true)
    }

    fn as_map(&self) -> Arc<dyn Fn(&Row) -> StateQueryResult<Self::Item>>;

    fn fold(&self, state: Self::State, data: Self::Item) -> StateQueryResult<Self::State>;

    fn run<S>(&self, stores: S) -> StateQueryResult<Self::Output>
    where
        S: Stores<Self>,
        S: Store,
    {
        let mut stores_iter = stores.get_initial_data(self.clone())?;
        let iter = stores_iter.iter()?;
        let result = iter.fold(self.init_fold()?, |state, i| self.fold(state, i))?;
        drop(stores_iter);
        self.render(result, stores)
    }

    fn render<S>(&self, state: Self::State, stores: S) -> StateQueryResult<Self::Output>
    where
        S: Store;
}

/// Represents the data sources which are needed to perform a Query.
/// From these sources, we need:
/// - a collection of Data needed by the query (`Q::Data`)
/// - the ability to fetch an Entry during the Render phase of the query.
pub trait Stores<Q: Query> {
    type O: StoresIter<Q::Item>;

    /// Gets the raw initial data from the database, needed to begin the query.
    // MD: can the query be &Q?
    fn get_initial_data(&self, query: Q) -> StateQueryResult<Self::O>;
}

/// Queries that can have access to private data will
/// implement this trait.
pub trait PrivateDataQuery {
    type Hash;

    /// Construct the query with access to private data for this agent.
    fn with_private_data_access(hash: Self::Hash, author: Arc<AgentPubKey>) -> Self;

    /// Construct the query without access to private data.
    fn without_private_data_access(hash: Self::Hash) -> Self;
}

pub trait Store {
    /// Get an [`Entry`] from this store.
    fn get_entry(&self, hash: &EntryHash) -> StateQueryResult<Option<Entry>>;

    /// Get an [`Entry`] from this store.
    /// - Will return any public entry.
    /// - If an author is provided
    /// and an action for this entry matches
    /// the author then any entry will be return
    /// regardless of visibility .
    fn get_public_or_authored_entry(
        &self,
        hash: &EntryHash,
        author: Option<&AgentPubKey>,
    ) -> StateQueryResult<Option<Entry>>;

    /// Get an [`SignedActionHashed`] from this store.
    fn get_action(&self, hash: &ActionHash) -> StateQueryResult<Option<SignedActionHashed>>;

    /// Get an [`Record`] from this store.
    fn get_record(&self, hash: &AnyDhtHash) -> StateQueryResult<Option<Record>>;

    /// Get an [`Record`] from this store that is either public or
    /// authored by the given key.
    fn get_public_or_authored_record(
        &self,
        hash: &AnyDhtHash,
        author: Option<&AgentPubKey>,
    ) -> StateQueryResult<Option<Record>>;

    /// Check if a hash is contained in the store
    fn contains_hash(&self, hash: &AnyDhtHash) -> StateQueryResult<bool> {
        match *hash.hash_type() {
            AnyDht::Entry => self.contains_entry(&hash.clone().into()),
            AnyDht::Action => self.contains_action(&hash.clone().into()),
        }
    }

    /// Check if an entry is contained in the store
    fn contains_entry(&self, hash: &EntryHash) -> StateQueryResult<bool>;

    /// Check if an action is contained in the store
    fn contains_action(&self, hash: &ActionHash) -> StateQueryResult<bool>;
}

/// Each Stores implementation has its own custom way of iterating over itself,
/// which this trait represents.
// MD: does this definitely need to be its own trait? Why can't a Stores
// just return an iterator?
pub trait StoresIter<T> {
    fn iter(&mut self) -> StateQueryResult<StmtIter<'_, T>>;
}

/// Wrapper around a transaction reference, to which trait impls are attached
pub struct Txn<'borrow, 'txn> {
    txn: &'borrow Transaction<'txn>,
}

/// Wrapper around a collection of Txns, to which trait impls are attached
pub struct Txns<'borrow, 'txn> {
    txns: Vec<Txn<'borrow, 'txn>>,
}

/// Alias for an array of Transaction references
pub type Transactions<'a, 'txn> = [&'a Transaction<'txn>];

pub struct DbScratch<'borrow, 'txn> {
    txns: Txns<'borrow, 'txn>,
    scratch: &'borrow Scratch,
}

pub struct DbScratchIter<'stmt, Q>
where
    Q: Query<Item = Judged<SignedActionHashed>>,
{
    stmts: QueryStmts<'stmt, Q>,
    filtered_scratch: FilteredScratch,
}

impl<'stmt, Q: Query> Stores<Q> for Txn<'stmt, '_> {
    type O = QueryStmt<'stmt, Q>;

    fn get_initial_data(&self, query: Q) -> StateQueryResult<Self::O> {
        QueryStmt::new(self.txn, query)
    }
}

impl<'stmt> Store for Txn<'stmt, '_> {
    fn get_entry(&self, hash: &EntryHash) -> StateQueryResult<Option<Entry>> {
        get_entry_from_db(self.txn, hash)
    }

    fn get_public_or_authored_entry(
        &self,
        hash: &EntryHash,
        author: Option<&AgentPubKey>,
    ) -> StateQueryResult<Option<Entry>> {
        // Try to get the entry if it's public.
        match get_public_entry_from_db(self.txn, hash)? {
            Some(e) => Ok(Some(e)),
            None => match author {
                // If no public entry is found try to find
                // any authored by this agent.
                Some(author) => Ok(self
                    .get_any_authored_record(hash, author)?
                    .and_then(|el| el.into_inner().1.into_option())),
                None => Ok(None),
            },
        }
    }

    fn contains_entry(&self, hash: &EntryHash) -> StateQueryResult<bool> {
        let exists = self.txn.query_row_named(
            "
            SELECT
            EXISTS(
                SELECT 1 FROM Entry
                WHERE hash = :hash
            )
            ",
            named_params! {
                ":hash": hash,
            },
            |row| {
                let exists: i32 = row.get(0)?;
                if exists == 1 {
                    Ok(true)
                } else {
                    Ok(false)
                }
            },
        );
        if let Err(holochain_sqlite::rusqlite::Error::QueryReturnedNoRows) = &exists {
            Ok(false)
        } else {
            Ok(exists?)
        }
    }

    fn contains_action(&self, hash: &ActionHash) -> StateQueryResult<bool> {
        let exists = self.txn.query_row_named(
            "
            SELECT
            EXISTS(
                SELECT 1 FROM Action
                WHERE hash = :hash
            )
            ",
            named_params! {
                ":hash": hash,
            },
            |row| {
                let exists: i32 = row.get(0)?;
                if exists == 1 {
                    Ok(true)
                } else {
                    Ok(false)
                }
            },
        );
        if let Err(holochain_sqlite::rusqlite::Error::QueryReturnedNoRows) = &exists {
            Ok(false)
        } else {
            Ok(exists?)
        }
    }

    fn get_action(&self, hash: &ActionHash) -> StateQueryResult<Option<SignedActionHashed>> {
        let shh = self.txn.query_row_named(
            "
            SELECT
            Action.blob, Action.hash
            FROM Action
            WHERE hash = :hash
            ",
            named_params! {
                ":hash": hash,
            },
            |row| {
                let action =
                    from_blob::<SignedAction>(row.get(row.as_ref().column_index("blob")?)?);
                Ok(action.and_then(|action| {
                    let SignedAction(action, signature) = action;
                    let hash: ActionHash = row.get(row.as_ref().column_index("hash")?)?;
                    let action = ActionHashed::with_pre_hashed(action, hash);
                    let shh = SignedActionHashed::with_presigned(action, signature);
                    Ok(shh)
                }))
            },
        );
        if let Err(holochain_sqlite::rusqlite::Error::QueryReturnedNoRows) = &shh {
            Ok(None)
        } else {
            Ok(Some(shh??))
        }
    }

    fn get_record(&self, hash: &AnyDhtHash) -> StateQueryResult<Option<Record>> {
        match *hash.hash_type() {
            AnyDht::Entry => self.get_any_record(&hash.clone().into()),
            AnyDht::Action => self.get_exact_record(&hash.clone().into()),
        }
    }

    fn get_public_or_authored_record(
        &self,
        hash: &AnyDhtHash,
        author: Option<&AgentPubKey>,
    ) -> StateQueryResult<Option<Record>> {
        match *hash.hash_type() {
            // Try to get a public record.
            AnyDht::Entry => match self.get_any_public_record(&hash.clone().into())? {
                Some(el) => Ok(Some(el)),
                None => match author {
                    // If there are none try to get a private authored record.
                    Some(author) => self.get_any_authored_record(&hash.clone().into(), author),
                    // If there are no private authored records then try to get any record and
                    // remove the entry.
                    None => Ok(self
                        .get_any_record(&hash.clone().into())?
                        .map(|el| Record::new(el.into_inner().0, None))),
                },
            },
            AnyDht::Action => Ok(self.get_exact_record(&hash.clone().into())?.map(|el| {
                // Filter out the entry if it's private.
                let is_private_entry = el.action().entry_type().map_or(false, |et| {
                    matches!(et.visibility(), EntryVisibility::Private)
                });
                if is_private_entry {
                    Record::new(el.into_inner().0, None)
                } else {
                    el
                }
            })),
        }
    }
}

impl<'stmt> Txn<'stmt, '_> {
    fn get_exact_record(&self, hash: &ActionHash) -> StateQueryResult<Option<Record>> {
        let record = self.txn.query_row_named(
            "
            SELECT
            Action.blob AS action_blob, Action.hash, Entry.blob as entry_blob
            FROM Action
            LEFT JOIN Entry ON Action.entry_hash = Entry.hash
            WHERE
            Action.hash = :hash
            ",
            named_params! {
                ":hash": hash,
            },
            |row| {
                let action =
                    from_blob::<SignedAction>(row.get(row.as_ref().column_index("action_blob")?)?);
                Ok(action.and_then(|action| {
                    let SignedAction(action, signature) = action;
                    let hash: ActionHash = row.get(row.as_ref().column_index("hash")?)?;
                    let action = ActionHashed::with_pre_hashed(action, hash);
                    let shh = SignedActionHashed::with_presigned(action, signature);
                    let entry: Option<Vec<u8>> =
                        row.get(row.as_ref().column_index("entry_blob")?)?;
                    let entry = match entry {
                        Some(entry) => Some(from_blob::<Entry>(entry)?),
                        None => None,
                    };
                    Ok(Record::new(shh, entry))
                }))
            },
        );
        if let Err(holochain_sqlite::rusqlite::Error::QueryReturnedNoRows) = &record {
            Ok(None)
        } else {
            Ok(Some(record??))
        }
    }
    fn get_any_record(&self, hash: &EntryHash) -> StateQueryResult<Option<Record>> {
        let record = self.txn.query_row_named(
            "
            SELECT
            Action.blob AS action_blob, Action.hash, Entry.blob as entry_blob
            FROM Action
            JOIN Entry ON Action.entry_hash = Entry.hash
            WHERE
            Entry.hash = :hash
            ",
            named_params! {
                ":hash": hash,
            },
            |row| {
                let action =
                    from_blob::<SignedAction>(row.get(row.as_ref().column_index("action_blob")?)?);
                Ok(action.and_then(|action| {
                    let SignedAction(action, signature) = action;
                    let hash: ActionHash = row.get(row.as_ref().column_index("hash")?)?;
                    let action = ActionHashed::with_pre_hashed(action, hash);
                    let shh = SignedActionHashed::with_presigned(action, signature);
                    let entry: Option<Vec<u8>> =
                        row.get(row.as_ref().column_index("entry_blob")?)?;
                    let entry = match entry {
                        Some(entry) => Some(from_blob::<Entry>(entry)?),
                        None => None,
                    };
                    Ok(Record::new(shh, entry))
                }))
            },
        );
        if let Err(holochain_sqlite::rusqlite::Error::QueryReturnedNoRows) = &record {
            Ok(None)
        } else {
            Ok(Some(record??))
        }
    }

    fn get_any_public_record(&self, hash: &EntryHash) -> StateQueryResult<Option<Record>> {
        let record = self.txn.query_row_named(
            "
            SELECT
            Action.blob AS action_blob, Action.hash, Entry.blob as entry_blob
            FROM Action
            JOIN Entry ON Action.entry_hash = Entry.hash
            WHERE
            Entry.hash = :hash
            AND
            Action.private_entry = 0
            ",
            named_params! {
                ":hash": hash,
            },
            |row| {
                let action =
                    from_blob::<SignedAction>(row.get(row.as_ref().column_index("action_blob")?)?);
                Ok(action.and_then(|action| {
                    let SignedAction(action, signature) = action;
                    let hash: ActionHash = row.get(row.as_ref().column_index("hash")?)?;
                    let action = ActionHashed::with_pre_hashed(action, hash);
                    let shh = SignedActionHashed::with_presigned(action, signature);
                    let entry: Option<Vec<u8>> =
                        row.get(row.as_ref().column_index("entry_blob")?)?;
                    let entry = match entry {
                        Some(entry) => Some(from_blob::<Entry>(entry)?),
                        None => None,
                    };
                    Ok(Record::new(shh, entry))
                }))
            },
        );
        if let Err(holochain_sqlite::rusqlite::Error::QueryReturnedNoRows) = &record {
            Ok(None)
        } else {
            Ok(Some(record??))
        }
    }

    fn get_any_authored_record(
        &self,
        hash: &EntryHash,
        author: &AgentPubKey,
    ) -> StateQueryResult<Option<Record>> {
        let record = self.txn.query_row_named(
            "
            SELECT
            Action.blob AS action_blob, Action.hash, Entry.blob as entry_blob
            FROM Action
            JOIN Entry ON Action.entry_hash = Entry.hash
            WHERE
            Entry.hash = :hash
            AND
            Action.author = :author
            ",
            named_params! {
                ":hash": hash,
                ":author": author,
            },
            |row| {
                let action =
                    from_blob::<SignedAction>(row.get(row.as_ref().column_index("action_blob")?)?);
                Ok(action.and_then(|action| {
                    let SignedAction(action, signature) = action;
                    let hash: ActionHash = row.get(row.as_ref().column_index("hash")?)?;
                    let action = ActionHashed::with_pre_hashed(action, hash);
                    let shh = SignedActionHashed::with_presigned(action, signature);
                    let entry: Option<Vec<u8>> =
                        row.get(row.as_ref().column_index("entry_blob")?)?;
                    let entry = match entry {
                        Some(entry) => Some(from_blob::<Entry>(entry)?),
                        None => None,
                    };
                    Ok(Record::new(shh, entry))
                }))
            },
        );
        if let Err(holochain_sqlite::rusqlite::Error::QueryReturnedNoRows) = &record {
            Ok(None)
        } else {
            Ok(Some(record??))
        }
    }
}

impl<'stmt, Q: Query> StoresIter<Q::Item> for QueryStmt<'stmt, Q> {
    fn iter(&mut self) -> StateQueryResult<StmtIter<'_, Q::Item>> {
        self.iter()
    }
}

impl<'stmt, Q: Query> Stores<Q> for Txns<'stmt, '_> {
    type O = QueryStmts<'stmt, Q>;

    fn get_initial_data(&self, query: Q) -> StateQueryResult<Self::O> {
        let stmts = fallible_iterator::convert(
            self.txns
                .iter()
                .map(|txn| txn.get_initial_data(query.clone())),
        )
        .collect()?;
        Ok(QueryStmts { stmts })
    }
}

impl<'stmt> Store for Txns<'stmt, '_> {
    fn get_entry(&self, hash: &EntryHash) -> StateQueryResult<Option<Entry>> {
        for txn in &self.txns {
            let r = txn.get_entry(hash)?;
            if r.is_some() {
                return Ok(r);
            }
        }
        Ok(None)
    }

    fn contains_entry(&self, hash: &EntryHash) -> StateQueryResult<bool> {
        for txn in &self.txns {
            let r = txn.contains_entry(hash)?;
            if r {
                return Ok(r);
            }
        }
        Ok(false)
    }

    fn contains_action(&self, hash: &ActionHash) -> StateQueryResult<bool> {
        for txn in &self.txns {
            let r = txn.contains_action(hash)?;
            if r {
                return Ok(r);
            }
        }
        Ok(false)
    }

    fn get_action(&self, hash: &ActionHash) -> StateQueryResult<Option<SignedActionHashed>> {
        for txn in &self.txns {
            let r = txn.get_action(hash)?;
            if r.is_some() {
                return Ok(r);
            }
        }
        Ok(None)
    }

    fn get_record(&self, hash: &AnyDhtHash) -> StateQueryResult<Option<Record>> {
        for txn in &self.txns {
            let r = txn.get_record(hash)?;
            if r.is_some() {
                return Ok(r);
            }
        }
        Ok(None)
    }

    fn get_public_or_authored_entry(
        &self,
        hash: &EntryHash,
        author: Option<&AgentPubKey>,
    ) -> StateQueryResult<Option<Entry>> {
        for txn in &self.txns {
            let r = txn.get_public_or_authored_entry(hash, author)?;
            if r.is_some() {
                return Ok(r);
            }
        }
        Ok(None)
    }

    fn get_public_or_authored_record(
        &self,
        hash: &AnyDhtHash,
        author: Option<&AgentPubKey>,
    ) -> StateQueryResult<Option<Record>> {
        for txn in &self.txns {
            let r = txn.get_public_or_authored_record(hash, author)?;
            if r.is_some() {
                return Ok(r);
            }
        }
        Ok(None)
    }
}

impl<'stmt, Q: Query> StoresIter<Q::Item> for QueryStmts<'stmt, Q> {
    fn iter(&mut self) -> StateQueryResult<StmtIter<'_, Q::Item>> {
        Ok(Box::new(
            fallible_iterator::convert(self.stmts.iter_mut().map(Ok)).flat_map(|stmt| stmt.iter()),
        ))
    }
}

impl<'borrow, 'txn, Q> Stores<Q> for DbScratch<'borrow, 'txn>
where
    Q: Query<Item = Judged<SignedActionHashed>>,
{
    type O = DbScratchIter<'borrow, Q>;

    fn get_initial_data(&self, query: Q) -> StateQueryResult<Self::O> {
        Ok(DbScratchIter {
            stmts: self.txns.get_initial_data(query.clone())?,
            filtered_scratch: self.scratch.get_initial_data(query)?,
        })
    }
}

impl<'borrow, 'txn> Store for DbScratch<'borrow, 'txn> {
    fn get_entry(&self, hash: &EntryHash) -> StateQueryResult<Option<Entry>> {
        let r = self.txns.get_entry(hash)?;
        if r.is_none() {
            self.scratch.get_entry(hash)
        } else {
            Ok(r)
        }
    }

    fn contains_entry(&self, hash: &EntryHash) -> StateQueryResult<bool> {
        let r = self.txns.contains_entry(hash)?;
        if !r {
            self.scratch.contains_entry(hash)
        } else {
            Ok(r)
        }
    }

    fn contains_action(&self, hash: &ActionHash) -> StateQueryResult<bool> {
        let r = self.txns.contains_action(hash)?;
        if !r {
            self.scratch.contains_action(hash)
        } else {
            Ok(r)
        }
    }

    fn get_action(&self, hash: &ActionHash) -> StateQueryResult<Option<SignedActionHashed>> {
        let r = self.txns.get_action(hash)?;
        if r.is_none() {
            self.scratch.get_action(hash)
        } else {
            Ok(r)
        }
    }

    fn get_record(&self, hash: &AnyDhtHash) -> StateQueryResult<Option<Record>> {
        let r = self.txns.get_record(hash)?;
        if r.is_none() {
            self.scratch.get_record(hash)
        } else {
            Ok(r)
        }
    }

    fn get_public_or_authored_entry(
        &self,
        hash: &EntryHash,
        author: Option<&AgentPubKey>,
    ) -> StateQueryResult<Option<Entry>> {
        let r = self.txns.get_public_or_authored_entry(hash, author)?;
        if r.is_none() {
            // Entries in the scratch are authored by definition.
            self.scratch.get_entry(hash)
        } else {
            Ok(r)
        }
    }

    fn get_public_or_authored_record(
        &self,
        hash: &AnyDhtHash,
        author: Option<&AgentPubKey>,
    ) -> StateQueryResult<Option<Record>> {
        let r = self.txns.get_public_or_authored_record(hash, author)?;
        if r.is_none() {
            // Records in the scratch are authored by definition.
            self.scratch.get_record(hash)
        } else {
            Ok(r)
        }
    }
}

impl<'stmt, Q> StoresIter<Q::Item> for DbScratchIter<'stmt, Q>
where
    Q: Query<Item = Judged<SignedActionHashed>>,
{
    fn iter(&mut self) -> StateQueryResult<StmtIter<'_, Q::Item>> {
        Ok(Box::new(
            self.stmts.iter()?.chain(self.filtered_scratch.iter()?),
        ))
    }
}

impl<'borrow, 'txn> DbScratch<'borrow, 'txn> {
    pub fn new(txns: &'borrow Transactions<'borrow, 'txn>, scratch: &'borrow Scratch) -> Self {
        Self {
            txns: txns.into(),
            scratch,
        }
    }
}

impl<'borrow, 'txn> From<&'borrow Transaction<'txn>> for Txn<'borrow, 'txn> {
    fn from(txn: &'borrow Transaction<'txn>) -> Self {
        Self { txn }
    }
}

impl<'borrow, 'txn> From<&'borrow mut Transaction<'txn>> for Txn<'borrow, 'txn> {
    fn from(txn: &'borrow mut Transaction<'txn>) -> Self {
        Self { txn }
    }
}

impl<'borrow, 'txn> From<&'borrow Transactions<'borrow, 'txn>> for Txns<'borrow, 'txn> {
    fn from(txns: &'borrow Transactions<'borrow, 'txn>) -> Self {
        let txns = txns.iter().map(|&txn| Txn::from(txn)).collect();
        Self { txns }
    }
}

pub struct QueryStmts<'stmt, Q: Query> {
    stmts: Vec<QueryStmt<'stmt, Q>>,
}

/// A collection of prepared SQL statements used to perform a cascade query
/// on a particular database.
///
/// This type is needed because queries happen in two steps: statement creation,
/// and then statement execution, and a lifetime needs to be enforced across
/// those steps, so we have to hold on to the statements rather than letting
/// them drop as temporary values.
pub struct QueryStmt<'stmt, Q: Query> {
    stmt: Option<Statement<'stmt>>,
    query: Q,
}

pub(crate) type StmtIter<'iter, T> =
    Box<dyn FallibleIterator<Item = T, Error = StateQueryError> + 'iter>;

impl<'stmt, 'iter, Q: Query> QueryStmt<'stmt, Q> {
    fn new(txn: &'stmt Transaction, query: Q) -> StateQueryResult<Self> {
        let new_stmt = |q: &str| {
            if q.is_empty() {
                Ok(None)
            } else {
                StateQueryResult::Ok(Some(txn.prepare(q)?))
            }
        };
        let stmt = new_stmt(&query.query())?;

        Ok(Self { stmt, query })
    }
    fn iter(&'iter mut self) -> StateQueryResult<StmtIter<'iter, Q::Item>> {
        let map_fn = self.query.as_map();
        let iter = Self::new_iter(&self.query.params(), self.stmt.as_mut(), map_fn.clone())?;
        Ok(Box::new(iter))
    }

    fn new_iter<T: 'iter>(
        params: &[Params],
        stmt: Option<&'iter mut Statement>,
        map_fn: std::sync::Arc<dyn Fn(&Row) -> StateQueryResult<T>>,
    ) -> StateQueryResult<StmtIter<'iter, T>> {
        match stmt {
            Some(stmt) => {
                if params.is_empty() {
                    Ok(Box::new(fallible_iterator::convert(std::iter::empty())) as StmtIter<T>)
                } else {
                    let iter = stmt.query_and_then_named(params, move |r| map_fn(r))?;
                    Ok(Box::new(fallible_iterator::convert(iter)) as StmtIter<T>)
                }
            }
            None => Ok(Box::new(fallible_iterator::convert(std::iter::empty())) as StmtIter<T>),
        }
    }
}

pub fn row_blob_and_hash_to_action(
    blob_index: &'static str,
    hash_index: &'static str,
) -> impl Fn(&Row) -> StateQueryResult<SignedActionHashed> {
    move |row| {
        let action = from_blob::<SignedAction>(row.get(blob_index)?)?;
        let SignedAction(action, signature) = action;
        let hash: ActionHash = row.get(row.as_ref().column_index(hash_index)?)?;
        let action = ActionHashed::with_pre_hashed(action, hash);
        let shh = SignedActionHashed::with_presigned(action, signature);
        Ok(shh)
    }
}

pub fn row_blob_to_action(
    blob_index: &'static str,
) -> impl Fn(&Row) -> StateQueryResult<SignedActionHashed> {
    move |row| {
        let action = from_blob::<SignedAction>(row.get(blob_index)?)?;
        let SignedAction(action, signature) = action;
        let action = ActionHashed::from_content_sync(action);
        let shh = SignedActionHashed::with_presigned(action, signature);
        Ok(shh)
    }
}

/// Serialize a value to be stored in a database as a BLOB type
pub fn to_blob<T: Serialize + std::fmt::Debug>(t: &T) -> StateQueryResult<Vec<u8>> {
    Ok(holochain_serialized_bytes::encode(t)?)
}

/// Deserialize a BLOB from a database into a value
pub fn from_blob<T: DeserializeOwned + std::fmt::Debug>(blob: Vec<u8>) -> StateQueryResult<T> {
    Ok(holochain_serialized_bytes::decode(&blob)?)
}

/// Fetch an Entry from a DB by its hash. Requires no joins.
pub fn get_entry_from_db(
    txn: &Transaction,
    entry_hash: &EntryHash,
) -> StateQueryResult<Option<Entry>> {
    let entry = txn.query_row_named(
        "
        SELECT Entry.blob AS entry_blob FROM Entry
        WHERE hash = :entry_hash
        ",
        named_params! {
            ":entry_hash": entry_hash,
        },
        |row| {
            Ok(from_blob::<Entry>(
                row.get(row.as_ref().column_index("entry_blob")?)?,
            ))
        },
    );
    if let Err(holochain_sqlite::rusqlite::Error::QueryReturnedNoRows) = &entry {
        Ok(None)
    } else {
        Ok(Some(entry??))
    }
}

/// Fetch a public Entry from a DB by its hash.
pub fn get_public_entry_from_db(
    txn: &Transaction,
    entry_hash: &EntryHash,
) -> StateQueryResult<Option<Entry>> {
    let entry = txn.query_row_named(
        "
        SELECT Entry.blob AS entry_blob FROM Entry
        JOIN Action ON Action.entry_hash = Entry.hash
        WHERE Entry.hash = :entry_hash
        AND
        Action.private_entry = 0
        ",
        named_params! {
            ":entry_hash": entry_hash,
        },
        |row| {
            Ok(from_blob::<Entry>(
                row.get(row.as_ref().column_index("entry_blob")?)?,
            ))
        },
    );
    if let Err(holochain_sqlite::rusqlite::Error::QueryReturnedNoRows) = &entry {
        Ok(None)
    } else {
        Ok(Some(entry??))
    }
}

/// Get a [`DhtOp`] from the database
/// filtering out private entries and
/// [`DhtOp::StoreEntry`] where the entry
/// is private.
/// The ops are suitable for publishing / gossiping.
pub fn get_public_op_from_db(
    txn: &Transaction,
    op_hash: &DhtOpHash,
) -> StateQueryResult<Option<DhtOpHashed>> {
    let result = txn.query_row_and_then(
        FETCH_OP,
        named_params! {
            ":hash": op_hash,
        },
        |row| {
<<<<<<< HEAD
            let hash: DhtOpHash = row.get("hash")?;
            let op_hashed =
                map_sql_dht_op_common(row)?.map(|op| DhtOpHashed::with_pre_hashed(op, hash));
            StateQueryResult::Ok(op_hashed)
=======
            let action = from_blob::<SignedAction>(row.get("action_blob")?)?;
            let op_type: DhtOpType = row.get("type")?;
            if action
                .0
                .entry_type()
                .map_or(false, |et| *et.visibility() == EntryVisibility::Private)
                && op_type == DhtOpType::StoreEntry
            {
                return Ok(None);
            }
            let hash: DhtOpHash = row.get("hash")?;
            // Check the entry isn't private before gossiping it.
            let mut entry: Option<Entry> = None;
            if action
                .0
                .entry_type()
                .filter(|et| *et.visibility() == EntryVisibility::Public)
                .is_some()
            {
                let e: Option<Vec<u8>> = row.get("entry_blob")?;
                entry = match e {
                    Some(entry) => Some(from_blob::<Entry>(entry)?),
                    None => None,
                };
            }
            let op = DhtOp::from_type(op_type, action, entry)?;
            StateQueryResult::Ok(Some(DhtOpHashed::with_pre_hashed(op, hash)))
>>>>>>> 7815b966
        },
    );
    match result {
        Err(StateQueryError::Sql(holochain_sqlite::rusqlite::Error::QueryReturnedNoRows)) => {
            Ok(None)
        }
        Err(e) => Err(e),
        Ok(result) => Ok(result),
    }
}

pub fn map_sql_dht_op_common(row: &Row) -> StateQueryResult<Option<DhtOp>> {
    let header = from_blob::<SignedHeader>(row.get("header_blob")?)?;
    let op_type: DhtOpType = row.get("type")?;
    if header
        .0
        .entry_type()
        .map_or(false, |et| *et.visibility() == EntryVisibility::Private)
        && op_type == DhtOpType::StoreEntry
    {
        return Ok(None);
    }

    // Check that the entry isn't private before gossiping it.
    let mut entry: Option<Entry> = None;
    if header
        .0
        .entry_type()
        .filter(|et| *et.visibility() == EntryVisibility::Public)
        .is_some()
    {
        let e: Option<Vec<u8>> = row.get("entry_blob")?;
        entry = match e {
            Some(entry) => Some(from_blob::<Entry>(entry)?),
            None => None,
        };
    }
    Ok(Some(DhtOp::from_type(op_type, header, entry)?))
}<|MERGE_RESOLUTION|>--- conflicted
+++ resolved
@@ -947,40 +947,10 @@
             ":hash": op_hash,
         },
         |row| {
-<<<<<<< HEAD
             let hash: DhtOpHash = row.get("hash")?;
             let op_hashed =
                 map_sql_dht_op_common(row)?.map(|op| DhtOpHashed::with_pre_hashed(op, hash));
             StateQueryResult::Ok(op_hashed)
-=======
-            let action = from_blob::<SignedAction>(row.get("action_blob")?)?;
-            let op_type: DhtOpType = row.get("type")?;
-            if action
-                .0
-                .entry_type()
-                .map_or(false, |et| *et.visibility() == EntryVisibility::Private)
-                && op_type == DhtOpType::StoreEntry
-            {
-                return Ok(None);
-            }
-            let hash: DhtOpHash = row.get("hash")?;
-            // Check the entry isn't private before gossiping it.
-            let mut entry: Option<Entry> = None;
-            if action
-                .0
-                .entry_type()
-                .filter(|et| *et.visibility() == EntryVisibility::Public)
-                .is_some()
-            {
-                let e: Option<Vec<u8>> = row.get("entry_blob")?;
-                entry = match e {
-                    Some(entry) => Some(from_blob::<Entry>(entry)?),
-                    None => None,
-                };
-            }
-            let op = DhtOp::from_type(op_type, action, entry)?;
-            StateQueryResult::Ok(Some(DhtOpHashed::with_pre_hashed(op, hash)))
->>>>>>> 7815b966
         },
     );
     match result {
@@ -993,9 +963,9 @@
 }
 
 pub fn map_sql_dht_op_common(row: &Row) -> StateQueryResult<Option<DhtOp>> {
-    let header = from_blob::<SignedHeader>(row.get("header_blob")?)?;
+    let action = from_blob::<SignedAction>(row.get("action_blob")?)?;
     let op_type: DhtOpType = row.get("type")?;
-    if header
+    if action
         .0
         .entry_type()
         .map_or(false, |et| *et.visibility() == EntryVisibility::Private)
@@ -1006,7 +976,7 @@
 
     // Check that the entry isn't private before gossiping it.
     let mut entry: Option<Entry> = None;
-    if header
+    if action
         .0
         .entry_type()
         .filter(|et| *et.visibility() == EntryVisibility::Public)
@@ -1018,5 +988,5 @@
             None => None,
         };
     }
-    Ok(Some(DhtOp::from_type(op_type, header, entry)?))
+    Ok(Some(DhtOp::from_type(op_type, action, entry)?))
 }