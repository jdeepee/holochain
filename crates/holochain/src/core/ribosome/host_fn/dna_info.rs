--- conflicted
+++ resolved
@@ -17,7 +17,6 @@
             Ok(DnaInfo {
                 name: ribosome.dna_def().name.clone(),
                 hash: ribosome.dna_def().as_hash().clone(),
-<<<<<<< HEAD
                 properties: ribosome.dna_def().properties.clone(),
                 zome_names: ribosome
                     .dna_def()
@@ -25,9 +24,7 @@
                     .iter()
                     .map(|(zome_name, _zome_def)| zome_name.to_owned())
                     .collect(),
-=======
                 properties: ribosome.dna_def().properties.clone()
->>>>>>> 09f8ff41
             })
         },
         _ => unreachable!(),
