[package]
name = "holochain_2020"
version = "0.0.1"
description = "Holochain, a framework for distributed applications"
license = "GPL-3.0-only"
homepage = "https://github.com/Holo-host/holochain-2020"
documentation = "https://github.com/Holo-host/holochain-2020"
authors = ["Holochain Core Dev Team <devcore@holochain.org>"]
edition = "2018"

[dependencies]
async-trait = "0.1.24"
crossbeam-channel = "0.4.0"
hcid = "0.0.6"
futures = "0.3.1"
sx_state = { path = "../state" }
sx_types = { path = "../types" }
serde = { version = "1.0.104", features = ["derive"] }
serde_json = "1.0.48"
shrinkwraprs = "0.3.0"
structopt = "=0.3.11"
holochain_common = "0.0.43-alpha3"
holochain_json_api = { version = "0.0.23", git = "https://github.com/holochain/holochain-serialization.git", branch = "unpinned" }
holochain_json_derive = { version = "0.0.23", git = "https://github.com/holochain/holochain-serialization.git", branch = "unpinned" }
fallible-iterator = "0.2.0"
thiserror = "1.0.10"
lazy_static = "1.4.0"
chrono = "0.4.6"
tempdir = "0.3.7"
mockall = "0.6.0"
tokio = { version = "0.2.11", features = ["full"] }
owning_ref = "0.4.1"
anyhow = "1.0.26"
parking_lot = "0.10.0"
toml = "0.5.6"
petgraph = "0.5.0"
boolinator = "2.4.0"
base64 = "0.10.1"
tracing = "=0.1.13"
<<<<<<< HEAD
tracing-futures = "=0.2.3"

[dev-dependencies]
anyhow = "1.0.26"
rkv = { git = "https://github.com/holochain/rkv.git" }
=======
url = "1.7.2"
url_serde = "0.2.0"
derive_more = "0.99.3"
directories = "2.0.2"
human-panic = "1.0.3"
num_cpus = "1.8"

[dev-dependencies]
anyhow = "1.0.26"
assert_cli = "0.6.3"
>>>>>>> 501b7644

[lib]
name = "holochain_2020"
path = "src/lib.rs"

[[bin]]
name = "holochain-2020"
path = "src/bin/holochain/main.rs"<|MERGE_RESOLUTION|>--- conflicted
+++ resolved
@@ -37,13 +37,7 @@
 boolinator = "2.4.0"
 base64 = "0.10.1"
 tracing = "=0.1.13"
-<<<<<<< HEAD
 tracing-futures = "=0.2.3"
-
-[dev-dependencies]
-anyhow = "1.0.26"
-rkv = { git = "https://github.com/holochain/rkv.git" }
-=======
 url = "1.7.2"
 url_serde = "0.2.0"
 derive_more = "0.99.3"
@@ -54,7 +48,6 @@
 [dev-dependencies]
 anyhow = "1.0.26"
 assert_cli = "0.6.3"
->>>>>>> 501b7644
 
 [lib]
 name = "holochain_2020"
