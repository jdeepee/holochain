#![cfg(test)]

use super::*;

use crate::fixt::CallContextFixturator;
use crate::fixt::ZomeCallHostAccessFixturator;
use crate::here;
use crate::{
    core::{
        ribosome::{guest_callback::entry_defs::EntryDefsResult, host_fn, MockRibosomeT},
        state::{metadata::LinkMetaKey, workspace::WorkspaceError},
        workflow::unsafe_invoke_zome_workspace::UnsafeInvokeZomeWorkspace,
    },
    fixt::*,
};
use ::fixt::prelude::*;
use holo_hash::*;
use holochain_keystore::Signature;
use holochain_state::{
    env::{EnvironmentReadRef, EnvironmentWrite, EnvironmentWriteRef, ReadManager, WriteManager},
    error::DatabaseError,
    test_utils::test_cell_env,
};
use holochain_types::{
    dht_op::{DhtOp, DhtOpHashed},
    fixt::*,
    header::{builder, ElementDelete, EntryUpdate, LinkAdd, LinkRemove, NewEntryHeader},
    observability,
    validate::ValidationStatus,
    Entry, EntryHashed,
};
use holochain_zome_types::link::{LinkTag, Links};
use holochain_zome_types::{
    entry::GetOptions, entry_def::EntryDefs, zome::ZomeName, CommitEntryInput, GetEntryInput,
    GetLinksInput, LinkEntriesInput,
};
use produce_dht_ops_workflow::{produce_dht_ops_workflow, ProduceDhtOpsWorkspace};
use std::{collections::BTreeMap, convert::TryInto, sync::Arc};

#[derive(Clone)]
struct TestData {
    signature: Signature,
    original_entry: Entry,
    new_entry: Entry,
    any_header: Header,
    entry_update_header: EntryUpdate,
    entry_update_entry: EntryUpdate,
    original_header_hash: HeaderHash,
    original_entry_hash: EntryHash,
    new_entry_hash: EntryHash,
    original_header: NewEntryHeader,
    entry_delete: ElementDelete,
    link_add: LinkAdd,
    link_remove: LinkRemove,
}

impl TestData {
    async fn new() -> Self {
        // original entry
        let original_entry = fixt!(Entry);
        // New entry
        let new_entry = fixt!(Entry);
        Self::new_inner(original_entry, new_entry).await
    }

    #[instrument()]
    async fn new_inner(original_entry: Entry, new_entry: Entry) -> Self {
        // original entry
        let original_entry_hash = EntryHashed::from_content(original_entry.clone())
            .await
            .into_hash();

        // New entry
        let new_entry_hash = EntryHashed::from_content(new_entry.clone())
            .await
            .into_hash();

        // Original entry and header for updates
        let mut original_header = fixt!(NewEntryHeader);

        match &mut original_header {
            NewEntryHeader::Create(c) => c.entry_hash = original_entry_hash.clone(),
            NewEntryHeader::Update(u) => u.entry_hash = original_entry_hash.clone(),
        }

        let original_header_hash = HeaderHashed::from_content(original_header.clone().into())
            .await
            .into_hash();

        // Header for the new entry
        let mut new_entry_header = fixt!(NewEntryHeader);

        // Update to new entry
        match &mut new_entry_header {
            NewEntryHeader::Create(c) => c.entry_hash = new_entry_hash.clone(),
            NewEntryHeader::Update(u) => u.entry_hash = new_entry_hash.clone(),
        }

        // Entry update for header
        let mut entry_update_header = fixt!(EntryUpdate);
        entry_update_header.entry_hash = new_entry_hash.clone();
        entry_update_header.intended_for = IntendedFor::Header;
        entry_update_header.replaces_address = original_header_hash.clone();

        // Entry update for entry
        let mut entry_update_entry = fixt!(EntryUpdate);
        entry_update_entry.entry_hash = new_entry_hash.clone();
        entry_update_entry.intended_for = IntendedFor::Entry;
        entry_update_entry.replaces_address = original_header_hash.clone();

        // Entry delete
        let mut entry_delete = fixt!(ElementDelete);
        entry_delete.removes_address = original_header_hash.clone();

        // Link add
        let mut link_add = fixt!(LinkAdd);
        link_add.base_address = original_entry_hash.clone();
        link_add.target_address = new_entry_hash.clone();
        link_add.zome_id = fixt!(ZomeId);
        link_add.tag = fixt!(LinkTag);

        let link_add_hash = HeaderHashed::from_content(link_add.clone().into())
            .await
            .into_hash();

        // Link remove
        let mut link_remove = fixt!(LinkRemove);
        link_remove.base_address = original_entry_hash.clone();
        link_remove.link_add_address = link_add_hash.clone();

        Self {
            signature: fixt!(Signature),
            original_entry,
            new_entry,
            any_header: fixt!(Header),
            entry_update_header,
            entry_update_entry,
            original_header,
            original_header_hash,
            original_entry_hash,
            entry_delete,
            link_add,
            link_remove,
            new_entry_hash,
        }
    }

    /// Sets the Entries to App types
    async fn with_app_entry_type() -> Self {
        let original_entry = EntryFixturator::new(AppEntry).next().unwrap();
        let new_entry = EntryFixturator::new(AppEntry).next().unwrap();
        Self::new_inner(original_entry, new_entry).await
    }
}

#[derive(Clone)]
enum Db {
    Integrated(DhtOp),
    IntegratedEmpty,
    IntQueue(DhtOp),
    IntQueueEmpty,
    CasHeader(Header, Option<Signature>),
    CasEntry(Entry, Option<Header>, Option<Signature>),
    MetaEmpty,
    MetaHeader(Entry, Header),
    MetaActivity(Header),
    MetaUpdate(AnyDhtHash, Header),
    MetaDelete(EntryHash, HeaderHash, Header),
    MetaLink(LinkAdd, EntryHash),
    MetaLinkEmpty(LinkAdd),
}

impl Db {
    /// Checks that the database is in a state
    #[instrument(skip(expects, env_ref, dbs))]
    async fn check<'env>(
        expects: Vec<Self>,
        env_ref: &'env EnvironmentReadRef<'env>,
        dbs: &'env impl GetDb,
        here: String,
    ) {
        let reader = env_ref.reader().unwrap();
        let workspace = IntegrateDhtOpsWorkspace::new(&reader, dbs).unwrap();
        for expect in expects {
            match expect {
                Db::Integrated(op) => {
                    let op_hash = DhtOpHashed::from_content(op.clone()).await.into_hash();
                    let (op, basis) =
                        dht_op_to_light_basis(op, &workspace.cas)
                            .await
                            .expect(&format!(
                                "Failed to generate light {} for {}",
                                op_hash, here
                            ));
                    let value = IntegratedDhtOpsValue {
                        validation_status: ValidationStatus::Valid,
                        basis,
                        op,
                        when_integrated: Timestamp::now(),
                    };
                    let mut r = workspace.integrated_dht_ops.get(&op_hash).unwrap().unwrap();
                    r.when_integrated = value.when_integrated;
                    assert_eq!(r, value, "{}", here);
                }
                Db::IntQueue(op) => {
                    let value = IntegrationQueueValue {
                        validation_status: ValidationStatus::Valid,
                        op,
                    };
                    let res = workspace
                        .integration_queue
                        .iter()
                        .unwrap()
                        .filter_map(|(_, v)| if v == value { Ok(Some(v)) } else { Ok(None) })
                        .collect::<Vec<_>>()
                        .unwrap();
                    let exp = [value];
                    assert_eq!(&res[..], &exp[..], "{}", here,);
                }
                Db::CasHeader(header, _) => {
                    let hash = HeaderHashed::from_content(header.clone()).await;
                    assert_eq!(
                        workspace
                            .cas
                            .get_header(hash.as_hash())
                            .await
                            .unwrap()
                            .expect(&format!("Header {:?} not in cas for {}", header, here))
                            .header(),
                        &header,
                        "{}",
                        here,
                    );
                }
                Db::CasEntry(entry, _, _) => {
                    let hash = EntryHashed::from_content(entry.clone()).await.into_hash();
                    assert_eq!(
                        workspace
                            .cas
                            .get_entry(&hash)
                            .await
                            .unwrap()
                            .expect(&format!("Entry {:?} not in cas for {}", entry, here))
                            .into_content(),
                        entry,
                        "{}",
                        here,
                    );
                }
                Db::MetaHeader(entry, header) => {
                    let header_hash = HeaderHashed::from_content(header.clone()).await.into_hash();
                    let entry_hash = EntryHashed::from_content(entry.clone()).await.into_hash();
                    let res = workspace
                        .meta
                        .get_headers(entry_hash)
                        .unwrap()
                        .collect::<Vec<_>>()
                        .unwrap();
                    let exp = [header_hash];
                    assert_eq!(&res[..], &exp[..], "{}", here,);
                }
                Db::MetaActivity(header) => {
                    let header_hash = HeaderHashed::from_content(header.clone()).await.into_hash();
                    let res = workspace
                        .meta
                        .get_activity(header.author().clone())
                        .unwrap()
                        .collect::<Vec<_>>()
                        .unwrap();
                    let exp = [header_hash];
                    assert_eq!(&res[..], &exp[..], "{}", here,);
                }
                Db::MetaUpdate(base, header) => {
                    let header_hash = HeaderHashed::from_content(header.clone()).await.into_hash();
                    let res = workspace
                        .meta
                        .get_updates(base)
                        .unwrap()
                        .collect::<Vec<_>>()
                        .unwrap();
                    let exp = [header_hash];
                    assert_eq!(&res[..], &exp[..], "{}", here,);
                }
                Db::MetaDelete(base, deleted_header_hash, header) => {
                    let header_hash = HeaderHashed::from_content(header.clone()).await.into_hash();
                    let res = workspace
                        .meta
                        .get_deletes_on_entry(base)
                        .unwrap()
                        .collect::<Vec<_>>()
                        .unwrap();
                    let res2 = workspace
                        .meta
                        .get_deletes_on_header(deleted_header_hash)
                        .unwrap()
                        .collect::<Vec<_>>()
                        .unwrap();
                    let exp = [header_hash];
                    assert_eq!(&res[..], &exp[..], "{}", here,);
                    assert_eq!(&res2[..], &exp[..], "{}", here,);
                }
                Db::IntegratedEmpty => {
                    assert_eq!(
                        workspace
                            .integrated_dht_ops
                            .iter()
                            .unwrap()
                            .count()
                            .unwrap(),
                        0,
                        "{}",
                        here
                    );
                }
                Db::IntQueueEmpty => {
                    assert_eq!(
                        workspace.integration_queue.iter().unwrap().count().unwrap(),
                        0,
                        "{}",
                        here
                    );
                }
                Db::MetaEmpty => {
                    // TODO: Not currently possible because kvv bufs have no iterator over all keys
                }
                Db::MetaLink(link_add, target_hash) => {
                    let link_add_hash = HeaderHashed::from_content(link_add.clone().into())
                        .await
                        .into_hash();

                    // LinkMetaKey
                    let mut link_meta_keys = Vec::new();
                    link_meta_keys.push(LinkMetaKey::Full(
                        &link_add.base_address,
                        link_add.zome_id,
                        &link_add.tag,
                        &link_add_hash,
                    ));
                    link_meta_keys.push(LinkMetaKey::BaseZomeTag(
                        &link_add.base_address,
                        link_add.zome_id,
                        &link_add.tag,
                    ));
                    link_meta_keys.push(LinkMetaKey::BaseZome(
                        &link_add.base_address,
                        link_add.zome_id,
                    ));
                    link_meta_keys.push(LinkMetaKey::Base(&link_add.base_address));

                    for link_meta_key in link_meta_keys {
                        let res = workspace.meta.get_links(&link_meta_key).unwrap();

                        assert_eq!(res.len(), 1, "{}", here);
                        assert_eq!(res[0].link_add_hash, link_add_hash, "{}", here);
                        assert_eq!(res[0].target, target_hash, "{}", here);
                        assert_eq!(res[0].zome_id, link_add.zome_id, "{}", here);
                        assert_eq!(res[0].tag, link_add.tag, "{}", here);
                    }
                }
                Db::MetaLinkEmpty(link_add) => {
                    let link_add_hash = HeaderHashed::from_content(link_add.clone().into())
                        .await
                        .into_hash();

                    // LinkMetaKey
                    let mut link_meta_keys = Vec::new();
                    link_meta_keys.push(LinkMetaKey::Full(
                        &link_add.base_address,
                        link_add.zome_id,
                        &link_add.tag,
                        &link_add_hash,
                    ));
                    link_meta_keys.push(LinkMetaKey::BaseZomeTag(
                        &link_add.base_address,
                        link_add.zome_id,
                        &link_add.tag,
                    ));
                    link_meta_keys.push(LinkMetaKey::BaseZome(
                        &link_add.base_address,
                        link_add.zome_id,
                    ));
                    link_meta_keys.push(LinkMetaKey::Base(&link_add.base_address));

                    for link_meta_key in link_meta_keys {
                        let res = workspace.meta.get_links(&link_meta_key).unwrap();

                        assert_eq!(res.len(), 0, "{}", here);
                    }
                }
            }
        }
    }

    // Sets the database to a certain state
    #[instrument(skip(pre_state, env_ref, dbs))]
    async fn set<'env>(
        pre_state: Vec<Self>,
        env_ref: &'env EnvironmentWriteRef<'env>,
        dbs: &impl GetDb,
    ) {
        let reader = env_ref.reader().unwrap();
        let mut workspace = IntegrateDhtOpsWorkspace::new(&reader, dbs).unwrap();
        for state in pre_state {
            match state {
                Db::Integrated(_) => {}
                Db::IntQueue(op) => {
                    let op_hash = DhtOpHashed::from_content(op.clone()).await.into_hash();
                    let val = IntegrationQueueValue {
                        validation_status: ValidationStatus::Valid,
                        op,
                    };
                    workspace
                        .integration_queue
                        .put((TimestampKey::now(), op_hash).try_into().unwrap(), val)
                        .unwrap();
                }
                Db::CasHeader(header, signature) => {
                    let header_hash = HeaderHashed::from_content(header.clone()).await;
                    debug!(header_hash = %header_hash.as_hash());
                    let signed_header =
                        SignedHeaderHashed::with_presigned(header_hash, signature.unwrap());
                    workspace.cas.put(signed_header, None).unwrap();
                }
                Db::CasEntry(entry, header, signature) => {
                    let header_hash = HeaderHashed::from_content(header.unwrap().clone()).await;
                    let entry_hash = EntryHashed::from_content(entry.clone()).await;
                    let signed_header =
                        SignedHeaderHashed::with_presigned(header_hash, signature.unwrap());
                    workspace.cas.put(signed_header, Some(entry_hash)).unwrap();
                }
                Db::MetaHeader(_, _) => {}
                Db::MetaActivity(_) => {}
                Db::MetaUpdate(_, _) => {}
                Db::IntegratedEmpty => {}
                Db::MetaEmpty => {}
                Db::MetaDelete(_, _, _) => {}
                Db::MetaLink(link_add, _) => {
                    workspace.meta.add_link(link_add).await.unwrap();
                }
                Db::MetaLinkEmpty(_) => {}
                Db::IntQueueEmpty => {}
            }
        }
        // Commit workspace
        env_ref
            .with_commit::<WorkspaceError, _, _>(|writer| {
                workspace.flush_to_txn(writer)?;
                Ok(())
            })
            .unwrap();
    }
}

async fn call_workflow<'env>(
    env_ref: &'env EnvironmentReadRef<'env>,
    dbs: &'env impl GetDb,
    env: EnvironmentWrite,
) {
    let reader = env_ref.reader().unwrap();
    let workspace = IntegrateDhtOpsWorkspace::new(&reader, dbs).unwrap();
    let (mut qt, _rx) = TriggerSender::new();
    integrate_dht_ops_workflow(workspace, env.into(), &mut qt)
        .await
        .unwrap();
}

// Need to clear the data from the previous test
fn clear_dbs<'env>(env_ref: &'env EnvironmentWriteRef<'env>, dbs: &'env impl GetDb) {
    let reader = env_ref.reader().unwrap();
    let mut workspace = IntegrateDhtOpsWorkspace::new(&reader, dbs).unwrap();
    env_ref
        .with_commit::<DatabaseError, _, _>(|writer| {
            workspace.integration_queue.clear_all(writer)?;
            workspace.integrated_dht_ops.clear_all(writer)?;
            workspace.cas.clear_all(writer)?;
            workspace.meta.clear_all(writer)?;
            Ok(())
        })
        .unwrap();
}

// TESTS BEGIN HERE
// The following show an op or ops that you want to test
// with a desired pre-state that you want the database in
// and the expected state of the database after the workflow is run

fn store_element(a: TestData) -> (Vec<Db>, Vec<Db>, &'static str) {
    let entry = match &a.any_header {
        Header::EntryCreate(_) | Header::EntryUpdate(_) => Some(a.original_entry.clone().into()),
        _ => None,
    };
    let op = DhtOp::StoreElement(
        a.signature.clone(),
        a.any_header.clone().into(),
        entry.clone(),
    );
    let pre_state = vec![Db::IntQueue(op.clone())];
    let mut expect = vec![
        Db::Integrated(op.clone()),
        Db::CasHeader(a.any_header.clone().into(), None),
    ];
    if let Some(_) = &entry {
        expect.push(Db::CasEntry(a.original_entry.clone(), None, None));
    }
    (pre_state, expect, "store element")
}

fn store_entry(a: TestData) -> (Vec<Db>, Vec<Db>, &'static str) {
    let op = DhtOp::StoreEntry(
        a.signature.clone(),
        a.original_header.clone(),
        a.original_entry.clone().into(),
    );
    let pre_state = vec![Db::IntQueue(op.clone())];
    let expect = vec![
        Db::Integrated(op.clone()),
        Db::CasHeader(a.original_header.clone().into(), None),
        Db::CasEntry(a.original_entry.clone(), None, None),
        Db::MetaHeader(a.original_entry.clone(), a.original_header.clone().into()),
    ];
    (pre_state, expect, "store entry")
}

fn register_agent_activity(a: TestData) -> (Vec<Db>, Vec<Db>, &'static str) {
    let op = DhtOp::RegisterAgentActivity(a.signature.clone(), a.any_header.clone());
    let pre_state = vec![Db::IntQueue(op.clone())];
    let expect = vec![
        Db::Integrated(op.clone()),
        Db::MetaActivity(a.any_header.clone()),
    ];
    (pre_state, expect, "register agent activity")
}

fn register_replaced_by_for_header(a: TestData) -> (Vec<Db>, Vec<Db>, &'static str) {
    let op = DhtOp::RegisterReplacedBy(
        a.signature.clone(),
        a.entry_update_header.clone(),
        Some(a.new_entry.clone().into()),
    );
    let pre_state = vec![Db::IntQueue(op.clone())];
    let expect = vec![
        Db::Integrated(op.clone()),
        Db::MetaUpdate(
            a.original_header_hash.clone().into(),
            a.entry_update_header.clone().into(),
        ),
    ];
    (pre_state, expect, "register replaced by for header")
}

fn register_replaced_by_for_entry(a: TestData) -> (Vec<Db>, Vec<Db>, &'static str) {
    let op = DhtOp::RegisterReplacedBy(
        a.signature.clone(),
        a.entry_update_entry.clone(),
        Some(a.new_entry.clone().into()),
    );
    let pre_state = vec![
        Db::IntQueue(op.clone()),
        Db::CasHeader(a.original_header.clone().into(), Some(a.signature.clone())),
    ];
    let expect = vec![
        Db::Integrated(op.clone()),
        Db::MetaUpdate(
            a.original_entry_hash.clone().into(),
            a.entry_update_entry.clone().into(),
        ),
    ];
    (pre_state, expect, "register replaced by for entry")
}

// Register replaced by without store entry
fn register_replaced_by_missing_entry(a: TestData) -> (Vec<Db>, Vec<Db>, &'static str) {
    let op = DhtOp::RegisterReplacedBy(
        a.signature.clone(),
        a.entry_update_entry.clone(),
        Some(a.new_entry.clone().into()),
    );
    let pre_state = vec![Db::IntQueue(op.clone())];
    let expect = vec![Db::IntegratedEmpty, Db::IntQueue(op.clone()), Db::MetaEmpty];
    (
        pre_state,
        expect,
        "register replaced by for entry missing entry",
    )
}

fn register_deleted_by(a: TestData) -> (Vec<Db>, Vec<Db>, &'static str) {
    let op = DhtOp::RegisterDeletedEntryHeader(a.signature.clone(), a.entry_delete.clone());
    let pre_state = vec![
        Db::IntQueue(op.clone()),
        Db::CasHeader(a.original_header.clone().into(), Some(a.signature.clone())),
    ];
    let expect = vec![
        Db::IntQueueEmpty,
        Db::Integrated(op.clone()),
        Db::MetaDelete(
            a.original_entry_hash.clone().into(),
            a.original_header_hash.clone().into(),
            a.entry_delete.clone().into(),
        ),
    ];
    (pre_state, expect, "register deleted by")
}

fn register_deleted_by_missing_entry(a: TestData) -> (Vec<Db>, Vec<Db>, &'static str) {
    let op = DhtOp::RegisterDeletedEntryHeader(a.signature.clone(), a.entry_delete.clone());
    let pre_state = vec![Db::IntQueue(op.clone())];
    let expect = vec![Db::IntegratedEmpty, Db::IntQueue(op.clone()), Db::MetaEmpty];
    (
        pre_state,
        expect,
        "register deleted by for entry missing entry",
    )
}

fn register_deleted_header_by(a: TestData) -> (Vec<Db>, Vec<Db>, &'static str) {
    let op = DhtOp::RegisterDeletedBy(a.signature.clone(), a.entry_delete.clone());
    let pre_state = vec![
        Db::IntQueue(op.clone()),
        Db::CasHeader(a.original_header.clone().into(), Some(a.signature.clone())),
    ];
    let expect = vec![
        Db::Integrated(op.clone()),
        Db::MetaDelete(
            a.original_entry_hash.clone().into(),
            a.original_header_hash.clone().into(),
            a.entry_delete.clone().into(),
        ),
    ];
    (pre_state, expect, "register deleted header by")
}

fn register_add_link(a: TestData) -> (Vec<Db>, Vec<Db>, &'static str) {
    let op = DhtOp::RegisterAddLink(a.signature.clone(), a.link_add.clone());
    let pre_state = vec![
        Db::IntQueue(op.clone()),
        Db::CasEntry(
            a.original_entry.clone().into(),
            Some(a.original_header.clone().into()),
            Some(a.signature.clone()),
        ),
    ];
    let expect = vec![
        Db::Integrated(op.clone()),
        Db::MetaLink(a.link_add.clone(), a.new_entry_hash.clone().into()),
    ];
    (pre_state, expect, "register link add")
}

fn register_remove_link(a: TestData) -> (Vec<Db>, Vec<Db>, &'static str) {
    let op = DhtOp::RegisterRemoveLink(a.signature.clone(), a.link_remove.clone());
    let pre_state = vec![
        Db::IntQueue(op.clone()),
        Db::CasHeader(a.link_add.clone().into(), Some(a.signature.clone())),
        Db::CasEntry(
            a.original_entry.clone().into(),
            Some(a.original_header.clone().into()),
            Some(a.signature.clone()),
        ),
        Db::MetaLink(a.link_add.clone(), a.new_entry_hash.clone().into()),
    ];
    let expect = vec![
        Db::Integrated(op.clone()),
        Db::MetaLinkEmpty(a.link_add.clone()),
    ];
    (pre_state, expect, "register link remove")
}

// The header isn't stored yet
fn register_remove_link_missing_add_header(a: TestData) -> (Vec<Db>, Vec<Db>, &'static str) {
    let op = DhtOp::RegisterRemoveLink(a.signature.clone(), a.link_remove.clone());
    let pre_state = vec![
        Db::IntQueue(op.clone()),
        Db::CasEntry(
            a.original_entry.clone().into(),
            Some(a.original_header.clone().into()),
            Some(a.signature.clone()),
        ),
    ];
    let expect = vec![Db::IntegratedEmpty, Db::IntQueue(op.clone()), Db::MetaEmpty];
    (
        pre_state,
        expect,
        "register remove link remove missing add header",
    )
}

// Link add is there but metadata is missing
fn register_remove_link_missing_add_metadata(a: TestData) -> (Vec<Db>, Vec<Db>, &'static str) {
    let op = DhtOp::RegisterRemoveLink(a.signature.clone(), a.link_remove.clone());
    let pre_state = vec![
        Db::IntQueue(op.clone()),
        Db::CasHeader(a.link_add.clone().into(), Some(a.signature.clone())),
        Db::CasEntry(
            a.original_entry.clone().into(),
            Some(a.original_header.clone().into()),
            Some(a.signature.clone()),
        ),
    ];
    let expect = vec![Db::IntegratedEmpty, Db::IntQueue(op.clone()), Db::MetaEmpty];
    (
        pre_state,
        expect,
        "register remove link remove missing add metadata",
    )
}

// Link remove when not an author
fn register_remove_link_missing_base(a: TestData) -> (Vec<Db>, Vec<Db>, &'static str) {
    let op = DhtOp::RegisterRemoveLink(a.signature.clone(), a.link_remove.clone());
    let pre_state = vec![Db::IntQueue(op.clone())];
    let expect = vec![Db::IntegratedEmpty, Db::IntQueue(op.clone()), Db::MetaEmpty];
    (
        pre_state,
        expect,
        "register remove link remove missing base",
    )
}

// This runs the above tests
#[tokio::test(threaded_scheduler)]
async fn test_ops_state() {
    observability::test_run().ok();
    let env = test_cell_env();
    let dbs = env.dbs().await;
    let env_ref = env.guard().await;

    let tests = [
        store_element,
        store_entry,
        register_agent_activity,
        register_replaced_by_for_header,
        register_replaced_by_for_entry,
        register_replaced_by_missing_entry,
        register_deleted_by,
        register_deleted_by_missing_entry,
        register_deleted_header_by,
        register_add_link,
        register_remove_link,
        register_remove_link_missing_add_header,
        register_remove_link_missing_add_metadata,
        register_remove_link_missing_base,
    ];

    for t in tests.iter() {
        clear_dbs(&env_ref, &dbs);
        let td = TestData::new().await;
        let (pre_state, expect, name) = t(td);
        Db::set(pre_state, &env_ref, &dbs).await;
        call_workflow(&env_ref, &dbs, env.clone()).await;
        Db::check(expect, &env_ref, &dbs, format!("{}: {}", name, here!(""))).await;
    }
}

/// Call the produce dht ops workflow
async fn produce_dht_ops<'env>(
    env_ref: &'env EnvironmentWriteRef<'env>,
    env: EnvironmentWrite,
    dbs: &impl GetDb,
) {
    let (mut qt, _rx) = TriggerSender::new();
    let reader = env_ref.reader().unwrap();
    let workspace = ProduceDhtOpsWorkspace::new(&reader, dbs).unwrap();
    produce_dht_ops_workflow(workspace, env.into(), &mut qt)
        .await
        .unwrap();
}

/// Run genesis on the source chain
async fn genesis<'env>(env_ref: &'env EnvironmentWriteRef<'env>, dbs: &impl GetDb) {
    let reader = env_ref.reader().unwrap();
    let mut workspace = InvokeZomeWorkspace::new(&reader, dbs).unwrap();
    fake_genesis(&mut workspace.source_chain).await.unwrap();
    env_ref
        .with_commit(|writer| workspace.flush_to_txn(writer))
        .unwrap();
}

async fn commit_entry<'env>(
    pre_state: Vec<Db>,
    env_ref: &'env EnvironmentWriteRef<'env>,
    dbs: &impl GetDb,
    zome_name: ZomeName,
) -> EntryHash {
    let reader = env_ref.reader().unwrap();
    let mut workspace = InvokeZomeWorkspace::new(&reader, dbs).unwrap();

    // Create entry def with the correct zome name
    let entry_def_id = fixt!(EntryDefId);
    let mut entry_def = fixt!(EntryDef);
    entry_def.id = entry_def_id.clone();
    let mut entry_defs_map = BTreeMap::new();
    entry_defs_map.insert(
        ZomeName::from(zome_name.clone()),
        EntryDefs::from(vec![entry_def]),
    );

    // Create a dna file with the correct zome name in the desired position (ZomeId)
    let mut dna_file = DnaFileFixturator::new(Empty).next().unwrap();
    dna_file.dna.zomes.clear();
    dna_file
        .dna
        .zomes
        .push((zome_name.clone().into(), fixt!(Zome)));

    // Create ribosome mock to return fixtures
    // This is a lot faster then compiling a zome
    let mut ribosome = MockRibosomeT::new();
    ribosome.expect_dna_file().return_const(dna_file);

    ribosome
        .expect_run_entry_defs()
        .returning(move |_, _| Ok(EntryDefsResult::Defs(entry_defs_map.clone())));

    let mut call_context = CallContextFixturator::new(Unpredictable).next().unwrap();
    call_context.zome_name = zome_name.clone();

    // Collect the entry from the pre-state to commit
    let entry = pre_state
        .into_iter()
        .filter_map(|state| match state {
            Db::IntQueue(_) => {
                // Will be provided by triggering the produce workflow
                None
            }
            Db::CasEntry(entry, _, _) => Some(entry),
            _ => unreachable!("This test only needs integration queue and an entry in the cas"),
        })
        .next()
        .unwrap();

    let input = CommitEntryInput::new((entry_def_id.clone(), entry.clone()));

    let output = {
        let (_g, raw_workspace) = UnsafeInvokeZomeWorkspace::from_mut(&mut workspace);
        let mut host_access = fixt!(ZomeCallHostAccess);
        host_access.workspace = raw_workspace;
        call_context.host_access = host_access.into();
        let ribosome = Arc::new(ribosome);
        let call_context = Arc::new(call_context);
        host_fn::commit_entry::commit_entry(ribosome.clone(), call_context.clone(), input).unwrap()
    };

    // Write
    env_ref
        .with_commit(|writer| workspace.flush_to_txn(writer))
        .unwrap();

    output.into_inner().try_into().unwrap()
}

async fn get_entry<'env>(
    env_ref: &'env EnvironmentWriteRef<'env>,
    dbs: &impl GetDb,
    entry_hash: EntryHash,
) -> Option<Entry> {
    let reader = env_ref.reader().unwrap();
    let mut workspace = InvokeZomeWorkspace::new(&reader, dbs).unwrap();

    // Create ribosome mock to return fixtures
    // This is a lot faster then compiling a zome
    let ribosome = MockRibosomeT::new();

    let mut call_context = CallContextFixturator::new(Unpredictable).next().unwrap();

    let input = GetEntryInput::new((entry_hash.clone().into(), GetOptions));

    let output = {
        let (_g, raw_workspace) = UnsafeInvokeZomeWorkspace::from_mut(&mut workspace);
        let mut host_access = fixt!(ZomeCallHostAccess);
        host_access.workspace = raw_workspace;
        call_context.host_access = host_access.into();
        let ribosome = Arc::new(ribosome);
        let call_context = Arc::new(call_context);
        host_fn::get_entry::get_entry(ribosome.clone(), call_context.clone(), input).unwrap()
    };
    output.into_inner().try_into().unwrap()
}

async fn link_entries<'env>(
    env_ref: &'env EnvironmentWriteRef<'env>,
    dbs: &impl GetDb,
    base_address: EntryHash,
    target_address: EntryHash,
    zome_name: ZomeName,
    link_tag: LinkTag,
) -> HeaderHash {
    let reader = env_ref.reader().unwrap();
    let mut workspace = InvokeZomeWorkspace::new(&reader, dbs).unwrap();

    // Create data for calls
    let mut dna_file = DnaFileFixturator::new(Empty).next().unwrap();
    dna_file.dna.zomes.clear();
    dna_file
        .dna
        .zomes
        .push((zome_name.clone().into(), fixt!(Zome)));

    // Create ribosome mock to return fixtures
    // This is a lot faster then compiling a zome
    let mut ribosome = MockRibosomeT::new();
    ribosome.expect_dna_file().return_const(dna_file);

    let mut call_context = CallContextFixturator::new(Unpredictable).next().unwrap();
    call_context.zome_name = zome_name.clone();

    // Call link_entries
    let input = LinkEntriesInput::new((base_address.into(), target_address.into(), link_tag));

    let output = {
        let (_g, raw_workspace) = UnsafeInvokeZomeWorkspace::from_mut(&mut workspace);

        let mut host_access = fixt!(ZomeCallHostAccess);
        host_access.workspace = raw_workspace;
        call_context.host_access = host_access.into();
        let ribosome = Arc::new(ribosome);
        let call_context = Arc::new(call_context);
        // Call the real link_entries host fn
        host_fn::link_entries::link_entries(ribosome.clone(), call_context.clone(), input).unwrap()
    };

    // Write the changes
    env_ref
        .with_commit(|writer| workspace.flush_to_txn(writer))
        .unwrap();

    // Get the LinkAdd HeaderHash back
    output.into_inner()
}

async fn get_links<'env>(
    env_ref: &'env EnvironmentWriteRef<'env>,
    dbs: &impl GetDb,
    base_address: EntryHash,
    zome_name: ZomeName,
    link_tag: LinkTag,
) -> Links {
    let reader = env_ref.reader().unwrap();
    let mut workspace = InvokeZomeWorkspace::new(&reader, dbs).unwrap();

    // Create data for calls
    let mut dna_file = DnaFileFixturator::new(Empty).next().unwrap();
    dna_file.dna.zomes.clear();
    dna_file
        .dna
        .zomes
        .push((zome_name.clone().into(), fixt!(Zome)));

    // Create ribosome mock to return fixtures
    // This is a lot faster then compiling a zome
    let mut ribosome = MockRibosomeT::new();
    ribosome.expect_dna_file().return_const(dna_file);

    let mut call_context = CallContextFixturator::new(Unpredictable).next().unwrap();
    call_context.zome_name = zome_name.clone();

    // Call get links
    let input = GetLinksInput::new((base_address.into(), Some(link_tag)));

    let output = {
        let (_g, raw_workspace) = UnsafeInvokeZomeWorkspace::from_mut(&mut workspace);

        let mut host_access = fixt!(ZomeCallHostAccess);
        host_access.workspace = raw_workspace;
        call_context.host_access = host_access.into();
        let ribosome = Arc::new(ribosome);
        let call_context = Arc::new(call_context);
        host_fn::get_links::get_links(ribosome.clone(), call_context.clone(), input)
            .unwrap()
            .into_inner()
    };

    output
}

// This test is designed to run like the
// register_add_link test except all the
// pre-state is added through real host fn calls
#[tokio::test(threaded_scheduler)]
async fn test_metadata_from_wasm_api() {
    // test workspace boilerplate
    observability::test_run().ok();
    let env = holochain_state::test_utils::test_cell_env();
    let dbs = env.dbs().await;
    let env_ref = env.guard().await;
    clear_dbs(&env_ref, &dbs);

    // Generate fixture data
    let mut td = TestData::with_app_entry_type().await;
    // Only one zome in this test
    td.link_add.zome_id = 0.into();
    let link_tag = td.link_add.tag.clone();
    let target_entry_hash = td.new_entry_hash.clone();
    let zome_name = fixt!(ZomeName);

    // Get db states for an add link op
    let (pre_state, _expect, _) = register_add_link(td);

    // Setup the source chain
    genesis(&env_ref, &dbs).await;

    // Commit the base
    let base_address = commit_entry(pre_state, &env_ref, &dbs, zome_name.clone()).await;

    // Link the base to the target
    let _link_add_address = link_entries(
        &env_ref,
        &dbs,
        base_address.clone(),
        target_entry_hash.clone(),
        zome_name.clone(),
        link_tag.clone(),
    )
    .await;

    // Trigger the produce workflow
    produce_dht_ops(&env_ref, env.clone().into(), &dbs).await;

    // Call integrate
    call_workflow(&env_ref, &dbs, env.clone()).await;

    // Call get links and get back the targets
    let links = get_links(&env_ref, &dbs, base_address, zome_name, link_tag).await;
    let links = links
        .into_inner()
        .into_iter()
        .map(|h| h.target.try_into().unwrap())
        .collect::<Vec<EntryHash>>();

    // Check we only go a single link
    assert_eq!(links.len(), 1);
    // Check we got correct target_entry_hash
    assert_eq!(links[0], target_entry_hash);
    // TODO: create the expect from the result of the commit and link entries
    // Db::check(
    //     expect,
    //     &env_ref,
    //     &dbs,
    //     format!("{}: {}", "metadata from wasm", here!("")),
    // )
    // .await;
}

// This doesn't work without inline integration
#[ignore]
#[tokio::test(threaded_scheduler)]
async fn test_wasm_api_without_integration_links() {
    // test workspace boilerplate
    observability::test_run().ok();
    let env = holochain_state::test_utils::test_cell_env();
    let dbs = env.dbs().await;
    let env_ref = env.guard().await;
    clear_dbs(&env_ref, &dbs);

    // Generate fixture data
    let mut td = TestData::with_app_entry_type().await;
    // Only one zome in this test
    td.link_add.zome_id = 0.into();
    let link_tag = td.link_add.tag.clone();
    let target_entry_hash = td.new_entry_hash.clone();
    let zome_name = fixt!(ZomeName);

    // Get db states for an add link op
    let (pre_state, _expect, _) = register_add_link(td);

    // Setup the source chain
    genesis(&env_ref, &dbs).await;

    // Commit the base
    let base_address = commit_entry(pre_state, &env_ref, &dbs, zome_name.clone()).await;

    // Link the base to the target
    let _link_add_address = link_entries(
        &env_ref,
        &dbs,
        base_address.clone(),
        target_entry_hash.clone(),
        zome_name.clone(),
        link_tag.clone(),
    )
    .await;

    // Call get links and get back the targets
    let links = get_links(&env_ref, &dbs, base_address, zome_name, link_tag).await;
    let links = links
        .into_inner()
        .into_iter()
        .map(|h| h.target.try_into().unwrap())
        .collect::<Vec<EntryHash>>();

    // Check we only go a single link
    assert_eq!(links.len(), 1);
    // Check we got correct target_entry_hash
    assert_eq!(links[0], target_entry_hash);
}

// This doesn't work without inline integration
#[ignore]
#[tokio::test(threaded_scheduler)]
async fn test_wasm_api_without_integration_delete() {
    // test workspace boilerplate
    observability::test_run().ok();
    let env = holochain_state::test_utils::test_cell_env();
    let dbs = env.dbs().await;
    let env_ref = env.guard().await;
    clear_dbs(&env_ref, &dbs);

    // Generate fixture data
    let mut td = TestData::with_app_entry_type().await;
    // Only one zome in this test
    td.link_add.zome_id = 0.into();
    let original_entry = td.original_entry.clone();
    let zome_name = fixt!(ZomeName);

    // Get db states for an add link op
    let (pre_state, _expect, _) = register_add_link(td.clone());

    // Setup the source chain
    genesis(&env_ref, &dbs).await;

    // Commit the base
    let base_address = commit_entry(pre_state.clone(), &env_ref, &dbs, zome_name.clone()).await;

    // Trigger the produce workflow
    produce_dht_ops(&env_ref, env.clone().into(), &dbs).await;

    // Call integrate
    call_workflow(&env_ref, &dbs, env.clone()).await;

    {
        let reader = env_ref.reader().unwrap();
        let mut workspace = InvokeZomeWorkspace::new(&reader, &dbs).unwrap();
        let entry_header = workspace
            .meta
            .get_headers(base_address.clone())
            .unwrap()
            .next()
            .unwrap()
            .unwrap();
        let delete = builder::ElementDelete {
            removes_address: entry_header,
        };
        workspace.source_chain.put(delete, None).await.unwrap();
        env_ref
            .with_commit(|writer| workspace.flush_to_txn(writer))
            .unwrap();
    }
    // Trigger the produce workflow
    produce_dht_ops(&env_ref, env.clone().into(), &dbs).await;

    // Call integrate
    call_workflow(&env_ref, &dbs, env.clone()).await;
    assert_eq!(get_entry(&env_ref, &dbs, base_address.clone()).await, None);
    let base_address = commit_entry(pre_state, &env_ref, &dbs, zome_name.clone()).await;
    assert_eq!(
        get_entry(&env_ref, &dbs, base_address.clone()).await,
        Some(original_entry)
    );
}

#[tokio::test(threaded_scheduler)]
#[ignore]
async fn test_integrate_single_register_replaced_by_for_header() {
    // For RegisterReplacedBy with intended_for Header
    // metadata has EntryUpdate on HeaderHash but not EntryHash
    todo!()
}

#[tokio::test(threaded_scheduler)]
#[ignore]
async fn test_integrate_single_register_replaced_by_for_entry() {
    // For RegisterReplacedBy with intended_for Entry
    // metadata has EntryUpdate on EntryHash but not HeaderHash
    todo!()
}

#[tokio::test(threaded_scheduler)]
#[ignore]
async fn test_integrate_single_register_delete_on_headerd_by() {
    // For RegisterDeletedBy
    // metadata has ElementDelete on HeaderHash
    todo!()
}

#[tokio::test(threaded_scheduler)]
#[ignore]
async fn test_integrate_single_register_add_link() {
    // For RegisterAddLink
    // metadata has link on EntryHash
    todo!()
}

#[tokio::test(threaded_scheduler)]
#[ignore]
async fn test_integrate_single_register_remove_link() {
    // For RegisterAddLink
    // metadata has link on EntryHash
    todo!()
}

#[cfg(feature = "slow_tests")]
mod slow_tests {

    use super::*;
<<<<<<< HEAD
    use crate::{
        core::state::cascade::{test_dbs_and_mocks, Cascade},
        test_utils::test_network,
    };
=======
    use crate::conductor::{
        api::{
            AdminInterfaceApi, AdminRequest, AdminResponse, AppInterfaceApi, AppRequest,
            RealAdminInterfaceApi, RealAppInterfaceApi,
        },
        ConductorBuilder,
    };
    use crate::core::ribosome::{NamedInvocation, ZomeCallInvocationFixturator};
    use holochain_state::{
        buffer::BufferedStore,
        env::{ReadManager, WriteManager},
        test_utils::{test_conductor_env, test_wasm_env, TestEnvironment},
    };
    use holochain_types::{
        app::{InstallAppDnaPayload, InstallAppPayload},
        header::{builder, EntryType},
        observability,
        test_utils::{fake_agent_pubkey_1, fake_dna_zomes, write_fake_dna_file},
        Entry, EntryHashed,
    };
    use holochain_wasm_test_utils::TestWasm;
    use holochain_zome_types::HostInput;
    use matches::assert_matches;
    use unwrap_to::unwrap_to;
    use uuid::Uuid;
>>>>>>> 18700a6a

    // TODO: Document this test
    // TODO: Use the wasm calls directly instead of setting the databases to
    // a state
    // Integration
    #[tokio::test(threaded_scheduler)]
    async fn commit_entry_add_link() {
        observability::test_run().ok();

        observability::test_run().ok();
        let test_env = test_conductor_env();
        let _tmpdir = test_env.tmpdir.clone();
        let TestEnvironment {
            env: wasm_env,
            tmpdir: _tmpdir,
        } = test_wasm_env();
        let conductor = ConductorBuilder::new()
            .test(test_env, wasm_env)
            .await
            .unwrap();
        let shutdown = conductor.take_shutdown_handle().await.unwrap();
        let interface = RealAdminInterfaceApi::new(conductor.clone());
        let app_interface = RealAppInterfaceApi::new(conductor.clone());

        // Create dna
        let uuid = Uuid::new_v4();
        let dna = fake_dna_zomes(
            &uuid.to_string(),
            vec![(TestWasm::Foo.into(), TestWasm::Foo.into())],
        );

        // Install Dna
        let (fake_dna_path, _tmpdir) = write_fake_dna_file(dna.clone()).await.unwrap();
        let dna_payload = InstallAppDnaPayload::path_only(fake_dna_path, "".to_string());
        let agent_key = fake_agent_pubkey_1();
        let payload = InstallAppPayload {
            dnas: vec![dna_payload],
            app_id: "test".to_string(),
            agent_key: agent_key.clone(),
        };
        let request = AdminRequest::InstallApp(Box::new(payload));
        let r = interface.handle_admin_request(request).await;
        debug!(?r);
        let installed_app = unwrap_to!(r => AdminResponse::AppInstalled).clone();

        let cell_id = installed_app.cell_data[0].as_id().clone();
        // Activate app
        let request = AdminRequest::ActivateApp {
            app_id: installed_app.app_id,
        };
        let r = interface.handle_admin_request(request).await;
        assert_matches!(r, AdminResponse::AppActivated);

        let mut entry_fixt = SerializedBytesFixturator::new(Predictable).map(|b| Entry::App(b));

        let base_entry = entry_fixt.next().unwrap();
        let base_entry_hash = EntryHashed::from_content(base_entry.clone())
            .await
            .into_hash();
        let target_entry = entry_fixt.next().unwrap();
        let target_entry_hash = EntryHashed::from_content(target_entry.clone())
            .await
            .into_hash();
        // Put commit entry into source chain
        {
            let cell_env = conductor.get_cell_env(&cell_id).await.unwrap();
            let dbs = cell_env.dbs().await;
            let env_ref = cell_env.guard().await;

            let reader = env_ref.reader().unwrap();
            let mut sc = crate::core::state::source_chain::SourceChain::new(&reader, &dbs).unwrap();

            let header_builder = builder::EntryCreate {
                entry_type: EntryType::App(fixt!(AppEntryType)),
                entry_hash: base_entry_hash.clone(),
            };
            sc.put(header_builder, Some(base_entry.clone()))
                .await
                .unwrap();

            let header_builder = builder::EntryCreate {
                entry_type: EntryType::App(fixt!(AppEntryType)),
                entry_hash: target_entry_hash.clone(),
            };
            sc.put(header_builder, Some(target_entry.clone()))
                .await
                .unwrap();

            let header_builder = builder::LinkAdd {
                base_address: base_entry_hash.clone(),
                target_address: target_entry_hash.clone(),
                zome_id: 0.into(),
                tag: BytesFixturator::new(Unpredictable).next().unwrap().into(),
            };
            sc.put(header_builder, None).await.unwrap();
            env_ref
                .with_commit::<crate::core::state::source_chain::SourceChainError, _, _>(|writer| {
                    sc.flush_to_txn(writer)?;
                    Ok(())
                })
                .unwrap();
        }

        // Call zome to trigger a the produce workflow
        let request = Box::new(
            ZomeCallInvocationFixturator::new(NamedInvocation(
                cell_id.clone(),
                TestWasm::Foo,
                "foo".into(),
                HostInput::new(fixt!(SerializedBytes)),
            ))
            .next()
            .unwrap(),
        );
        let request = AppRequest::ZomeCallInvocation(request);
        let r = app_interface.handle_app_request(request).await;
        debug!(?r);

        tokio::time::delay_for(std::time::Duration::from_secs(4)).await;

        // Check the ops
        {
            let cell_env = conductor.get_cell_env(&cell_id).await.unwrap();
            let dbs = cell_env.dbs().await;
            let env_ref = cell_env.guard().await;

            let reader = env_ref.reader().unwrap();
            let db = dbs.get_db(&*INTEGRATED_DHT_OPS).unwrap();
            let ops_db = IntegratedDhtOpsStore::new(&reader, db).unwrap();
            let ops = ops_db.iter().unwrap().collect::<Vec<_>>().unwrap();
            debug!(?ops);
            assert!(!ops.is_empty());

            let meta = MetadataBuf::primary(&reader, &dbs).unwrap();
            let key = LinkMetaKey::Base(&base_entry_hash);
            let links = meta.get_links(&key).unwrap();
            let link = links[0].clone();
            assert_eq!(link.target, target_entry_hash);

            let (cas, _metadata, mut cache, metadata_cache) = test_dbs_and_mocks(&reader, &dbs);
            let (_n, _r, cell_network) = test_network().await;
            let cascade = Cascade::new(&cas, &meta, &mut cache, &metadata_cache, cell_network);

            let links = cascade.dht_get_links(&key).await.unwrap();
            let link = links[0].clone();
            assert_eq!(link.target, target_entry_hash);

            let e = cascade.dht_get(&target_entry_hash).await.unwrap().unwrap();
            assert_eq!(e.into_content(), target_entry);

            let e = cascade.dht_get(&base_entry_hash).await.unwrap().unwrap();
            assert_eq!(e.into_content(), base_entry);
        }
        conductor.shutdown().await;
        shutdown.await.unwrap();
    }
}<|MERGE_RESOLUTION|>--- conflicted
+++ resolved
@@ -1202,38 +1202,35 @@
 mod slow_tests {
 
     use super::*;
-<<<<<<< HEAD
     use crate::{
         core::state::cascade::{test_dbs_and_mocks, Cascade},
         test_utils::test_network,
     };
-=======
-    use crate::conductor::{
-        api::{
-            AdminInterfaceApi, AdminRequest, AdminResponse, AppInterfaceApi, AppRequest,
-            RealAdminInterfaceApi, RealAppInterfaceApi,
-        },
-        ConductorBuilder,
-    };
-    use crate::core::ribosome::{NamedInvocation, ZomeCallInvocationFixturator};
-    use holochain_state::{
-        buffer::BufferedStore,
-        env::{ReadManager, WriteManager},
-        test_utils::{test_conductor_env, test_wasm_env, TestEnvironment},
-    };
-    use holochain_types::{
-        app::{InstallAppDnaPayload, InstallAppPayload},
-        header::{builder, EntryType},
-        observability,
-        test_utils::{fake_agent_pubkey_1, fake_dna_zomes, write_fake_dna_file},
-        Entry, EntryHashed,
-    };
-    use holochain_wasm_test_utils::TestWasm;
-    use holochain_zome_types::HostInput;
-    use matches::assert_matches;
-    use unwrap_to::unwrap_to;
-    use uuid::Uuid;
->>>>>>> 18700a6a
+    // use crate::conductor::{
+    //     api::{
+    //         AdminInterfaceApi, AdminRequest, AdminResponse, AppInterfaceApi, AppRequest,
+    //         RealAdminInterfaceApi, RealAppInterfaceApi,
+    //     },
+    //     ConductorBuilder,
+    // };
+    // use crate::core::ribosome::{NamedInvocation, ZomeCallInvocationFixturator};
+    // use holochain_state::{
+    //     buffer::BufferedStore,
+    //     env::{ReadManager, WriteManager},
+    //     test_utils::{test_conductor_env, test_wasm_env, TestEnvironment},
+    // };
+    // use holochain_types::{
+    //     app::{InstallAppDnaPayload, InstallAppPayload},
+    //     header::{builder, EntryType},
+    //     observability,
+    //     test_utils::{fake_agent_pubkey_1, fake_dna_zomes, write_fake_dna_file},
+    //     Entry, EntryHashed,
+    // };
+    // use holochain_wasm_test_utils::TestWasm;
+    // use holochain_zome_types::HostInput;
+    // use matches::assert_matches;
+    // use unwrap_to::unwrap_to;
+    // use uuid::Uuid;
 
     // TODO: Document this test
     // TODO: Use the wasm calls directly instead of setting the databases to
