# Changelog

The format is based on [Keep a Changelog](https://keepachangelog.com/en/1.0.0/). This project adheres to [Semantic Versioning](https://semver.org/spec/v2.0.0.html).

## Unreleased
- Refactor conductor to use parking lot rw lock instead of tokio rw lock. (Faster and prevents deadlocks.)

<<<<<<< HEAD
- `remote_signal` has always been a fire-and-forget operation. Now it also uses the more efficient fire-and-forget "notify" low-level networking plumbing. [#1075](https://github.com/holochain/holochain/pull/1075)
=======
### Changed

- The scheduler should work now

- `entry_defs` added to `zome_info` and referenced by macros [PR1055](https://github.com/holochain/holochain/pull/1055)
- `dna_info` now returns `DnaInfo` correctly [\#1044](https://github.com/holochain/holochain/pull/1044)
  - `ZomeInfo` no longer includes what is now on `DnaInfo`
  - `ZomeInfo` renames `zome_name` and `zome_id` to `name` and `id`
  - `DnaInfo` includes `name`, `hash`, `properties`, and `zome_names`
- **BREAKING CHANGE**: The notion of "cell nicknames" ("nicks") and "app slots" has been unified into the notion of "app roles". This introduces several breaking changes. In general, you will need to rebuild any app bundles you are using, and potentially update some usages of the admin interface. In particular:
  - The `slots` field in App manifests is now called `roles`
  - The `InstallApp` admin method now takes a `role_id` field instead of a `nick` field
  - In the return value for any admin method which lists installed apps, e.g. `ListEnabledApps`, any reference to `"slots"` is now named `"roles"`
  - See [\#1045](https://github.com/holochain/holochain/pull/1045)
>>>>>>> fae37dd3
- Adds test utils for creating simulated networks. [#1037](https://github.com/holochain/holochain/pull/1037).
- Conductor can take a mocked network for testing simulated networks. [#1036](https://github.com/holochain/holochain/pull/1036)
- Batch peer store write so we use less transactions. [#1007](https://github.com/holochain/holochain/pull/1007/).
- Added function name to call info in HDK. [#1078](https://github.com/holochain/holochain/pull/1078)

## 0.0.113

- Post commit is now infallible and expects no return value [PR1049](https://github.com/holochain/holochain/pull/1049)
- Always depend on `itertools` to make `cargo build --no-default-features` work [#1060](https://github.com/holochain/holochain/pull/1060)
- `call_info` includes provenance and cap grant information [PR1063](https://github.com/holochain/holochain/pull/1063)
- Always depend on `itertools` to make `cargo build --no-default-features` work [\#1060](https://github.com/holochain/holochain/pull/1060)

## 0.0.112

- Always depend on `itertools` to make `cargo build --no-default-features` work [\#1060](https://github.com/holochain/holochain/pull/1060)

## 0.0.111

- `call_info` is now implemented [1047](https://github.com/holochain/holochain/pull/1047)
- `dna_info` now returns `DnaInfo` correctly [\#1044](https://github.com/holochain/holochain/pull/1044)

  - `ZomeInfo` no longer includes what is now on `DnaInfo`
  - `ZomeInfo` renames `zome_name` and `zome_id` to `name` and `id`
  - `DnaInfo` includes `name`, `hash`, `properties`

- `post_commit` hook is implemented now [PR 1000](https://github.com/holochain/holochain/pull/1000)

- Bump legacy lair version to 0.0.8 fixing a crash when error message was too long [\#1046](https://github.com/holochain/holochain/pull/1046)

- Options to use new lair keystore [\#1040](https://github.com/holochain/holochain/pull/1040)

<!-- end list -->

``` yaml
keystore:
  type: danger_test_keystore
```

or

``` yaml
keystore:
  type: lair_server
  connection_url: "unix:///my/path/socket?k=Foo"
```

## 0.0.110

- Publish now runs on a loop if there are ops still needing receipts. [\#1024](https://github.com/holochain/holochain/pull/1024)
- Batch peer store write so we use less transactions. [\#1007](https://github.com/holochain/holochain/pull/1007/).
- Preparation for new lair api [\#1017](https://github.com/holochain/holochain/pull/1017)
  - there should be no functional changes with this update.
  - adds new lair as an additional dependency and begins preparation for a config-time switch allowing use of new api lair keystore.
- Add method `SweetDnaFile::from_bundle_with_overrides` [\#1030](https://github.com/holochain/holochain/pull/1030)
- Some `SweetConductor::setup_app_*` methods now take anything iterable, instead of array slices, for specifying lists of agents and DNAs [\#1030](https://github.com/holochain/holochain/pull/1030)
- BREAKING conductor config changes [\#1031](https://github.com/holochain/holochain/pull/1031)

Where previously, you might have had:

``` yaml
use_dangerous_test_keystore: false
keystore_path: /my/path
passphrase_service:
  type: danger_insecure_from_config
  passphrase: "test-passphrase"
```

now you will use:

``` yaml
keystore:
  type: lair_server_legacy_deprecated
  keystore_path: /my/path
  danger_passphrase_insecure_from_config: "test-passphrase"
```

or:

``` yaml
keystore:
  type: danger_test_keystore_legacy_deprecated
```

## 0.0.109

- Make validation run concurrently up to 50 DhtOps. This allows us to make progress on other ops when waiting for the network. [\#1005](https://github.com/holochain/holochain/pull/1005)
- FIX: Prevent the conductor from trying to join cells to the network that are already in the process of joining. [\#1006](https://github.com/holochain/holochain/pull/1006)

## 0.0.108

- Refactor conductor to use parking lot rw lock instead of tokio rw lock. (Faster and prevents deadlocks.). [\#979](https://github.com/holochain/holochain/pull/979).

### Changed

- The scheduler should work now

## 0.0.107

## 0.0.106

### Changed

- All Holochain `Timestamp`s (including those in Headers) are now at the precision of microseconds rather than nanoseconds. This saves 4 bytes per timestamp in memory and on disk.
- Various database field names changed. **Databases created in prior versions will be incompatible.**
- HDK `sys_time` now returns a `holochain_zome_types::Timestamp` instead of a `core::time::Duration`.
- Exposes `UninstallApp` in the conductor admin API.

## 0.0.105

## 0.0.104

- Updates lair to 0.0.4 which pins rcgen to 0.8.11 to work around [https://github.com/est31/rcgen/issues/63](https://github.com/est31/rcgen/issues/63)

## 0.0.103

### Fixed

- This release solves the issues with installing happ bundles or registering DNA via the admin API concurrently. [\#881](https://github.com/holochain/holochain/pull/881).

### Changed

- Header builder now uses chain top timestamp for new headers if in the future
- Timestamps in headers require strict inequality in sys validation

## 0.0.102

### Known Issues :exclamation:

- We’ve become aware of a bug that locks up the conductor when installing happ bundles or registering DNA via the admin API concurrently. Please perform these actions sequentially until we’ve resolved the bug.

### Fixed

- Concurrent zome calls could cause the `init()` zome callback to run multiple times concurrently, causing `HeadMoved` errors. This is fixed, so that `init()` can only ever run once.
  - If a zome call has been waiting for another zome call to finish running `init()` for longer than 30 seconds, it will timeout.

### Changed

- Apps now have a more complex status. Apps now can be either enabled/disabled as well as running/stopped, the combination of which is captured by three distinctly named states:
  - “Running” (enabled + running) -\> The app is running normally
  - “Paused” (enabled + stopped) -\> The app is currently stopped due to some minor problem in one of its cells such as failed network access, but will start running again as soon as it’s able. Some Cells may still be running normally.
  - “Disabled” (disabled + stopped) -\> The app is stopped and will remain so until explicitly enabled via `EnableApp` admin method. Apps can be disabled manually via `DisableApp`, or automatically due to an unrecoverable error in a Cell.
- Some admin methods are deprecated due to the app status changes:
  - `ActivateApp` is deprecated in favor of `EnableApp`
  - `DeactivateApp` is deprecated in favor of `DisableApp`
- Apps will be automatically Paused if not all of their cells are able to join the network during startup

### Added

- `InstallAppBundle` command added to admin conductor API. [\#665](https://github.com/holochain/holochain/pull/665)
- `DnaSource` in conductor\_api `RegisterDna` call now can take a `DnaBundle` [\#665](https://github.com/holochain/holochain/pull/665)
- New admin interface methods:
  - `EnableApp` (replaces `ActivateApp`)
  - `DisableApp` (replaces `DeactivateApp`)
  - `StartApp` (used to attempt to manually restart a Paused app)
- Using the 3 level PLRU instance cache from latest holochain wasmer `v0.0.72`

## 0.0.101

This version contains breaking changes to the conductor API as well as a major upgrade to the underlying Wasm runtime.

***:exclamation: Performance impact***

The version of wasmer that is used in this holochain release contains bugs in the scoping of wasmer modules vs. instances, such that it blocks the proper release of memory and slows down execution of concurrent Wasm instances. While we were able to at least mitigate these effects and are coordinating with wasmer to find a proper solution as soon as possible.

The severity of these issues increases with cell concurrency, i.e. using multiple cells with the same DNA. Application development with a single conductor and a few cells are expected to work well unless your machine has serious resource restrictions.

### Added

- `InstallAppBundle` command added to admin conductor API. [\#665](https://github.com/holochain/holochain/pull/665)
- `DnaSource` in conductor\_api `RegisterDna` call now can take a `DnaBundle` [\#665](https://github.com/holochain/holochain/pull/665)

### Removed

- BREAKING:  `InstallAppDnaPayload` in admin conductor API `InstallApp` command now only accepts a hash.  Both properties and path have been removed as per deprecation warning.  Use either `RegisterDna` or `InstallAppBundle` instead. [\#665](https://github.com/holochain/holochain/pull/665)
- BREAKING: `DnaSource(Path)` in conductor\_api `RegisterDna` call now must point to `DnaBundle` as created by `hc dna pack` not a `DnaFile` created by `dna_util` [\#665](https://github.com/holochain/holochain/pull/665)

### CHANGED

- Updated to a version of `holochain_wasmer` that includes a migration to wasmer v2+. [\#773](https://github.com/holochain/holochain/pull/773/files), [\#801](https://github.com/holochain/holochain/pull/80), [\#836](https://github.com/holochain/holochain/pull/836)
- Introduced a simple instance cache to mitigate and potentially outweigh the effects of the aforementioned wasmer conditions [\#848](https://github.com/holochain/holochain/pull/848)

## 0.0.100

This is the first version number for the version of Holochain with a refactored state model (you may see references to it as Holochain RSM).

## 0.0.52-alpha2

*Note: Versions 0.0.52-alpha2 and older are belong to previous iterations of the Holochain architecture and are not tracked here.*<|MERGE_RESOLUTION|>--- conflicted
+++ resolved
@@ -4,10 +4,8 @@
 
 ## Unreleased
 - Refactor conductor to use parking lot rw lock instead of tokio rw lock. (Faster and prevents deadlocks.)
-
-<<<<<<< HEAD
 - `remote_signal` has always been a fire-and-forget operation. Now it also uses the more efficient fire-and-forget "notify" low-level networking plumbing. [#1075](https://github.com/holochain/holochain/pull/1075)
-=======
+
 ### Changed
 
 - The scheduler should work now
@@ -22,7 +20,6 @@
   - The `InstallApp` admin method now takes a `role_id` field instead of a `nick` field
   - In the return value for any admin method which lists installed apps, e.g. `ListEnabledApps`, any reference to `"slots"` is now named `"roles"`
   - See [\#1045](https://github.com/holochain/holochain/pull/1045)
->>>>>>> fae37dd3
 - Adds test utils for creating simulated networks. [#1037](https://github.com/holochain/holochain/pull/1037).
 - Conductor can take a mocked network for testing simulated networks. [#1036](https://github.com/holochain/holochain/pull/1036)
 - Batch peer store write so we use less transactions. [#1007](https://github.com/holochain/holochain/pull/1007/).
