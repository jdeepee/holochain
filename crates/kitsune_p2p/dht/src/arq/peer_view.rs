use kitsune_p2p_dht_arc::DhtArc;
use num_traits::Zero;

use crate::spacetime::{SpaceOffset, Topology};

use super::{is_full, Arq, ArqStrat};

/// A "view" of the peers in a neighborhood. The view consists of a few
/// observations about the distribution of peers within a particular arc, used
/// to make inferences about the rest of the (out-of-view) DHT, ultimately
/// enabling the calculation of the target arc size for the agent who has this View.
///
/// The enum allows us to add different views (and different calculations of
/// target arc length) over time.
#[derive(derive_more::From)]
pub enum PeerView {
    /// The quantized PeerView
    Quantized(PeerViewQ),
}

impl PeerView {
    /// Given the current view of a peer and the peer's current coverage,
    /// this returns the next step to take in reaching the ideal coverage.
    pub fn update_arc(&self, dht_arc: &mut DhtArc) -> bool {
        match self {
            Self::Quantized(v) => {
                let mut arq = Arq::from_dht_arc_approximate(&v.topo, &v.strat, dht_arc);
                let updated = v.update_arq(&v.topo, &mut arq);
                *dht_arc = arq.to_dht_arc(&v.topo);
                updated
            }
        }
    }
}

/// The Quantized PeerView
pub struct PeerViewQ {
    /// The strategy which generated this view
    strat: ArqStrat,

    /// The topology of the network space
    pub topo: Topology,

    /// The peers in this view (TODO: replace with calculated values)
    peers: Vec<Arq>,

    #[cfg(feature = "test_utils")]
    /// Omit the arq at this index from all peer considerations.
    /// Useful for tests which update all arqs, without needing to
    /// construct a new PeerView for each arq needing to be updated
    pub skip_index: Option<usize>,
}

impl PeerViewQ {
    /// Constructor
    pub fn new(topo: Topology, strat: ArqStrat, peers: Vec<Arq>) -> Self {
        Self {
            strat,
            topo,
            peers,
            #[cfg(feature = "test_utils")]
            skip_index: None,
        }
    }

    /// The actual coverage of all arcs in this view.
    /// TODO: this only makes sense when the view contains all agents in the DHT.
    ///       So, it's more useful for testing. Probably want to tease out some
    ///       concept of a test DHT from this.
    pub fn actual_coverage(&self) -> f64 {
        actual_coverage(&self.topo, self.peers.iter())
    }

    /// Extrapolate the coverage of the entire network from our local view.
    pub fn extrapolated_coverage(&self, filter: &Arq) -> f64 {
        self.extrapolated_coverage_and_filtered_count(filter).0
    }

    /// Return the extrapolated coverage and the number of arqs which match the filter.
    /// These two are complected together simply for efficiency's sake, to
    /// minimize computation
    ///
    /// TODO: this probably will be rewritten when PeerView is rewritten to
    /// have the filter baked in.
    pub fn extrapolated_coverage_and_filtered_count(&self, filter: &Arq) -> (f64, usize) {
        let filter = filter.to_dht_arc(&self.topo);
        if filter.is_empty() {
            // More accurately this would be 0, but it's handy to not have
            // divide-by-zero crashes
            return (1.0, 1);
        }
        let filter_len = filter.length();

        let initial = (0, 0);

        // FIXME: We can't just filter arcs on the fly here, because we might be
        // trying to get coverage info for an area we don't have arcs for
        // (because we don't store arcs for agents outside of our arc).
        // So, we need to extrapolate the arcs we do have to extend into the
        // unknown area outside the filter.
        // For now though, just filter arcs on the fly so we have something to test.
        // But, this means that the behavior for growing arcs is going to be a bit
        // different in the future.
        let (sum, count) = self
            .filtered_arqs(filter)
            .fold(initial, |(sum, count), arq| {
                (sum + arq.absolute_length(&self.topo), count + 1)
            });
        let cov = sum as f64 / filter_len as f64;
        (cov, count)
    }

    /// Compute the total coverage observed within the filter interval.
    pub fn raw_coverage(&self, filter: &Arq) -> f64 {
        self.extrapolated_coverage(filter) * filter.to_dht_arc_range(&self.topo).length() as f64
            / 2f64.powf(32.0)
    }

    /// Mutate the arq to its ideal target
    pub fn update_arq(&self, topo: &Topology, arq: &mut Arq) -> bool {
        self.update_arq_with_stats(topo, arq).changed
    }

    fn is_slacking(&self, cov: f64, num_peers: usize) -> bool {
        num_peers as f64 <= cov * self.strat.slacker_ratio
    }

    /// The "slacker" factor. If our observed coverage is significantly
    /// greater than the number of peers we see, it's an indication
    /// that we may need to pick up more slack.
    ///
    /// This check helps balance out stable but unequitable situations where
    /// all peers have a similar estimated coverage, but some peers are
    /// holding much more than others.
    pub fn slack_factor(&self, cov: f64, num_peers: usize) -> f64 {
        if self.is_slacking(cov, num_peers) {
            if num_peers.is_zero() {
                // Prevent a NaN.
                // This value gets clamped anyway, so it will never actually
                // lead to an infinite value.
                f64::INFINITY
            } else {
                cov / num_peers as f64
            }
        } else {
            1.0
        }
    }

    fn growth_factor(&self, cov: f64, num_peers: usize, median_power_diff: i8) -> f64 {
        let np = num_peers as f64;
        let under = cov < self.strat.min_coverage;
        let over = cov > self.strat.max_coverage();

        // The ratio of ideal coverage vs actual observed coverage.
        // A ratio > 1 indicates undersaturation and a need to grow.
        // A ratio < 1 indicates oversaturation and a need to shrink.
        let cov_diff = if over || under {
            let ratio = self.strat.midline_coverage() / cov;

            // We want to know which of our peers are likely to be making a similar
            // update to us, because that will affect the overall coverage more
            // than the drop in the bucket that we can provide.
            //
            // If all peers have seen the same change as us since their last update,
            // they will on average move similarly to us, and so we should only make
            // a small step in the direction of the target, trusting that our peers
            // will do the same.
            //
            // Conversely, if all peers are stable, e.g. if we just came online to
            // find a situation where all peers around us are under-representing,
            // but stable, then we want to make a much bigger leap.
            let peer_dampening_factor = 1.0 / (1.0 + np);

            (ratio - 1.0) * peer_dampening_factor + 1.0
        } else {
            1.0
        };

        // The "slacker" factor. If our observed coverage is significantly
        // greater than the number of peers we see, it's an indication
        // that we may need to pick up more slack.
        //
        // This check helps balance out stable but unequitable situations where
        // all peers have a similar estimated coverage, but some peers are
        // holding much more than others.
        let slack_factor = self.slack_factor(cov, num_peers);

        let unbounded_growth = cov_diff * slack_factor;

        // The difference between the median power and the arq's power helps
        // determine some limits on growth.
        // If we are at the median growth, then it makes sense to cap
        // our movement by 2x in either direction (1/2 to 2)
        //
        // If we are 1 below the median, then our range is (1/2 to 4)
        // If we are 2 below the median, then our range is (1/2 to 8)
        // If we are 1 above the median, then our range is (1/4 to 2)
        // If we are 2 above the median, then our range is (1/8 to 2)
        //
        // Note that there is also a hard limit on growth described by
        // ArqStrat::max_power_diff, enforced elsewhere.
        let mpd = median_power_diff as f64;
        let min = 2f64.powf(mpd).min(0.5);
        let max = 2f64.powf(mpd).max(2.0);
        unbounded_growth.clamp(min, max)
    }

    /// Take an arq and potentially resize and requantize it based on this view.
    ///
    /// This represents an iterative step towards the ideal coverage, based on
    /// the observed coverage.
    /// This makes many assumptions, including:
    /// - this arc resizing algorithm is a good one, namely that the coverage
    ///     at any point of the DHT is close to the target range
    /// - all other peers are following the same algorithm
    /// - if we see a change that we need to make, we assume that a number of
    ///     peers are about to make a similar change, and that number is on
    ///     average the same as our target coverage
    ///
    /// More detail on these assumptions here:
<<<<<<< HEAD
    /// TODO: make this link to something publicly available, preferably in the repo:
=======
>>>>>>> bba63e44
    /// <https://hackmd.io/@hololtd/r1IAIbr5Y/https%3A%2F%2Fhackmd.io%2FK_fkBj6XQO2rCUZRRL9n2g>
    pub fn update_arq_with_stats(&self, topo: &Topology, arq: &mut Arq) -> UpdateArqStats {
        let (cov, num_peers) = self.extrapolated_coverage_and_filtered_count(arq);

        let old_count = arq.count();
        let old_power = arq.power();

        let power_stats = self.power_stats(topo, arq);
        let PowerStats {
            median: median_power,
            ..
        } = power_stats;

        let median_power_diff = median_power as i8 - arq.power() as i8;
        let growth_factor = self.growth_factor(cov, num_peers, median_power_diff);

        let new_count = if growth_factor < 1.0 {
            // Ensure we shrink by at least 1
            (old_count as f64 * growth_factor).floor() as u32
        } else {
            // Ensure we grow by at least 1 (if there is any growth at all)
            (old_count as f64 * growth_factor).ceil() as u32
        };

        if new_count != old_count {
            let mut tentative = *arq;
            tentative.count = SpaceOffset(new_count);

            // If shrinking caused us to go below the target coverage,
            // or to start "slacking" (not seeing enough peers), then
            // don't update. This happens when we shrink too much and
            // lose sight of peers.
            let (new_cov, new_num_peers) =
                self.extrapolated_coverage_and_filtered_count(&tentative);
            if new_count < old_count
                && (new_cov < self.strat.min_coverage
                    || (!self.is_slacking(cov, num_peers)
                        && self.is_slacking(new_cov, new_num_peers)))
            {
                return UpdateArqStats {
                    changed: false,
                    desired_delta: new_count as i32 - old_count as i32,
                    power: None,
                    num_peers,
                };
            }
        }

        // Commit the change to the count
        arq.count = SpaceOffset(new_count);

        let power_above_min = |pow| {
            // not already at the minimum
            pow > topo.min_space_power()
             // don't power down if power is already too low
             && (median_power as i8 - pow as i8) < self.strat.max_power_diff as i8
        };

        loop {
            // check for power downshift opportunity
            if *arq.count < self.strat.min_chunks() {
                if power_above_min(arq.power) {
                    *arq = arq.downshift();
                } else {
                    // If we could not downshift due to other constraints, then we cannot
                    // shrink any smaller than the min_chunks.
                    arq.count = SpaceOffset(self.strat.min_chunks());
                }
            } else {
                break;
            }
        }

        let power_below_max = |pow| {
            // not already at the maximum
            pow < topo.max_space_power(&self.strat)
            // don't power up if power is already too high
            && (pow as i8 - median_power as i8) < self.strat.max_power_diff as i8
        };

        loop {
            // check for power upshift opportunity
            if *arq.count > self.strat.max_chunks() {
                if power_below_max(arq.power) {
                    // Attempt to requantize to the next higher power.
                    // If we only grew by one chunk, into an odd count, then don't
                    // force upshifting, because that would either require undoing
                    // the growth, or growing by 2 instead of 1. In this case, skip
                    // upshifting, and we'll upshift on the next update.
                    let force = new_count as i32 - old_count as i32 > 1;
                    if let Some(a) = arq.upshift(force) {
                        *arq = a
                    } else {
                        break;
                    }
                } else {
                    // If we could not upshift due to other constraints, then we cannot
                    // grow any larger than the max_chunks.
                    arq.count = SpaceOffset(self.strat.max_chunks());
                }
            } else {
                break;
            }
        }

        if is_full(topo, arq.power(), arq.count()) {
            *arq = Arq::new_full(topo, arq.start_loc(), arq.power());
        }

        // check if anything changed
        let changed = !(arq.power() == old_power && arq.count() == old_count);

        UpdateArqStats {
            changed,
            desired_delta: new_count as i32 - old_count as i32,
            power: Some(power_stats),
            num_peers,
        }
    }

    /// Gather statistics about the power levels of all arqs in this view.
    /// Used to make inferences about what your neighbors are up to.
    pub fn power_stats(&self, topo: &Topology, filter: &Arq) -> PowerStats {
        use statrs::statistics::*;
        let mut powers: Vec<_> = self
            .filtered_arqs(filter.to_dht_arc(topo))
            .filter(|a| *a.count > 0)
            .map(|a| a.power as f64)
            .collect();
        powers.push(filter.power() as f64);
        let powers = statrs::statistics::Data::new(powers);
        let median = powers.median() as u8;
        let std_dev = powers.std_dev().unwrap_or_default();
        if std_dev > self.strat.power_std_dev_threshold {
            // tracing::warn!("Large power std dev: {}", std_dev);
        }
        PowerStats { median, std_dev }
    }

    fn filtered_arqs(&self, filter: DhtArc) -> impl Iterator<Item = &Arq> {
        let it = self.peers.iter();

        #[cfg(feature = "test_utils")]
        let it = it
            .enumerate()
            .filter(|(i, _)| self.skip_index.as_ref() != Some(i))
            .map(|(_, arq)| arq);

        it.filter(move |arq| filter.contains(&arq.start_loc()))
    }
}

/// A summary of what happened while updating an Arq
#[derive(Debug, Clone)]
pub struct UpdateArqStats {
    /// Did the arq change?
    pub changed: bool,
    /// How much did the arq "want" to change?
    pub desired_delta: i32,
    /// PowerStats, if calculated.
    pub power: Option<PowerStats>,
    /// Number of peers initially visible from this arq.
    pub num_peers: usize,
}

/// The actual coverage provided by these peers. Assumes that this is the
/// entire view of the DHT, all peers are accounted for here.
pub fn actual_coverage<'a, P: Iterator<Item = &'a Arq>>(topo: &Topology, peers: P) -> f64 {
    peers
        .map(|a| a.absolute_length(topo) as f64 / 2f64.powf(32.0))
        .sum()
}

/// Statistics about the power levels of all arqs in a view.
/// Used to make inferences about what your neighbors are up to.
#[derive(Debug, Clone)]
pub struct PowerStats {
    /// The median power level
    pub median: u8,
    /// The standard deviation of power levels
    pub std_dev: f64,
}

#[cfg(test)]
mod tests {

    use std::convert::identity;

    use kitsune_p2p_dht_arc::DhtArcRange;

    use crate::arq::{pow2, print_arqs};
    use crate::spacetime::Topology;
    use crate::ArqBounds;

    use super::*;

    fn make_arq(topo: &Topology, pow: u8, lo: u32, hi: u32) -> Arq {
        let a = ArqBounds::from_interval_rounded(
            topo,
            pow,
            DhtArcRange::from_bounds(
                pow2(pow) * lo,
                ((pow2(pow) as u64 * hi as u64) as u32).wrapping_sub(1),
            ),
        );
        a.to_arq(topo, identity)
    }

    #[test]
    fn test_filtered_arqs() {
        let topo = Topology::unit_zero();
        let pow = 25;
        let a = make_arq(&topo, pow, 0, 0x20);
        let b = make_arq(&topo, pow, 0x10, 0x30);
        let c = make_arq(&topo, pow, 0x20, 0x40);

        let arqs = vec![a, b, c];
        print_arqs(&topo, &arqs, 64);
        let view = PeerViewQ::new(topo.clone(), Default::default(), arqs);

        let get = |b: Arq| {
            view.filtered_arqs(b.to_dht_arc(&topo))
                .cloned()
                .collect::<Vec<_>>()
        };
        assert_eq!(get(make_arq(&topo, pow, 0, 0x10)), vec![a]);
        assert_eq!(get(make_arq(&topo, pow, 0, 0x20)), vec![a, b]);
        assert_eq!(get(make_arq(&topo, pow, 0, 0x40)), vec![a, b, c]);
        assert_eq!(get(make_arq(&topo, pow, 0x10, 0x20)), vec![b]);
    }

    #[test]
    fn test_coverage() {
        let topo = Topology::unit_zero();
        let pow = 24;
        let arqs: Vec<_> = (0..0x100)
            .step_by(0x10)
            .map(|x| make_arq(&topo, pow, x, x + 0x20))
            .collect();
        print_arqs(&topo, &arqs, 64);
        let view = PeerViewQ::new(topo.clone(), Default::default(), arqs);
        assert_eq!(
            view.extrapolated_coverage_and_filtered_count(&make_arq(&topo, pow, 0, 0x10)),
            (2.0, 1)
        );
        assert_eq!(
            view.extrapolated_coverage_and_filtered_count(&make_arq(&topo, pow, 0, 0x20)),
            (2.0, 2)
        );
        assert_eq!(
            view.extrapolated_coverage_and_filtered_count(&make_arq(&topo, pow, 0, 0x40)),
            (2.0, 4)
        );

        // TODO: when changing PeerView logic to bake in the filter,
        // this will probably change
        assert_eq!(
            view.extrapolated_coverage_and_filtered_count(&make_arq(&topo, pow, 0x10, 0x20)),
            (2.0, 1)
        );
    }
}<|MERGE_RESOLUTION|>--- conflicted
+++ resolved
@@ -219,11 +219,8 @@
     ///     average the same as our target coverage
     ///
     /// More detail on these assumptions here:
-<<<<<<< HEAD
-    /// TODO: make this link to something publicly available, preferably in the repo:
-=======
->>>>>>> bba63e44
     /// <https://hackmd.io/@hololtd/r1IAIbr5Y/https%3A%2F%2Fhackmd.io%2FK_fkBj6XQO2rCUZRRL9n2g>
+    /// TODO: make the above link to something publicly available, preferably in the repo
     pub fn update_arq_with_stats(&self, topo: &Topology, arq: &mut Arq) -> UpdateArqStats {
         let (cov, num_peers) = self.extrapolated_coverage_and_filtered_count(arq);
 
