[package]
name = "kitsune_p2p_proxy"
<<<<<<< HEAD
version = "0.0.4"
=======
version = "0.0.5-dev.0"
>>>>>>> e4cde4fc
description = "Proxy transport module for kitsune-p2p"
license = "Apache-2.0"
homepage = "https://github.com/holochain/holochain"
documentation = "https://github.com/holochain/holochain"
authors = [ "Holochain Core Dev Team <devcore@holochain.org>" ]
keywords = [ "holochain", "holo", "p2p", "dht", "networking" ]
categories = [ "network-programming" ]
edition = "2018"

[dependencies]
base64 = "0.13"
blake2b_simd = "0.5.10"
derive_more = "0.99.7"
futures = "0.3"
<<<<<<< HEAD
kitsune_p2p_types = { version = "0.0.4", path = "../types" }
kitsune_p2p_transport_quic = { version = "0.0.4", path = "../transport_quic" }
=======
kitsune_p2p_types = { version = "0.0.5-dev.0", path = "../types" }
kitsune_p2p_transport_quic = { version = "0.0.5-dev.0", path = "../transport_quic" }
>>>>>>> e4cde4fc
lair_keystore_api = "=0.0.4"
nanoid = "0.3"
observability = "0.1.3"
parking_lot = "0.11"
rmp-serde = "0.15"
rustls = { version = "0.19", features = [ "dangerous_configuration" ] }
serde = { version = "1", features = [ "derive" ] }
serde_bytes = "0.11"
structopt = "0.3"
tokio = { version = "1.3", features = [ "full" ] }
tracing-subscriber = "0.2"
webpki = "0.21.2"

[dev-dependencies]
criterion = "0.3.4"
crossterm = "0.19"

[[bench]]
name = "old_proxy_thru"
harness = false

[[bench]]
name = "thru"
harness = false<|MERGE_RESOLUTION|>--- conflicted
+++ resolved
@@ -1,10 +1,6 @@
 [package]
 name = "kitsune_p2p_proxy"
-<<<<<<< HEAD
-version = "0.0.4"
-=======
 version = "0.0.5-dev.0"
->>>>>>> e4cde4fc
 description = "Proxy transport module for kitsune-p2p"
 license = "Apache-2.0"
 homepage = "https://github.com/holochain/holochain"
@@ -19,13 +15,8 @@
 blake2b_simd = "0.5.10"
 derive_more = "0.99.7"
 futures = "0.3"
-<<<<<<< HEAD
-kitsune_p2p_types = { version = "0.0.4", path = "../types" }
-kitsune_p2p_transport_quic = { version = "0.0.4", path = "../transport_quic" }
-=======
 kitsune_p2p_types = { version = "0.0.5-dev.0", path = "../types" }
 kitsune_p2p_transport_quic = { version = "0.0.5-dev.0", path = "../transport_quic" }
->>>>>>> e4cde4fc
 lair_keystore_api = "=0.0.4"
 nanoid = "0.3"
 observability = "0.1.3"
