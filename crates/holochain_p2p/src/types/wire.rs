use crate::*;
use holochain_zome_types::zome::FunctionName;

#[derive(Debug, serde::Serialize, serde::Deserialize, SerializedBytes)]
/// Struct for encoding DhtOp as bytes.
pub struct WireDhtOpData {
    /// The dht op.
    pub op_data: holochain_types::dht_op::DhtOp,
}

impl WireDhtOpData {
    /// Encode as bytes.
    pub fn encode(self) -> Result<Vec<u8>, SerializedBytesError> {
        Ok(UnsafeBytes::from(SerializedBytes::try_from(self)?).into())
    }

    /// Decode from bytes.
    pub fn decode(data: Vec<u8>) -> Result<Self, SerializedBytesError> {
        let request: SerializedBytes = UnsafeBytes::from(data).into();
        request.try_into()
    }
}

#[derive(Debug, serde::Serialize, serde::Deserialize, SerializedBytes)]
#[serde(tag = "type", content = "content")]
#[allow(missing_docs)]
pub enum WireMessage {
    CallRemote {
        zome_name: ZomeName,
        fn_name: FunctionName,
<<<<<<< HEAD
        from_agent: holo_hash::AgentPubKey,
        cap: Option<CapSecret>,
=======
        cap_secret: Option<CapSecret>,
>>>>>>> 35564564
        #[serde(with = "serde_bytes")]
        data: Vec<u8>,
    },
    Publish {
        request_validation_receipt: bool,
        countersigning_session: bool,
        dht_hash: holo_hash::AnyDhtHash,
        ops: Vec<(holo_hash::DhtOpHash, holochain_types::dht_op::DhtOp)>,
    },
    ValidationReceipt {
        #[serde(with = "serde_bytes")]
        receipt: Vec<u8>,
    },
    Get {
        dht_hash: holo_hash::AnyDhtHash,
        options: event::GetOptions,
    },
    GetMeta {
        dht_hash: holo_hash::AnyDhtHash,
        options: event::GetMetaOptions,
    },
    GetLinks {
        link_key: WireLinkKey,
        options: event::GetLinksOptions,
    },
    GetAgentActivity {
        agent: AgentPubKey,
        query: ChainQueryFilter,
        options: event::GetActivityOptions,
    },
    GetValidationPackage {
        header_hash: HeaderHash,
    },
    CountersigningAuthorityResponse {
        signed_headers: Vec<SignedHeader>,
    },
}

#[allow(missing_docs)]
impl WireMessage {
    pub fn encode(&self) -> Result<Vec<u8>, SerializedBytesError> {
        holochain_serialized_bytes::encode(&self)
    }

    pub fn decode(data: &[u8]) -> Result<Self, SerializedBytesError> {
        holochain_serialized_bytes::decode(&data)
    }

    pub fn call_remote(
        zome_name: ZomeName,
        fn_name: FunctionName,
<<<<<<< HEAD
        from_agent: holo_hash::AgentPubKey,
        cap: Option<CapSecret>,
=======
        cap_secret: Option<CapSecret>,
>>>>>>> 35564564
        payload: ExternIO,
    ) -> WireMessage {
        Self::CallRemote {
            zome_name,
            fn_name,
<<<<<<< HEAD
            from_agent,
            cap,
=======
            cap_secret,
>>>>>>> 35564564
            data: payload.into_vec(),
        }
    }

    pub fn publish(
        request_validation_receipt: bool,
        countersigning_session: bool,
        dht_hash: holo_hash::AnyDhtHash,
        ops: Vec<(holo_hash::DhtOpHash, holochain_types::dht_op::DhtOp)>,
    ) -> WireMessage {
        Self::Publish {
            request_validation_receipt,
            countersigning_session,
            dht_hash,
            ops,
        }
    }

    pub fn validation_receipt(receipt: SerializedBytes) -> WireMessage {
        Self::ValidationReceipt {
            receipt: UnsafeBytes::from(receipt).into(),
        }
    }

    pub fn get(dht_hash: holo_hash::AnyDhtHash, options: event::GetOptions) -> WireMessage {
        Self::Get { dht_hash, options }
    }

    pub fn get_meta(
        dht_hash: holo_hash::AnyDhtHash,
        options: event::GetMetaOptions,
    ) -> WireMessage {
        Self::GetMeta { dht_hash, options }
    }

    pub fn get_links(link_key: WireLinkKey, options: event::GetLinksOptions) -> WireMessage {
        Self::GetLinks { link_key, options }
    }

    pub fn get_agent_activity(
        agent: AgentPubKey,
        query: ChainQueryFilter,
        options: event::GetActivityOptions,
    ) -> WireMessage {
        Self::GetAgentActivity {
            agent,
            query,
            options,
        }
    }
    pub fn get_validation_package(header_hash: HeaderHash) -> WireMessage {
        Self::GetValidationPackage { header_hash }
    }

    pub fn countersigning_authority_response(signed_headers: Vec<SignedHeader>) -> WireMessage {
        Self::CountersigningAuthorityResponse { signed_headers }
    }
}<|MERGE_RESOLUTION|>--- conflicted
+++ resolved
@@ -28,12 +28,8 @@
     CallRemote {
         zome_name: ZomeName,
         fn_name: FunctionName,
-<<<<<<< HEAD
         from_agent: holo_hash::AgentPubKey,
-        cap: Option<CapSecret>,
-=======
         cap_secret: Option<CapSecret>,
->>>>>>> 35564564
         #[serde(with = "serde_bytes")]
         data: Vec<u8>,
     },
@@ -85,23 +81,15 @@
     pub fn call_remote(
         zome_name: ZomeName,
         fn_name: FunctionName,
-<<<<<<< HEAD
         from_agent: holo_hash::AgentPubKey,
-        cap: Option<CapSecret>,
-=======
         cap_secret: Option<CapSecret>,
->>>>>>> 35564564
         payload: ExternIO,
     ) -> WireMessage {
         Self::CallRemote {
             zome_name,
             fn_name,
-<<<<<<< HEAD
             from_agent,
-            cap,
-=======
             cap_secret,
->>>>>>> 35564564
             data: payload.into_vec(),
         }
     }
