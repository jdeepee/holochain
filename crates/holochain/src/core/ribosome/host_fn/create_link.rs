--- conflicted
+++ resolved
@@ -29,7 +29,6 @@
             // Construct the link add
             let header_builder = builder::CreateLink::new(base_address, target_address, zome_id, tag);
 
-<<<<<<< HEAD
     let header_hash = tokio_helper::block_forever_on(tokio::task::spawn(async move {
         // push the header into the source chain
         let header_hash = call_context
@@ -42,20 +41,6 @@
     }))
     .map_err(|join_error| WasmError::Host(join_error.to_string()))?
     .map_err(|ribosome_error| WasmError::Host(ribosome_error.to_string()))?;
-=======
-            let header_hash = tokio_helper::block_forever_on(tokio::task::spawn(async move {
-                // push the header into the source chain
-                let header_hash = call_context
-                    .host_access
-                    .workspace()
-                    .source_chain()
-                    .put(header_builder, None)
-                    .await?;
-                Ok::<HeaderHash, RibosomeError>(header_hash)
-            }))
-            .map_err(|join_error| WasmError::Host(join_error.to_string()))?
-            .map_err(|ribosome_error| WasmError::Host(ribosome_error.to_string()))?;
->>>>>>> 8431d6e2
 
             // return the hash of the committed link
             // note that validation is handled by the workflow
