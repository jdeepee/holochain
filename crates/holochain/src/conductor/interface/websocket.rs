--- conflicted
+++ resolved
@@ -96,14 +96,14 @@
 /// Create an App Interface, which includes the ability to receive signals
 /// from Cells via a broadcast channel
 pub async fn spawn_app_interface_task<A: InterfaceApi>(
+    port: u16,
     api: A,
     signal_broadcaster: broadcast::Sender<Signal>,
     mut stop_rx: StopReceiver,
 ) -> InterfaceResult<(u16, ManagedTaskHandle)> {
     trace!("Initializing App interface");
-    let os_choose_port = 0;
     let mut listener = websocket_bind(
-        url2!("ws://127.0.0.1:{}", os_choose_port),
+        url2!("ws://127.0.0.1:{}", port),
         Arc::new(WebsocketConfig::default()),
     )
     .await?;
@@ -490,12 +490,8 @@
     #[tokio::test(threaded_scheduler)]
     async fn attach_app_interface() {
         observability::test_run().ok();
-        let admin_api = setup_admin().await;
-<<<<<<< HEAD
-        let msg = AdminRequest::AttachAppInterface;
-=======
+        let (_tmpdir, admin_api) = setup_admin().await;
         let msg = AdminRequest::AttachAppInterface { port: None };
->>>>>>> 54b2cc71
         let msg = msg.try_into().unwrap();
         let respond = |bytes: SerializedBytes| {
             let response: AdminResponse = bytes.try_into().unwrap();
@@ -506,7 +502,6 @@
         let msg = WebsocketMessage::Request(msg, respond);
         handle_incoming_message(msg, admin_api).await.unwrap();
     }
-<<<<<<< HEAD
 
     #[tokio::test(threaded_scheduler)]
     async fn activate_app() {
@@ -543,8 +538,6 @@
         handle_incoming_message(msg, admin_api).await.unwrap();
     }
 
-=======
->>>>>>> 54b2cc71
     #[tokio::test(threaded_scheduler)]
     async fn dump_state() {
         observability::test_run().ok();
