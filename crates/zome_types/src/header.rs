use crate::{entry_def::EntryVisibility, link::LinkTag, timestamp::Timestamp};
pub use builder::{HeaderBuilder, HeaderBuilderCommon};
use holo_hash::{
    impl_hashable_content, AgentPubKey, DnaHash, EntryHash, HashableContent, HeaderHash, HoloHashed,
};
use holochain_serialized_bytes::prelude::*;

pub mod builder;
pub mod conversions;

#[derive(Debug, Clone, PartialEq, Serialize, Deserialize, SerializedBytes)]
pub struct HeaderHashes(pub Vec<HeaderHash>);

impl From<Vec<HeaderHash>> for HeaderHashes {
    fn from(vs: Vec<HeaderHash>) -> Self {
        Self(vs)
    }
}

#[derive(Debug, Clone, PartialEq, Serialize, Deserialize, SerializedBytes)]
pub struct HeaderHashedVec(pub Vec<HeaderHashed>);

impl From<Vec<HeaderHashed>> for HeaderHashedVec {
    fn from(vs: Vec<HeaderHashed>) -> Self {
        Self(vs)
    }
}

/// Header contains variants for each type of header.
///
/// This struct really defines a local source chain, in the sense that it
/// implements the pointers between hashes that a hash chain relies on, which
/// are then used to check the integrity of data using cryptographic hash
/// functions.
#[allow(missing_docs)]
#[derive(Clone, Debug, Serialize, Deserialize, PartialEq, Eq, PartialOrd, Ord, SerializedBytes)]
#[serde(tag = "type")]
pub enum Header {
    // The first header in a chain (for the DNA) doesn't have a previous header
    Dna(Dna),
    AgentValidationPkg(AgentValidationPkg),
    InitZomesComplete(InitZomesComplete),
    CreateLink(CreateLink),
    DeleteLink(DeleteLink),
    OpenChain(OpenChain),
    CloseChain(CloseChain),
    Create(Create),
    Update(Update),
    Delete(Delete),
}

pub type HeaderHashed = HoloHashed<Header>;

/// a utility wrapper to write intos for our data types
macro_rules! write_into_header {
    ($($n:ident),*,) => {
        $(
            impl HeaderInner for $n {
                fn into_header(self) -> Header {
                    Header::$n(self)
                }
            }
        )*

        /// A unit enum which just maps onto the different Header variants,
        /// without containing any extra data
        #[derive(serde::Serialize, serde::Deserialize, SerializedBytes, PartialEq, Clone, Debug)]
        pub enum HeaderType {
            $($n,)*
        }

        impl From<&Header> for HeaderType {
            fn from(header: &Header) -> HeaderType {
                match header {
                    $(
                        Header::$n(_) => HeaderType::$n,
                    )*
                }
            }
        }
    };
}

/// A trait to specify the common parts of a Header
pub trait HeaderInner {
    /// Get a full header from the subset
    fn into_header(self) -> Header;
}

impl<I: HeaderInner> From<I> for Header {
    fn from(i: I) -> Self {
        i.into_header()
    }
}

write_into_header! {
    Dna,
    AgentValidationPkg,
    InitZomesComplete,
    CreateLink,
    DeleteLink,
    OpenChain,
    CloseChain,
    Create,
    Update,
    Delete,
}

/// a utility macro just to not have to type in the match statement everywhere.
macro_rules! match_header {
    ($h:ident => |$i:ident| { $($t:tt)* }) => {
        match $h {
            Header::Dna($i) => { $($t)* }
            Header::AgentValidationPkg($i) => { $($t)* }
            Header::InitZomesComplete($i) => { $($t)* }
            Header::CreateLink($i) => { $($t)* }
            Header::DeleteLink($i) => { $($t)* }
            Header::OpenChain($i) => { $($t)* }
            Header::CloseChain($i) => { $($t)* }
            Header::Create($i) => { $($t)* }
            Header::Update($i) => { $($t)* }
            Header::Delete($i) => { $($t)* }
        }
    };
}

impl Header {
    /// Returns the address and entry type of the Entry, if applicable.
    // TODO: DRY: possibly create an `EntryData` struct which is used by both
    // Create and Update
    pub fn entry_data(&self) -> Option<(&EntryHash, &EntryType)> {
        match self {
            Self::Create(Create {
                entry_hash,
                entry_type,
                ..
            }) => Some((entry_hash, entry_type)),
            Self::Update(Update {
                entry_hash,
                entry_type,
                ..
            }) => Some((entry_hash, entry_type)),
            _ => None,
        }
    }

    pub fn entry_hash(&self) -> Option<&EntryHash> {
        self.entry_data().map(|d| d.0)
    }

    pub fn entry_type(&self) -> Option<&EntryType> {
        self.entry_data().map(|d| d.1)
    }

    pub fn header_type(&self) -> HeaderType {
        self.into()
    }

    /// returns the public key of the agent who signed this header.
    pub fn author(&self) -> &AgentPubKey {
        match_header!(self => |i| { &i.author })
    }

    /// returns the timestamp of when the header was created
    pub fn timestamp(&self) -> Timestamp {
        match_header!(self => |i| { i.timestamp })
    }

    /// returns the sequence ordinal of this header
    pub fn header_seq(&self) -> u32 {
        match self {
            // Dna is always 0
            Self::Dna(Dna { .. }) => 0,
            Self::AgentValidationPkg(AgentValidationPkg { header_seq, .. })
            | Self::InitZomesComplete(InitZomesComplete { header_seq, .. })
            | Self::CreateLink(CreateLink { header_seq, .. })
            | Self::DeleteLink(DeleteLink { header_seq, .. })
            | Self::Delete(Delete { header_seq, .. })
            | Self::CloseChain(CloseChain { header_seq, .. })
            | Self::OpenChain(OpenChain { header_seq, .. })
            | Self::Create(Create { header_seq, .. })
            | Self::Update(Update { header_seq, .. }) => *header_seq,
        }
    }

    /// returns the previous header except for the DNA header which doesn't have a previous
    pub fn prev_header(&self) -> Option<&HeaderHash> {
        Some(match self {
            Self::Dna(Dna { .. }) => return None,
            Self::AgentValidationPkg(AgentValidationPkg { prev_header, .. }) => prev_header,
            Self::InitZomesComplete(InitZomesComplete { prev_header, .. }) => prev_header,
            Self::CreateLink(CreateLink { prev_header, .. }) => prev_header,
            Self::DeleteLink(DeleteLink { prev_header, .. }) => prev_header,
            Self::Delete(Delete { prev_header, .. }) => prev_header,
            Self::CloseChain(CloseChain { prev_header, .. }) => prev_header,
            Self::OpenChain(OpenChain { prev_header, .. }) => prev_header,
            Self::Create(Create { prev_header, .. }) => prev_header,
            Self::Update(Update { prev_header, .. }) => prev_header,
        })
    }
}

impl_hashable_content!(Header, Header);

/// this id is an internal reference, which also serves as a canonical ordering
/// for zome initialization.  The value should be auto-generated from the Zome Bundle def
// TODO: Check this can never be written to > 255
#[derive(
    Debug,
    Copy,
    Clone,
    Hash,
    PartialEq,
    Eq,
    PartialOrd,
    Ord,
    Serialize,
    Deserialize,
    SerializedBytes,
)]
pub struct ZomeId(u8);

#[derive(
    Debug,
    Copy,
    Clone,
    Hash,
    PartialEq,
    Eq,
    PartialOrd,
    Ord,
    Serialize,
    Deserialize,
    SerializedBytes,
)]
pub struct EntryDefIndex(u8);

/// The Dna Header is always the first header in a source chain
#[derive(Debug, Clone, Serialize, Deserialize, PartialEq, Eq, PartialOrd, Ord, SerializedBytes)]
pub struct Dna {
    pub author: AgentPubKey,
    pub timestamp: Timestamp,
    // No previous header, because DNA is always first chain entry
    pub hash: DnaHash,
}

/// Header for an agent validation package, used to determine whether an agent
/// is allowed to participate in this DNA
#[derive(Debug, Clone, Serialize, Deserialize, PartialEq, Eq, PartialOrd, Ord, SerializedBytes)]
pub struct AgentValidationPkg {
    pub author: AgentPubKey,
    pub timestamp: Timestamp,
    pub header_seq: u32,
    pub prev_header: HeaderHash,

    pub membrane_proof: Option<SerializedBytes>,
}

/// A header which declares that all zome init functions have successfully
/// completed, and the chain is ready for commits. Contains no explicit data.
#[derive(Debug, Clone, Serialize, Deserialize, PartialEq, Eq, PartialOrd, Ord, SerializedBytes)]
pub struct InitZomesComplete {
    pub author: AgentPubKey,
    pub timestamp: Timestamp,
    pub header_seq: u32,
    pub prev_header: HeaderHash,
}

/// Declares that a metadata Link should be made between two EntryHashes
<<<<<<< HEAD
#[derive(Debug, Clone, Serialize, Deserialize, PartialEq, Eq, PartialOrd, Ord, SerializedBytes)]
pub struct LinkAdd {
=======
#[derive(Debug, Clone, Serialize, Deserialize, PartialEq, Eq, SerializedBytes)]
pub struct CreateLink {
>>>>>>> 4999150b
    pub author: AgentPubKey,
    pub timestamp: Timestamp,
    pub header_seq: u32,
    pub prev_header: HeaderHash,

    pub base_address: EntryHash,
    pub target_address: EntryHash,
    pub zome_id: ZomeId,
    pub tag: LinkTag,
}

/// Declares that a previously made Link should be nullified and considered removed.
<<<<<<< HEAD
#[derive(Debug, Clone, Serialize, Deserialize, PartialEq, Eq, PartialOrd, Ord, SerializedBytes)]
pub struct LinkRemove {
=======
#[derive(Debug, Clone, Serialize, Deserialize, PartialEq, Eq, SerializedBytes)]
pub struct DeleteLink {
>>>>>>> 4999150b
    pub author: AgentPubKey,
    pub timestamp: Timestamp,
    pub header_seq: u32,
    pub prev_header: HeaderHash,

    /// this is redundant with the `CreateLink` header but needs to be included to facilitate DHT ops
    /// this is NOT exposed to wasm developers and is validated by the subconscious to ensure that
    /// it always matches the `base_address` of the `CreateLink`
    pub base_address: EntryHash,
    /// The address of the `CreateLink` being reversed
    pub link_add_address: HeaderHash,
}

/// When migrating to a new version of a DNA, this header is committed to the
/// new chain to declare the migration path taken. **Currently unused**
<<<<<<< HEAD
#[derive(Debug, Clone, Serialize, Deserialize, PartialEq, Eq, PartialOrd, Ord, SerializedBytes)]
pub struct ChainOpen {
=======
#[derive(Debug, Clone, Serialize, Deserialize, PartialEq, Eq, SerializedBytes)]
pub struct OpenChain {
>>>>>>> 4999150b
    pub author: AgentPubKey,
    pub timestamp: Timestamp,
    pub header_seq: u32,
    pub prev_header: HeaderHash,

    pub prev_dna_hash: DnaHash,
}

/// When migrating to a new version of a DNA, this header is committed to the
/// old chain to declare the migration path taken. **Currently unused**
<<<<<<< HEAD
#[derive(Debug, Clone, Serialize, Deserialize, PartialEq, Eq, PartialOrd, Ord, SerializedBytes)]
pub struct ChainClose {
=======
#[derive(Debug, Clone, Serialize, Deserialize, PartialEq, Eq, SerializedBytes)]
pub struct CloseChain {
>>>>>>> 4999150b
    pub author: AgentPubKey,
    pub timestamp: Timestamp,
    pub header_seq: u32,
    pub prev_header: HeaderHash,

    pub new_dna_hash: DnaHash,
}

/// A header which "speaks" Entry content into being. The same content can be
/// referenced by multiple such headers.
<<<<<<< HEAD
#[derive(
    Debug, Clone, Serialize, Deserialize, PartialEq, Eq, PartialOrd, Ord, SerializedBytes, Hash,
)]
pub struct EntryCreate {
=======
#[derive(Debug, Clone, Serialize, Deserialize, PartialEq, Eq, SerializedBytes, Hash)]
pub struct Create {
>>>>>>> 4999150b
    pub author: AgentPubKey,
    pub timestamp: Timestamp,
    pub header_seq: u32,
    pub prev_header: HeaderHash,

    pub entry_type: EntryType,
    pub entry_hash: EntryHash,
}

/// A header which specifies that some new Entry content is intended to be an
/// update to some old Entry.
///
/// This header semantically updates an entry to a new entry.
/// It has the following effects:
/// - Create a new Entry
/// - This is the header of that new entry
/// - Create a metadata relationship between the original entry and this new header
///
/// The original header is required to prevent update loops:
/// If you update A to B and B back to A, and then you don't know which one came first,
/// or how to break the loop.
<<<<<<< HEAD
#[derive(
    Debug, Clone, Serialize, Deserialize, PartialEq, Eq, PartialOrd, Ord, SerializedBytes, Hash,
)]
pub struct EntryUpdate {
=======
#[derive(Debug, Clone, Serialize, Deserialize, PartialEq, Eq, SerializedBytes, Hash)]
pub struct Update {
>>>>>>> 4999150b
    pub author: AgentPubKey,
    pub timestamp: Timestamp,
    pub header_seq: u32,
    pub prev_header: HeaderHash,

    pub original_header_address: HeaderHash,
    pub original_entry_address: EntryHash,

    pub entry_type: EntryType,
    pub entry_hash: EntryHash,
}

/// Declare that a previously published Header should be nullified and
/// considered deleted.
///
/// Via the associated [DhtOp], this also has an effect on Entries: namely,
/// that a previously published Entry will become inaccessible if all of its
/// Headers are marked deleted.
#[derive(Debug, Clone, Serialize, Deserialize, PartialEq, Eq, SerializedBytes)]
pub struct Delete {
    pub author: AgentPubKey,
    pub timestamp: Timestamp,
    pub header_seq: u32,
    pub prev_header: HeaderHash,

    /// Address of the Element being deleted
    pub deletes_address: HeaderHash,
    pub deletes_entry_address: EntryHash,
}

/// Placeholder for future when we want to have updates on headers
/// Not currently in use.
<<<<<<< HEAD
#[derive(
    Debug, Clone, Serialize, Deserialize, PartialEq, Eq, PartialOrd, Ord, SerializedBytes, Hash,
)]
pub struct HeaderUpdate {
=======
#[derive(Debug, Clone, Serialize, Deserialize, PartialEq, Eq, SerializedBytes, Hash)]
pub struct UpdateHeader {
>>>>>>> 4999150b
    pub author: AgentPubKey,
    pub timestamp: Timestamp,
    pub header_seq: u32,
    pub prev_header: HeaderHash,

    pub original_header_address: HeaderHash,
}

<<<<<<< HEAD
/// Declare that a previously published Header should be nullified and
/// considered deleted.
///
/// Via the associated [DhtOp], this also has an effect on Entries: namely,
/// that a previously published Entry will become inaccessible if all of its
/// Headers are marked deleted.
#[derive(Debug, Clone, Serialize, Deserialize, PartialEq, Eq, PartialOrd, Ord, SerializedBytes)]
pub struct ElementDelete {
=======
/// Placeholder for future when we want to have deletes on headers
/// Not currently in use.
#[derive(Debug, Clone, Serialize, Deserialize, PartialEq, Eq, SerializedBytes, Hash)]
pub struct DeleteHeader {
>>>>>>> 4999150b
    pub author: AgentPubKey,
    pub timestamp: Timestamp,
    pub header_seq: u32,
    pub prev_header: HeaderHash,

    /// Address of the header being deleted
    pub deletes_address: HeaderHash,
}

/// Allows Headers which reference Entries to know what type of Entry it is
/// referencing. Useful for examining Headers without needing to fetch the
/// corresponding Entries.
#[derive(
    Debug, Clone, Serialize, Deserialize, PartialEq, Eq, PartialOrd, Ord, SerializedBytes, Hash,
)]
pub enum EntryType {
    /// An AgentPubKey
    AgentPubKey,
    /// An app-provided entry, along with its app-provided AppEntryType
    App(AppEntryType),
    /// A Capability claim
    CapClaim,
    /// A Capability grant.
    CapGrant,
}

impl EntryType {
    pub fn visibility(&self) -> &EntryVisibility {
        match self {
            EntryType::AgentPubKey => &EntryVisibility::Public,
            EntryType::App(t) => &t.visibility(),
            EntryType::CapClaim => &EntryVisibility::Private,
            EntryType::CapGrant => &EntryVisibility::Private,
        }
    }
}

/// Information about a class of Entries provided by the DNA
#[derive(
    Debug, Clone, Serialize, Deserialize, PartialEq, Eq, PartialOrd, Ord, SerializedBytes, Hash,
)]
pub struct AppEntryType {
    /// u8 identifier of what entry type this is
    /// this needs to match the position of the entry type returned by entry defs
    pub(crate) id: EntryDefIndex,
    /// u8 identifier of what zome this is for
    /// this needs to be shared across the dna
    /// comes from the numeric index position of a zome in dna config
    pub(crate) zome_id: ZomeId,
    // @todo don't do this, use entry defs instead
    pub(crate) visibility: EntryVisibility,
}

impl AppEntryType {
    pub fn new(id: EntryDefIndex, zome_id: ZomeId, visibility: EntryVisibility) -> Self {
        Self {
            id,
            zome_id,
            visibility,
        }
    }

    pub fn id(&self) -> EntryDefIndex {
        self.id
    }
    pub fn zome_id(&self) -> ZomeId {
        self.zome_id
    }
    pub fn visibility(&self) -> &EntryVisibility {
        &self.visibility
    }
}

impl From<EntryDefIndex> for u8 {
    fn from(ei: EntryDefIndex) -> Self {
        ei.0
    }
}<|MERGE_RESOLUTION|>--- conflicted
+++ resolved
@@ -236,7 +236,9 @@
 pub struct EntryDefIndex(u8);
 
 /// The Dna Header is always the first header in a source chain
-#[derive(Debug, Clone, Serialize, Deserialize, PartialEq, Eq, PartialOrd, Ord, SerializedBytes)]
+#[derive(
+    Debug, Clone, Serialize, Deserialize, PartialEq, Eq, PartialOrd, Ord, SerializedBytes, Hash,
+)]
 pub struct Dna {
     pub author: AgentPubKey,
     pub timestamp: Timestamp,
@@ -246,7 +248,9 @@
 
 /// Header for an agent validation package, used to determine whether an agent
 /// is allowed to participate in this DNA
-#[derive(Debug, Clone, Serialize, Deserialize, PartialEq, Eq, PartialOrd, Ord, SerializedBytes)]
+#[derive(
+    Debug, Clone, Serialize, Deserialize, PartialEq, Eq, PartialOrd, Ord, SerializedBytes, Hash,
+)]
 pub struct AgentValidationPkg {
     pub author: AgentPubKey,
     pub timestamp: Timestamp,
@@ -258,7 +262,9 @@
 
 /// A header which declares that all zome init functions have successfully
 /// completed, and the chain is ready for commits. Contains no explicit data.
-#[derive(Debug, Clone, Serialize, Deserialize, PartialEq, Eq, PartialOrd, Ord, SerializedBytes)]
+#[derive(
+    Debug, Clone, Serialize, Deserialize, PartialEq, Eq, PartialOrd, Ord, SerializedBytes, Hash,
+)]
 pub struct InitZomesComplete {
     pub author: AgentPubKey,
     pub timestamp: Timestamp,
@@ -267,13 +273,10 @@
 }
 
 /// Declares that a metadata Link should be made between two EntryHashes
-<<<<<<< HEAD
-#[derive(Debug, Clone, Serialize, Deserialize, PartialEq, Eq, PartialOrd, Ord, SerializedBytes)]
-pub struct LinkAdd {
-=======
-#[derive(Debug, Clone, Serialize, Deserialize, PartialEq, Eq, SerializedBytes)]
+#[derive(
+    Debug, Clone, Serialize, Deserialize, PartialEq, Eq, PartialOrd, Ord, SerializedBytes, Hash,
+)]
 pub struct CreateLink {
->>>>>>> 4999150b
     pub author: AgentPubKey,
     pub timestamp: Timestamp,
     pub header_seq: u32,
@@ -286,13 +289,10 @@
 }
 
 /// Declares that a previously made Link should be nullified and considered removed.
-<<<<<<< HEAD
-#[derive(Debug, Clone, Serialize, Deserialize, PartialEq, Eq, PartialOrd, Ord, SerializedBytes)]
-pub struct LinkRemove {
-=======
-#[derive(Debug, Clone, Serialize, Deserialize, PartialEq, Eq, SerializedBytes)]
+#[derive(
+    Debug, Clone, Serialize, Deserialize, PartialEq, Eq, PartialOrd, Ord, SerializedBytes, Hash,
+)]
 pub struct DeleteLink {
->>>>>>> 4999150b
     pub author: AgentPubKey,
     pub timestamp: Timestamp,
     pub header_seq: u32,
@@ -308,13 +308,10 @@
 
 /// When migrating to a new version of a DNA, this header is committed to the
 /// new chain to declare the migration path taken. **Currently unused**
-<<<<<<< HEAD
-#[derive(Debug, Clone, Serialize, Deserialize, PartialEq, Eq, PartialOrd, Ord, SerializedBytes)]
-pub struct ChainOpen {
-=======
-#[derive(Debug, Clone, Serialize, Deserialize, PartialEq, Eq, SerializedBytes)]
+#[derive(
+    Debug, Clone, Serialize, Deserialize, PartialEq, Eq, PartialOrd, Ord, SerializedBytes, Hash,
+)]
 pub struct OpenChain {
->>>>>>> 4999150b
     pub author: AgentPubKey,
     pub timestamp: Timestamp,
     pub header_seq: u32,
@@ -325,13 +322,10 @@
 
 /// When migrating to a new version of a DNA, this header is committed to the
 /// old chain to declare the migration path taken. **Currently unused**
-<<<<<<< HEAD
-#[derive(Debug, Clone, Serialize, Deserialize, PartialEq, Eq, PartialOrd, Ord, SerializedBytes)]
-pub struct ChainClose {
-=======
-#[derive(Debug, Clone, Serialize, Deserialize, PartialEq, Eq, SerializedBytes)]
+#[derive(
+    Debug, Clone, Serialize, Deserialize, PartialEq, Eq, PartialOrd, Ord, SerializedBytes, Hash,
+)]
 pub struct CloseChain {
->>>>>>> 4999150b
     pub author: AgentPubKey,
     pub timestamp: Timestamp,
     pub header_seq: u32,
@@ -342,15 +336,10 @@
 
 /// A header which "speaks" Entry content into being. The same content can be
 /// referenced by multiple such headers.
-<<<<<<< HEAD
-#[derive(
-    Debug, Clone, Serialize, Deserialize, PartialEq, Eq, PartialOrd, Ord, SerializedBytes, Hash,
-)]
-pub struct EntryCreate {
-=======
-#[derive(Debug, Clone, Serialize, Deserialize, PartialEq, Eq, SerializedBytes, Hash)]
+#[derive(
+    Debug, Clone, Serialize, Deserialize, PartialEq, Eq, PartialOrd, Ord, SerializedBytes, Hash,
+)]
 pub struct Create {
->>>>>>> 4999150b
     pub author: AgentPubKey,
     pub timestamp: Timestamp,
     pub header_seq: u32,
@@ -372,15 +361,10 @@
 /// The original header is required to prevent update loops:
 /// If you update A to B and B back to A, and then you don't know which one came first,
 /// or how to break the loop.
-<<<<<<< HEAD
-#[derive(
-    Debug, Clone, Serialize, Deserialize, PartialEq, Eq, PartialOrd, Ord, SerializedBytes, Hash,
-)]
-pub struct EntryUpdate {
-=======
-#[derive(Debug, Clone, Serialize, Deserialize, PartialEq, Eq, SerializedBytes, Hash)]
+#[derive(
+    Debug, Clone, Serialize, Deserialize, PartialEq, Eq, PartialOrd, Ord, SerializedBytes, Hash,
+)]
 pub struct Update {
->>>>>>> 4999150b
     pub author: AgentPubKey,
     pub timestamp: Timestamp,
     pub header_seq: u32,
@@ -399,7 +383,9 @@
 /// Via the associated [DhtOp], this also has an effect on Entries: namely,
 /// that a previously published Entry will become inaccessible if all of its
 /// Headers are marked deleted.
-#[derive(Debug, Clone, Serialize, Deserialize, PartialEq, Eq, SerializedBytes)]
+#[derive(
+    Debug, Clone, Serialize, Deserialize, PartialEq, Eq, PartialOrd, Ord, SerializedBytes, Hash,
+)]
 pub struct Delete {
     pub author: AgentPubKey,
     pub timestamp: Timestamp,
@@ -413,15 +399,10 @@
 
 /// Placeholder for future when we want to have updates on headers
 /// Not currently in use.
-<<<<<<< HEAD
-#[derive(
-    Debug, Clone, Serialize, Deserialize, PartialEq, Eq, PartialOrd, Ord, SerializedBytes, Hash,
-)]
-pub struct HeaderUpdate {
-=======
-#[derive(Debug, Clone, Serialize, Deserialize, PartialEq, Eq, SerializedBytes, Hash)]
+#[derive(
+    Debug, Clone, Serialize, Deserialize, PartialEq, Eq, PartialOrd, Ord, SerializedBytes, Hash,
+)]
 pub struct UpdateHeader {
->>>>>>> 4999150b
     pub author: AgentPubKey,
     pub timestamp: Timestamp,
     pub header_seq: u32,
@@ -430,21 +411,12 @@
     pub original_header_address: HeaderHash,
 }
 
-<<<<<<< HEAD
-/// Declare that a previously published Header should be nullified and
-/// considered deleted.
-///
-/// Via the associated [DhtOp], this also has an effect on Entries: namely,
-/// that a previously published Entry will become inaccessible if all of its
-/// Headers are marked deleted.
-#[derive(Debug, Clone, Serialize, Deserialize, PartialEq, Eq, PartialOrd, Ord, SerializedBytes)]
-pub struct ElementDelete {
-=======
 /// Placeholder for future when we want to have deletes on headers
 /// Not currently in use.
-#[derive(Debug, Clone, Serialize, Deserialize, PartialEq, Eq, SerializedBytes, Hash)]
+#[derive(
+    Debug, Clone, Serialize, Deserialize, PartialEq, Eq, PartialOrd, Ord, SerializedBytes, Hash,
+)]
 pub struct DeleteHeader {
->>>>>>> 4999150b
     pub author: AgentPubKey,
     pub timestamp: Timestamp,
     pub header_seq: u32,
