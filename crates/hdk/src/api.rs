--- conflicted
+++ resolved
@@ -2,15 +2,9 @@
 macro_rules! map_extern {
     ( $name:tt, $f:ident ) => {
         #[no_mangle]
-<<<<<<< HEAD
-        pub extern "C" fn $name(ptr: GuestPtr) -> GuestPtr {
-            let input: HostInput = crate::host_args!(ptr);
-            let result = $f(try_result!(
-=======
         pub extern "C" fn $name(ptr: $crate::prelude::GuestPtr) -> $crate::prelude::GuestPtr {
             let input: $crate::prelude::HostInput = $crate::prelude::host_args!(ptr);
             let result = $f($crate::prelude::try_result!(
->>>>>>> 52d7cd9f
                 input.into_inner().try_into(),
                 "failed to deserialize args"
             ));
