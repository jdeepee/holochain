use super::KvBufUsed;
use crate::test_utils::DbString;
use crate::{
    env::{ReadManager, WriteManager},
    error::{DatabaseError, DatabaseResult},
    buffer::{kv::generic::KvStoreT, BufferedStore},
    test_utils::test_cell_env,
};
use rkv::StoreOptions;

#[tokio::test(threaded_scheduler)]
async fn kvbuf_scratch_and_persistence() -> DatabaseResult<()> {
<<<<<<< HEAD
    let arc = test_cell_env();
    let env = arc.guard();
=======
    let test_env = test_cell_env();
let arc = test_env.env();
    let env = arc.guard().await;
>>>>>>> 02053829
    let db1 = env.inner().open_single("kv1", StoreOptions::create())?;
    let db2 = env.inner().open_single("kv1", StoreOptions::create())?;

    let testval = DbString::from("Joe");

    env.with_reader::<DatabaseError, _, _>(|reader| {
        let mut kv1: KvBufUsed<DbString, DbString> = KvBufUsed::new(db1)?;
        let mut kv2: KvBufUsed<DbString, DbString> = KvBufUsed::new(db2)?;

        env.with_commit(|writer| {
            kv1.put("hi".into(), testval.clone()).unwrap();
            kv2.put("salutations".into(), "folks".into()).unwrap();
            // Check that the underlying store contains no changes yet
            assert_eq!(kv1.store().get(&reader, &"hi".into())?, None);
            assert_eq!(kv2.store().get(&reader, &"salutations".into())?, None);

            // Check that the values are available due to the scratch space
            assert_eq!(kv1.get(&reader, &"hi".into())?, Some(testval.clone()));
            assert_eq!(
                kv2.get(&reader, &"salutations".into())?,
                Some("folks".into())
            );

            kv1.flush_to_txn(writer)
        })?;

        assert_eq!(kv2.scratch().len(), 1);

        // Ensure that mid-transaction, there has still been no persistence,
        // just for kicks

        env.with_commit(|writer| {
            let kv1a: KvBufUsed<DbString, DbString> = KvBufUsed::new(db1)?;
            assert_eq!(kv1a.store().get(&reader, &"hi".into())?, None);
            kv2.flush_to_txn(writer)
        })?;

        Ok(())
    })?;

    env.with_reader(|reader| {
        // Now open some fresh Readers to see that our data was persisted
        let kv1b: KvBufUsed<DbString, DbString> = KvBufUsed::new(db1)?;
        let kv2b: KvBufUsed<DbString, DbString> = KvBufUsed::new(db2)?;
        // Check that the underlying store contains no changes yet
        assert_eq!(kv1b.store().get(&reader, &"hi".into())?, Some(testval));
        assert_eq!(
            kv2b.store().get(&reader, &"salutations".into())?,
            Some("folks".into())
        );
        Ok(())
    })
}

// pub(super) type TestBuf<'a> = KvBufUsed<&'a str, V>;

// macro_rules! res {
//     ($key:expr, $op:ident, $val:expr) => {
//         ($key, Op::$op(Box::new(V($val))))
//     };
//     ($key:expr, $op:ident) => {
//         ($key, Op::$op)
//     };
// }

// fn test_buf(a: &BTreeMap<Vec<u8>, Op<V>>, b: impl Iterator<Item = (&'static str, Op<V>)>) {
//     for (k, v) in b {
//         let val = a.get(k.as_bytes()).expect("Missing key");
//         assert_eq!(*val, v);
//     }
// }

// #[derive(Clone, Debug, Default, PartialEq, Eq, Serialize, Deserialize)]
// pub struct V(pub u32);

// impl From<u32> for V {
//     fn from(s: u32) -> Self {
//         Self(s)
//     }
// }

// fixturator!(V; from u32;);

// #[tokio::test(threaded_scheduler)]
// async fn kv_iterators() -> DatabaseResult<()> {
<<<<<<< HEAD
//     let arc = test_cell_env();
//     let env = arc.guard();
=======
//     let test_env = test_cell_env();
//     let arc = test_env.env();
//     let env = arc.guard().await;
>>>>>>> 02053829
//     let db = env.inner().open_single("kv", StoreOptions::create())?;

//     env.with_reader::<DatabaseError, _, _>(|reader| {
//         let mut buf: TestBuf = KvBufUsed::new)?;

//         buf.put("a", V(1)).unwrap();
//         buf.put("b", V(2)).unwrap();
//         buf.put("c", V(3)).unwrap();
//         buf.put("d", V(4)).unwrap();
//         buf.put("e", V(5)).unwrap();

//         env.with_commit(|mut writer| buf.flush_to_txn(&mut writer))?;
//         Ok(())
//     })?;

//     env.with_reader(|reader| {
//         let buf: TestBuf = KvBufUsed::new)?;

//         let forward: Vec<_> = buf.iter_raw()?.map(|(_, v)| Ok(v)).collect().unwrap();
//         let reverse: Vec<_> = buf
//             .iter_raw_reverse()?
//             .map(|(_, v)| Ok(v))
//             .collect()
//             .unwrap();

//         assert_eq!(forward, vec![V(1), V(2), V(3), V(4), V(5)]);
//         assert_eq!(reverse, vec![V(5), V(4), V(3), V(2), V(1)]);
//         Ok(())
//     })
// }

// #[tokio::test(threaded_scheduler)]
// async fn kv_empty_iterators() -> DatabaseResult<()> {
<<<<<<< HEAD
//     let arc = test_cell_env();
//     let env = arc.guard();
=======
//     let test_env = test_cell_env();
//     let arc = test_env.env();
//     let env = arc.guard().await;
>>>>>>> 02053829
//     let db = env
//         .inner()
//         .open_single("kv", StoreOptions::create())
//         .unwrap();

//     env.with_reader(|reader| {
//         let buf: TestBuf = KvBufUsed::new( db();

//         let forward: Vec<_> = buf.iter_raw().unwrap().collect().unwrap();
//         let reverse: Vec<_> = buf.iter_raw_reverse().unwrap().collect().unwrap();

//         assert_eq!(forward, vec![]);
//         assert_eq!(reverse, vec![]);
//         Ok(())
//     })
// }<|MERGE_RESOLUTION|>--- conflicted
+++ resolved
@@ -10,14 +10,9 @@
 
 #[tokio::test(threaded_scheduler)]
 async fn kvbuf_scratch_and_persistence() -> DatabaseResult<()> {
-<<<<<<< HEAD
-    let arc = test_cell_env();
+    let test_env = test_cell_env();
+    let arc = test_env.env();
     let env = arc.guard();
-=======
-    let test_env = test_cell_env();
-let arc = test_env.env();
-    let env = arc.guard().await;
->>>>>>> 02053829
     let db1 = env.inner().open_single("kv1", StoreOptions::create())?;
     let db2 = env.inner().open_single("kv1", StoreOptions::create())?;
 
@@ -103,14 +98,9 @@
 
 // #[tokio::test(threaded_scheduler)]
 // async fn kv_iterators() -> DatabaseResult<()> {
-<<<<<<< HEAD
-//     let arc = test_cell_env();
-//     let env = arc.guard();
-=======
 //     let test_env = test_cell_env();
 //     let arc = test_env.env();
 //     let env = arc.guard().await;
->>>>>>> 02053829
 //     let db = env.inner().open_single("kv", StoreOptions::create())?;
 
 //     env.with_reader::<DatabaseError, _, _>(|reader| {
@@ -144,14 +134,9 @@
 
 // #[tokio::test(threaded_scheduler)]
 // async fn kv_empty_iterators() -> DatabaseResult<()> {
-<<<<<<< HEAD
-//     let arc = test_cell_env();
-//     let env = arc.guard();
-=======
 //     let test_env = test_cell_env();
 //     let arc = test_env.env();
 //     let env = arc.guard().await;
->>>>>>> 02053829
 //     let db = env
 //         .inner()
 //         .open_single("kv", StoreOptions::create())
