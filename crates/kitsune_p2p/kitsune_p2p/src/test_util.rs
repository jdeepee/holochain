//! Utilities to make kitsune testing a little more sane.

#![allow(dead_code)]

use crate::types::actor::*;
use crate::types::agent_store::*;
use crate::types::event::*;
use crate::*;
use futures::future::FutureExt;
use ghost_actor::dependencies::tracing;
use std::collections::HashMap;
use std::sync::Arc;

/// Utility trait for test values
pub trait TestVal: Sized {
    /// Create the test val
    fn test_val() -> Self;
}

/// Boilerplate shortcut for implementing TestVal on an item
#[macro_export]
macro_rules! test_val  {
    ($($item:ty => $code:block,)*) => {$(
        impl TestVal for $item { fn test_val() -> Self { $code } }
    )*};
}

/// internal helper to generate randomized kitsune data items
fn rand36<F: KitsuneBinType>() -> Arc<F> {
    use rand::Rng;
    let mut out = vec![0; 36];
    rand::thread_rng().fill(&mut out[..]);
    Arc::new(F::new(out))
}

// setup randomized TestVal::test_val() impls for kitsune data items
test_val! {
    Arc<KitsuneSpace> => { rand36() },
    Arc<KitsuneAgent> => { rand36() },
    Arc<KitsuneBasis> => { rand36() },
    Arc<KitsuneOpHash> => { rand36() },
}

/// Create a handler task and produce a Sender for interacting with it
pub async fn spawn_handler<H: KitsuneP2pEventHandler + ghost_actor::GhostControlHandler>(
    h: H,
) -> (
    futures::channel::mpsc::Sender<event::KitsuneP2pEvent>,
    tokio::task::JoinHandle<ghost_actor::GhostResult<()>>,
) {
    let builder = ghost_actor::actor_builder::GhostActorBuilder::new();
    let (tx, rx) = futures::channel::mpsc::channel(4096);
    builder.channel_factory().attach_receiver(rx).await.unwrap();
    let driver = builder.spawn(h);
    (tx, tokio::task::spawn(driver))
}

mod harness_event;
pub(crate) use harness_event::*;

mod harness_agent;
pub(crate) use harness_agent::*;

mod harness_actor;
#[allow(unused_imports)]
pub(crate) use harness_actor::*;

// NB: this is a copy of `KdMetricStore` from `kitsune_p2p_direct`, which
//   is downstream of this crate.
//   Since we plan to delete much of these tests, I opted to keep that type
//   downstream, and just copy it upstream here for now.
mod metric_store;
pub use metric_store::*;

<<<<<<< HEAD
pub(crate) mod scenario_def_local;
=======
#[cfg(feature = "mock_network")]
pub mod mock_network;
>>>>>>> b0750b1d

#[cfg(feature = "test_utils")]
pub mod mock_network;<|MERGE_RESOLUTION|>--- conflicted
+++ resolved
@@ -72,12 +72,7 @@
 mod metric_store;
 pub use metric_store::*;
 
-<<<<<<< HEAD
 pub(crate) mod scenario_def_local;
-=======
+
 #[cfg(feature = "mock_network")]
-pub mod mock_network;
->>>>>>> b0750b1d
-
-#[cfg(feature = "test_utils")]
 pub mod mock_network;