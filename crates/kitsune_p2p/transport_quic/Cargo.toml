--- conflicted
+++ resolved
@@ -1,10 +1,6 @@
 [package]
 name = "kitsune_p2p_transport_quic"
-<<<<<<< HEAD
-version = "0.0.4"
-=======
 version = "0.0.5-dev.0"
->>>>>>> e4cde4fc
 description = "QUIC transport module for kitsune-p2p"
 license = "Apache-2.0"
 homepage = "https://github.com/holochain/holochain"
@@ -18,11 +14,7 @@
 blake2b_simd = "0.5.10"
 futures = "0.3"
 if-addrs = "0.6"
-<<<<<<< HEAD
-kitsune_p2p_types = { version = "0.0.4", path = "../types" }
-=======
 kitsune_p2p_types = { version = "0.0.5-dev.0", path = "../types" }
->>>>>>> e4cde4fc
 lair_keystore_api = "=0.0.4"
 nanoid = "0.3"
 once_cell = "1.5.2"
