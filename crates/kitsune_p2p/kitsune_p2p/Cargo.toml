[package]
name = "kitsune_p2p"
version = "0.0.3"
description = "p2p / dht communication framework"
license = "Apache-2.0"
homepage = "https://github.com/holochain/holochain"
documentation = "https://github.com/holochain/holochain"
authors = [ "Holochain Core Dev Team <devcore@holochain.org>" ]
keywords = [ "holochain", "holo", "p2p", "dht", "networking" ]
categories = [ "network-programming" ]
edition = "2018"

[dependencies]
arrayref = "0.3.6"
base64 = "0.13"
bloomfilter = { version = "1.0.5", features = [ "serde" ] }
derive_more = "0.99.11"
futures = "0.3"
ghost_actor = "=0.3.0-alpha.3"
governor = "0.3.2"
itertools = "0.10"
kitsune_p2p_mdns = { version = "0.0.1", path = "../mdns" }
<<<<<<< HEAD
kitsune_p2p_types = { version = "0.0.3-dev.0", path = "../types" }
kitsune_p2p_proxy = { version = "0.0.2", path = "../proxy" }
kitsune_p2p_transport_quic = { version = "0.0.3-dev.0", path = "../transport_quic" }
lair_keystore_api = "=0.0.2"
=======
kitsune_p2p_types = { version = "0.0.3", path = "../types" }
kitsune_p2p_proxy = { version = "0.0.3", path = "../proxy" }
kitsune_p2p_transport_quic = { version = "0.0.3", path = "../transport_quic" }
lair_keystore_api = "=0.0.3"
>>>>>>> 3202f618
parking_lot = "0.11.1"
rand = "0.7"
shrinkwraprs = "0.3.0"
thiserror = "1.0.22"
tokio = { version = "1.8.2", features = [ "full" ] }
tokio-stream = "0.1"
url2 = "0.0.6"
serde = { version = "1.0", features = [ "derive" ] }
serde_bytes = "0.11"
reqwest = "0.11.2"
once_cell = "1.4.1"
fixt = { path = "../../fixt", version = "0.0.5"}
observability = "0.1.3"

# arbitrary could be made optional
arbitrary = { version = "1.0", features = ["derive"]}

maplit = { version = "1", optional = true }
mockall = { version = "0.10.2", optional = true }

[dev-dependencies]
maplit = "1"
mockall = "0.10.2"
tracing-subscriber = "0.2"

[features]
sharded = []
test_utils = [
  "tokio/test-util",
  "ghost_actor/test_utils",
  "kitsune_p2p_types/test_utils",
  "maplit",
  "mockall",
]<|MERGE_RESOLUTION|>--- conflicted
+++ resolved
@@ -20,17 +20,10 @@
 governor = "0.3.2"
 itertools = "0.10"
 kitsune_p2p_mdns = { version = "0.0.1", path = "../mdns" }
-<<<<<<< HEAD
-kitsune_p2p_types = { version = "0.0.3-dev.0", path = "../types" }
-kitsune_p2p_proxy = { version = "0.0.2", path = "../proxy" }
-kitsune_p2p_transport_quic = { version = "0.0.3-dev.0", path = "../transport_quic" }
-lair_keystore_api = "=0.0.2"
-=======
 kitsune_p2p_types = { version = "0.0.3", path = "../types" }
 kitsune_p2p_proxy = { version = "0.0.3", path = "../proxy" }
 kitsune_p2p_transport_quic = { version = "0.0.3", path = "../transport_quic" }
 lair_keystore_api = "=0.0.3"
->>>>>>> 3202f618
 parking_lot = "0.11.1"
 rand = "0.7"
 shrinkwraprs = "0.3.0"
