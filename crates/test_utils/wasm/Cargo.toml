--- conflicted
+++ resolved
@@ -17,16 +17,7 @@
 rand = "0.7"
 strum = "0.18.0"
 strum_macros = "0.18.0"
-<<<<<<< HEAD
-rand = "0.7"
-fixt = { path = "../../fixt" }
-holo_hash = { path = "../../holo_hash" }
 
 [build-dependencies]
 toml = "0.5"
-=======
-
-[build-dependencies]
-toml = "0.5"
-walkdir = "2.3.1"
->>>>>>> 7e5831ca
+walkdir = "2.3.1"