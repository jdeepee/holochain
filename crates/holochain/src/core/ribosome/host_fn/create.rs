use crate::core::ribosome::CallContext;
use crate::core::ribosome::HostFnAccess;
use crate::core::ribosome::RibosomeError;
use crate::core::ribosome::RibosomeT;
use holochain_wasmer_host::prelude::*;

use holochain_types::prelude::*;
use std::sync::Arc;

/// create element
#[allow(clippy::extra_unused_lifetimes)]
pub fn create<'a>(
    _ribosome: Arc<impl RibosomeT>,
    call_context: Arc<CallContext>,
    input: CreateInput,
) -> Result<HeaderHash, RuntimeError> {
    match HostFnAccess::from(&call_context.host_context()) {
        HostFnAccess {
            write_workspace: Permission::Allow,
            ..
        } => {
<<<<<<< HEAD
            let entry = AsRef::<Entry>::as_ref(&input);
            let chain_top_ordering = *input.chain_top_ordering();
=======
            let CreateInput {
                entry_location,
                entry_visibility,
                entry,
                chain_top_ordering,
            } = input;

>>>>>>> 9b5c1f1f
            let weight = todo!("weigh element");

            // Countersigned entries have different header handling.
            match entry {
                Entry::CounterSign(_, _) => tokio_helper::block_forever_on(async move {
                    call_context
                        .host_context
                        .workspace_write()
                        .source_chain()
                        .as_ref()
                        .expect("Must have source chain if write_workspace access is given")
<<<<<<< HEAD
                        .put_countersigned(
                            Some(call_context.zome.clone()),
                            input.into_entry(),
                            chain_top_ordering,
                            weight,
                        )
=======
                        .put_countersigned(entry, chain_top_ordering, weight)
>>>>>>> 9b5c1f1f
                        .await
                        .map_err(|source_chain_error| -> RuntimeError {
                            wasm_error!(WasmErrorInner::Host(source_chain_error.to_string())).into()
                        })
                }),
                _ => {
                    // build the entry hash
                    let entry_hash = EntryHash::with_data_sync(&entry);

                    // extract the entry defs for a zome
                    let entry_type = match entry_location {
                        EntryDefLocation::App(entry_def_index) => {
                            let app_entry_type =
                                AppEntryType::new(entry_def_index, entry_visibility);
                            EntryType::App(app_entry_type)
                        }
                        EntryDefLocation::CapGrant => EntryType::CapGrant,
                        EntryDefLocation::CapClaim => EntryType::CapClaim,
                    };

                    // build a header for the entry being committed
                    let header_builder = builder::Create {
                        entry_type,
                        entry_hash,
                    };

                    // return the hash of the committed entry
                    // note that validation is handled by the workflow
                    // if the validation fails this commit will be rolled back by virtue of the DB transaction
                    // being atomic
                    tokio_helper::block_forever_on(async move {
                        // push the header and the entry into the source chain
                        call_context
                            .host_context
                            .workspace_write()
                            .source_chain()
                            .as_ref()
                            .expect("Must have source chain if write_workspace access is given")
<<<<<<< HEAD
                            .put_weightless(
                                Some(call_context.zome.clone()),
                                header_builder,
                                Some(input.into_entry()),
                                chain_top_ordering,
                            )
=======
                            .put_weightless(header_builder, Some(entry), chain_top_ordering)
>>>>>>> 9b5c1f1f
                            .await
                            .map_err(|source_chain_error| -> RuntimeError {
                                wasm_error!(WasmErrorInner::Host(source_chain_error.to_string()))
                                    .into()
                            })
                    })
                }
            }
        }
        _ => Err(wasm_error!(WasmErrorInner::Host(
            RibosomeError::HostFnPermissions(
                call_context.zome.zome_name().clone(),
                call_context.function_name().clone(),
                "create".into(),
            )
            .to_string(),
        ))
        .into()),
    }
}

#[cfg(test)]
#[cfg(feature = "slow_tests")]
pub mod wasm_test {
    use super::create;
    use crate::core::ribosome::wasm_test::RibosomeTestFixture;
    use crate::fixt::*;
    use crate::sweettest::*;
    use ::fixt::prelude::*;
    use hdk::prelude::*;
    use holo_hash::AnyDhtHash;
    use holo_hash::EntryHash;
    use holochain_state::source_chain::SourceChainResult;
    use holochain_types::prelude::*;
    use holochain_wasm_test_utils::TestWasm;
    use holochain_wasm_test_utils::TestWasmPair;
    use observability;
    use std::sync::Arc;

    #[tokio::test(flavor = "multi_thread")]
    /// we can get an entry hash out of the fn directly
    async fn create_entry_test() {
        let ribosome =
            RealRibosomeFixturator::new(crate::fixt::curve::Zomes(vec![TestWasm::Create]))
                .next()
                .unwrap();
        let mut call_context = CallContextFixturator::new(Unpredictable).next().unwrap();
        call_context.zome = TestWasmPair::<IntegrityZome, CoordinatorZome>::from(TestWasm::Create)
            .coordinator
            .erase_type();
        let host_access = fixt!(ZomeCallHostAccess, Predictable);
        let host_access_2 = host_access.clone();
        call_context.host_context = host_access.into();
        let app_entry = EntryFixturator::new(AppEntry).next().unwrap();
        let input = CreateInput::new(
            EntryDefLocation::app(0),
            EntryVisibility::Public,
            app_entry.clone(),
            ChainTopOrdering::default(),
        );

        let output = create(Arc::new(ribosome), Arc::new(call_context), input).unwrap();

        // the chain head should be the committed entry header
        let chain_head = tokio_helper::block_forever_on(async move {
            // The line below was added when migrating to rust edition 2021, per
            // https://doc.rust-lang.org/edition-guide/rust-2021/disjoint-capture-in-closures.html#migration
            let _ = &host_access_2;
            SourceChainResult::Ok(
                host_access_2
                    .workspace
                    .source_chain()
                    .as_ref()
                    .unwrap()
                    .chain_head()?
                    .0,
            )
        })
        .unwrap();

        assert_eq!(chain_head, output);
    }

    #[tokio::test(flavor = "multi_thread")]
    async fn ribosome_create_entry_test() {
        observability::test_run().ok();
        let RibosomeTestFixture {
            conductor, alice, ..
        } = RibosomeTestFixture::new(TestWasm::Create).await;

        // get the result of a commit entry
        let _output: HeaderHash = conductor.call(&alice, "create_entry", ()).await;

        // entry should be gettable.
        let round: Option<Element> = conductor.call(&alice, "get_entry", ()).await;

        let round_twice: Vec<Option<Element>> = conductor.call(&alice, "get_entry_twice", ()).await;

        let bytes: Vec<u8> = match round.clone().and_then(|el| el.into()) {
            Some(holochain_zome_types::entry::Entry::App(entry_bytes)) => {
                entry_bytes.bytes().to_vec()
            }
            other => panic!("unexpected output: {:?}", other),
        };
        // this should be the content "foo" of the committed post
        assert_eq!(vec![163, 102, 111, 111], bytes);

        assert_eq!(round_twice, vec![round.clone(), round],);
    }

    #[tokio::test(flavor = "multi_thread")]
    // TODO: rewrite with sweettest and check if still flaky.
    // maackle: this consistently passes for me with n = 37
    //          but starts to randomly lock up at n = 38,
    //          and fails consistently for higher values
    async fn multiple_create_entry_limit_test() {
        const N: u32 = 50;

        observability::test_run().unwrap();
        let mut conductor = SweetConductor::from_standard_config().await;
        let (dna, _, _) = SweetDnaFile::unique_from_test_wasms(vec![TestWasm::MultipleCalls])
            .await
            .unwrap();

        let app = conductor.setup_app("app", &[dna]).await.unwrap();
        let (cell,) = app.into_tuple();

        let _: () = conductor
            .call(
                &cell.zome(TestWasm::MultipleCalls),
                "create_entry_multiple",
                N,
            )
            .await;

        let output: holochain_zome_types::bytes::Bytes = conductor
            .call(&cell.zome(TestWasm::MultipleCalls), "get_entry_multiple", N)
            .await;

        let expected: Vec<u8> = (0..N).flat_map(|i| i.to_le_bytes()).collect();

        assert_eq!(output.into_vec(), expected);
    }

    #[tokio::test(flavor = "multi_thread")]
    async fn test_serialize_bytes_hash() {
        observability::test_run().ok();
        #[derive(Default, SerializedBytes, Serialize, Deserialize, Debug)]
        #[repr(transparent)]
        #[serde(transparent)]
        struct Post(String);
        impl TryFrom<&Post> for Entry {
            type Error = EntryError;
            fn try_from(post: &Post) -> Result<Self, Self::Error> {
                Entry::app(post.try_into()?)
            }
        }

        // This is normal trip that works as expected
        let entry: Entry = (&Post("foo".into())).try_into().unwrap();
        let entry_hash = EntryHash::with_data_sync(&entry);
        assert_eq!(
            "uhCEkPjYXxw4ztKx3wBsxzm-q3Rfoy1bXWbIQohifqC3_HNle3-SO",
            &entry_hash.to_string()
        );
        let sb: SerializedBytes = entry_hash.try_into().unwrap();
        let entry_hash: EntryHash = sb.try_into().unwrap();
        assert_eq!(
            "uhCEkPjYXxw4ztKx3wBsxzm-q3Rfoy1bXWbIQohifqC3_HNle3-SO",
            &entry_hash.to_string()
        );

        // Now I can convert to AnyDhtHash
        let any_hash: AnyDhtHash = entry_hash.clone().into();
        assert_eq!(
            "uhCEkPjYXxw4ztKx3wBsxzm-q3Rfoy1bXWbIQohifqC3_HNle3-SO",
            &entry_hash.to_string()
        );

        // The trip works as expected
        let sb: SerializedBytes = any_hash.try_into().unwrap();
        tracing::debug!(any_sb = ?sb);
        let any_hash: AnyDhtHash = sb.try_into().unwrap();
        assert_eq!(
            "uhCEkPjYXxw4ztKx3wBsxzm-q3Rfoy1bXWbIQohifqC3_HNle3-SO",
            &any_hash.to_string()
        );

        // Converting directly works
        let any_hash: AnyDhtHash = entry_hash.clone().try_into().unwrap();
        assert_eq!(
            "uhCEkPjYXxw4ztKx3wBsxzm-q3Rfoy1bXWbIQohifqC3_HNle3-SO",
            &any_hash.to_string()
        );
    }
}<|MERGE_RESOLUTION|>--- conflicted
+++ resolved
@@ -19,10 +19,6 @@
             write_workspace: Permission::Allow,
             ..
         } => {
-<<<<<<< HEAD
-            let entry = AsRef::<Entry>::as_ref(&input);
-            let chain_top_ordering = *input.chain_top_ordering();
-=======
             let CreateInput {
                 entry_location,
                 entry_visibility,
@@ -30,7 +26,6 @@
                 chain_top_ordering,
             } = input;
 
->>>>>>> 9b5c1f1f
             let weight = todo!("weigh element");
 
             // Countersigned entries have different header handling.
@@ -42,16 +37,7 @@
                         .source_chain()
                         .as_ref()
                         .expect("Must have source chain if write_workspace access is given")
-<<<<<<< HEAD
-                        .put_countersigned(
-                            Some(call_context.zome.clone()),
-                            input.into_entry(),
-                            chain_top_ordering,
-                            weight,
-                        )
-=======
                         .put_countersigned(entry, chain_top_ordering, weight)
->>>>>>> 9b5c1f1f
                         .await
                         .map_err(|source_chain_error| -> RuntimeError {
                             wasm_error!(WasmErrorInner::Host(source_chain_error.to_string())).into()
@@ -90,16 +76,7 @@
                             .source_chain()
                             .as_ref()
                             .expect("Must have source chain if write_workspace access is given")
-<<<<<<< HEAD
-                            .put_weightless(
-                                Some(call_context.zome.clone()),
-                                header_builder,
-                                Some(input.into_entry()),
-                                chain_top_ordering,
-                            )
-=======
                             .put_weightless(header_builder, Some(entry), chain_top_ordering)
->>>>>>> 9b5c1f1f
                             .await
                             .map_err(|source_chain_error| -> RuntimeError {
                                 wasm_error!(WasmErrorInner::Host(source_chain_error.to_string()))
