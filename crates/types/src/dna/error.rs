//! Holochain DnaError type.

use thiserror::Error;

/// Holochain DnaError type.
#[derive(Debug, Error)]
pub enum DnaError {
    /// ZomeNotFound
    #[error("Zome not found: {0}")]
    ZomeNotFound(String),

    /// EmptyZome
    #[error("Zome has no code: {0}")]
    EmptyZome(String),

    /// Invalid
    #[error("DNA is invalid: {0}")]
    Invalid(String),

    /// TraitNotFound
    #[error("Trait not found: {0}")]
    TraitNotFound(String),

    /// ZomeFunctionNotFound
    #[error("Zome function not found: {0}")]
    ZomeFunctionNotFound(String),

    /// SerializedBytesError
    #[error("SerializedBytesError: {0}")]
    SerializedBytesError(#[from] holochain_serialized_bytes::SerializedBytesError),

<<<<<<< HEAD
=======
    /// std::io::Error
    #[error("std::io::Error: {0}")]
    StdIoError(#[from] std::io::Error),

>>>>>>> 584e4ff6
    /// InvalidWasmHash
    #[error("InvalidWasmHash")]
    InvalidWasmHash,
}<|MERGE_RESOLUTION|>--- conflicted
+++ resolved
@@ -29,13 +29,10 @@
     #[error("SerializedBytesError: {0}")]
     SerializedBytesError(#[from] holochain_serialized_bytes::SerializedBytesError),
 
-<<<<<<< HEAD
-=======
     /// std::io::Error
     #[error("std::io::Error: {0}")]
     StdIoError(#[from] std::io::Error),
 
->>>>>>> 584e4ff6
     /// InvalidWasmHash
     #[error("InvalidWasmHash")]
     InvalidWasmHash,
