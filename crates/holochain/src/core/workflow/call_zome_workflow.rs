use super::app_validation_workflow;
use super::app_validation_workflow::Outcome;
use super::error::WorkflowResult;
use super::sys_validation_workflow::sys_validate_element;
use crate::conductor::api::CellConductorApi;
use crate::conductor::api::CellConductorApiT;
use crate::conductor::interface::SignalBroadcaster;
use crate::conductor::ConductorHandle;
use crate::core::queue_consumer::TriggerSender;
use crate::core::ribosome::error::RibosomeError;
use crate::core::ribosome::error::RibosomeResult;
use crate::core::ribosome::guest_callback::post_commit::send_post_commit;
use crate::core::ribosome::RibosomeT;
use crate::core::ribosome::ZomeCallHostAccess;
use crate::core::ribosome::ZomeCallInvocation;
use crate::core::ribosome::ZomesToInvoke;
use crate::core::workflow::error::WorkflowError;
use either::Either;
use holochain_cascade::Cascade;
use holochain_keystore::MetaLairClient;
use holochain_p2p::HolochainP2pDna;
use holochain_state::host_fn_workspace::HostFnWorkspace;
use holochain_state::host_fn_workspace::SourceChainWorkspace;
use holochain_state::source_chain::SourceChainError;
use holochain_zome_types::element::Element;

use holochain_types::prelude::*;
use std::sync::Arc;
use tracing::instrument;

#[cfg(test)]
mod validation_test;

/// Placeholder for the return value of a zome invocation
pub type ZomeCallResult = RibosomeResult<ZomeCallResponse>;

pub struct CallZomeWorkflowArgs<Ribosome>
where
    Ribosome: RibosomeT + Send,
{
    pub ribosome: Ribosome,
    pub invocation: ZomeCallInvocation,
    pub signal_tx: SignalBroadcaster,
    pub conductor_handle: ConductorHandle,
    pub is_root_zome_call: bool,
    pub cell_id: CellId,
}

#[instrument(skip(
    workspace,
    network,
    keystore,
    args,
    trigger_publish_dht_ops,
    trigger_integrate_dht_ops
))]
pub async fn call_zome_workflow<Ribosome>(
    workspace: SourceChainWorkspace,
    network: HolochainP2pDna,
    keystore: MetaLairClient,
    args: CallZomeWorkflowArgs<Ribosome>,
    trigger_publish_dht_ops: TriggerSender,
    trigger_integrate_dht_ops: TriggerSender,
) -> WorkflowResult<ZomeCallResult>
where
    Ribosome: RibosomeT + Send + 'static,
<<<<<<< HEAD
=======
    C: CellConductorApiT + Clone,
>>>>>>> 35564564
{
    let should_write = args.is_root_zome_call;
    let conductor_api = args.conductor_api.clone();
    let result =
        call_zome_workflow_inner(workspace.clone(), network.clone(), keystore.clone(), args)
            .await?;

    // --- END OF WORKFLOW, BEGIN FINISHER BOILERPLATE ---

    // commit the workspace
    if should_write {
        let is_empty = workspace.source_chain().is_empty()?;
        let countersigning_op = workspace.source_chain().countersigning_op()?;
<<<<<<< HEAD
        HostFnWorkspace::from(workspace).flush(&network).await?;
=======
        let flushed_headers: Vec<(Option<Zome>, SignedHeaderHashed)> =
            workspace.clone().flush(&network).await?;
>>>>>>> 35564564
        if !is_empty {
            match countersigning_op {
                Some(op) => {
                    if let Err(error_response) =
                        super::countersigning_workflow::countersigning_publish(&network, op).await
                    {
                        return Ok(Ok(error_response));
                    }
                }
                None => {
                    trigger_publish_dht_ops.trigger();
                    trigger_integrate_dht_ops.trigger();
                }
            }
        }

        send_post_commit(conductor_api, workspace, network, keystore, flushed_headers).await?;
    }

    Ok(result)
}

async fn call_zome_workflow_inner<Ribosome>(
    workspace: SourceChainWorkspace,
    network: HolochainP2pDna,
    keystore: MetaLairClient,
    args: CallZomeWorkflowArgs<Ribosome>,
) -> WorkflowResult<ZomeCallResult>
where
    Ribosome: RibosomeT + Send + 'static,
{
    let CallZomeWorkflowArgs {
        ribosome,
        invocation,
        signal_tx,
        conductor_handle,
        cell_id,
        ..
    } = args;

    let call_zome_handle =
        CellConductorApi::new(conductor_handle.clone(), cell_id).into_call_zome_handle();
    let zome = invocation.zome.clone();

    tracing::trace!("Before zome call");
    // Create the unsafe sourcechain for use with wasm closure
    let (ribosome, result) = tokio::task::spawn_blocking({
        let workspace = workspace.clone().into();
        let network = network.clone();
        move || {
            let host_access = ZomeCallHostAccess::new(
                workspace,
                keystore,
                network,
                signal_tx,
                call_zome_handle,
                invocation.cell_id.clone(),
            );
            let result = ribosome.call_zome_function(host_access, invocation);
            (ribosome, result)
        }
    })
    .await?;
    tracing::trace!("After zome call");

    let validation_result = inline_validation(
        workspace.clone(),
        network,
        conductor_handle,
        Some(zome),
        ribosome,
    )
    .await;
    if matches!(
        validation_result,
        Err(WorkflowError::SourceChainError(
            SourceChainError::InvalidCommit(_)
        ))
    ) {
        let scratch_elements = workspace.source_chain().scratch_elements()?;
        if scratch_elements.len() == 1 {
            let lock = holochain_state::source_chain::lock_for_entry(
                scratch_elements[0].entry().as_option(),
            )?;
            if !lock.is_empty()
                && workspace
                    .source_chain()
                    .is_chain_locked(Vec::with_capacity(0))
                    .await?
                && !workspace.source_chain().is_chain_locked(lock).await?
            {
                if let Err(error) = workspace.source_chain().unlock_chain().await {
                    tracing::error!(?error);
                }
            }
        }
    }
    validation_result?;
    Ok(result)
}

/// Run validation inline and wait for the result.
pub async fn inline_validation<Ribosome>(
    workspace: SourceChainWorkspace,
    network: HolochainP2pDna,
    conductor_api: ConductorHandle,
    zome: Option<Zome>,
    ribosome: Ribosome,
) -> WorkflowResult<()>
where
    Ribosome: RibosomeT + Send + 'static,
{
    let to_app_validate = {
        // collect all the elements we need to validate in wasm
        let scratch_elements = workspace.source_chain().scratch_elements()?;
        let mut to_app_validate: Vec<Element> = Vec::with_capacity(scratch_elements.len());
        // Loop forwards through all the new elements
        for element in scratch_elements {
            sys_validate_element(&element, &workspace, network.clone(), &(*conductor_api))
                .await
                // If the was en error exit
                // If the validation failed, exit with an InvalidCommit
                // If it was ok continue
                .or_else(|outcome_or_err| outcome_or_err.invalid_call_zome_commit())?;
            to_app_validate.push(element);
        }

        to_app_validate
    };

    {
        for chain_element in to_app_validate {
            let zome = match zome.clone() {
                Some(zome) => ZomesToInvoke::One(zome),
                None => {
                    get_zome(
                        &chain_element,
                        &workspace,
                        network.clone(),
                        ribosome.dna_def(),
                    )
                    .await?
                }
            };
            let outcome = match chain_element.header() {
                Header::Dna(_)
                | Header::AgentValidationPkg(_)
                | Header::OpenChain(_)
                | Header::CloseChain(_)
                | Header::InitZomesComplete(_) => {
                    // These headers don't get validated
                    continue;
                }
                Header::CreateLink(link_add) => {
                    let (base, target) = {
                        let mut cascade = holochain_cascade::Cascade::from_workspace_network(
                            &workspace,
                            network.clone(),
                        );
                        let base_address = &link_add.base_address;
                        let base = cascade
                            .retrieve_entry(base_address.clone(), Default::default())
                            .await
                            .map_err(RibosomeError::from)?
                            .ok_or_else(|| RibosomeError::ElementDeps(base_address.clone().into()))?
                            .into_content();
                        let base = Arc::new(base);

                        let target_address = &link_add.target_address;
                        let target = cascade
                            .retrieve_entry(target_address.clone(), Default::default())
                            .await
                            .map_err(RibosomeError::from)?
                            .ok_or_else(|| {
                                RibosomeError::ElementDeps(target_address.clone().into())
                            })?
                            .into_content();
                        let target = Arc::new(target);
                        (base, target)
                    };
                    let link_add = Arc::new(link_add.clone());

                    Either::Left(
                        app_validation_workflow::run_create_link_validation_callback(
                            app_validation_workflow::to_single_zome(zome)?,
                            link_add,
                            base,
                            target,
                            &ribosome,
                            workspace.clone(),
                            network.clone(),
                        )?,
                    )
                }
                Header::DeleteLink(delete_link) => Either::Left(
                    app_validation_workflow::run_delete_link_validation_callback(
                        app_validation_workflow::to_single_zome(zome)?,
                        delete_link.clone(),
                        &ribosome,
                        workspace.clone(),
                        network.clone(),
                    )?,
                ),
                Header::Create(_) | Header::Update(_) | Header::Delete(_) => Either::Right(
                    app_validation_workflow::run_validation_callback_direct(
                        zome,
                        chain_element,
                        &ribosome,
                        workspace.clone(),
                        network.clone(),
                        &conductor_api,
                    )
                    .await?,
                ),
            };
            map_outcome(outcome)?;
        }
    }
    Ok(())
}

fn map_outcome(outcome: Either<app_validation_workflow::Outcome, Outcome>) -> WorkflowResult<()> {
    match outcome {
        Either::Left(outcome) => match outcome {
            app_validation_workflow::Outcome::Accepted => {}
            app_validation_workflow::Outcome::Rejected(reason) => {
                return Err(SourceChainError::InvalidLink(reason).into());
            }
            app_validation_workflow::Outcome::AwaitingDeps(hashes) => {
                return Err(SourceChainError::InvalidCommit(format!("{:?}", hashes)).into());
            }
        },
        Either::Right(outcome) => match outcome {
            app_validation_workflow::Outcome::Accepted => {}
            app_validation_workflow::Outcome::Rejected(reason) => {
                return Err(SourceChainError::InvalidCommit(reason).into());
            }
            // when the wasm is being called directly in a zome invocation any
            // state other than valid is not allowed for new entries
            // e.g. we require that all dependencies are met when committing an
            // entry to a local source chain
            // this is different to the case where we are validating data coming in
            // from the network where unmet dependencies would need to be
            // rescheduled to attempt later due to partitions etc.
            app_validation_workflow::Outcome::AwaitingDeps(hashes) => {
                return Err(SourceChainError::InvalidCommit(format!("{:?}", hashes)).into());
            }
        },
    }
    Ok(())
}
async fn get_zome(
    element: &Element,
    workspace: &SourceChainWorkspace,
    network: HolochainP2pDna,
    dna_def: &DnaDefHashed,
) -> WorkflowResult<crate::core::ribosome::ZomesToInvoke> {
    let mut cascade = Cascade::from_workspace_network(workspace, network);
    let result = app_validation_workflow::get_zomes_to_invoke(element, dna_def, &mut cascade).await;
    match result {
        Ok(zomes) => Ok(zomes),
        Err(outcome_or_err) => {
            let outcome = outcome_or_err.try_into()?;
            match outcome {
                app_validation_workflow::Outcome::AwaitingDeps(hashes) => {
                    return Err(SourceChainError::InvalidCommit(format!("{:?}", hashes)).into());
                }
                _ => unreachable!("get_zomes_to_invoke only returns success, error or await"),
            }
        }
    }
}

#[cfg(todo_redo_old_tests)]
pub mod tests {
    use super::*;
    use crate::conductor::api::CellConductorApi;
    use crate::conductor::handle::MockConductorHandleT;
    use crate::core::ribosome::MockRibosomeT;
    use crate::core::workflow::error::WorkflowError;
    use crate::core::workflow::genesis_workflow::tests::fake_genesis;
    use crate::fixt::*;
    use ::fixt::prelude::*;

    use holochain_p2p::HolochainP2pDnaFixturator;
    use holochain_state::prelude::test_authored_env;
    use holochain_types::test_utils::fake_agent_pubkey_1;
    use holochain_wasm_test_utils::TestWasm;
    use holochain_zome_types::cell::CellId;
    use holochain_zome_types::entry::Entry;
    use holochain_zome_types::ExternIO;
    use matches::assert_matches;
    use observability;

    #[derive(Debug, serde::Serialize, serde::Deserialize, SerializedBytes)]
    struct Payload {
        a: u32,
    }

    async fn run_call_zome<'env, Ribosome: RibosomeT + Send + Sync + 'static>(
        workspace: CallZomeWorkspace,
        ribosome: Ribosome,
        invocation: ZomeCallInvocation,
    ) -> WorkflowResult<ZomeCallResult> {
        let keystore = fixt!(MetaLairClient);
        let network = fixt!(HolochainP2pDna);
        let cell_id = CellId::new(ribosome.dna_def().as_hash().clone(), fixt!(AgentPubKey));
        let conductor_api = Arc::new(MockConductorHandleT::new());
        let conductor_api = CellConductorApi::new(conductor_api, cell_id);
        let args = CallZomeWorkflowArgs {
            invocation,
            ribosome,
            signal_tx: SignalBroadcaster::noop(),
            conductor_api,
            is_root_zome_call: true,
        };
        call_zome_workflow_inner(workspace.into(), network, keystore, args).await
    }

    // 1.  Check if there is a Capability token secret in the parameters.
    // If there isn't and the function to be called isn't public,
    // we stop the process and return an error. MVT
    #[ignore = "TODO: B-01553: Finish this test when capabilities land"]
    #[allow(unused_variables, unreachable_code)]
    #[tokio::test]
    async fn private_zome_call() {
        let test_env = test_cell_env();
        let env = test_env.env();
        let workspace = CallZomeWorkspace::new(env.clone().into()).unwrap();
        let ribosome = MockRibosomeT::new();
        // FIXME: CAP: Set this function to private
        let invocation =
            crate::fixt::ZomeCallInvocationFixturator::new(crate::fixt::NamedInvocation(
                holochain_types::fixt::CellIdFixturator::new(::fixt::Unpredictable)
                    .next()
                    .unwrap(),
                TestWasm::Foo.into(),
                "fun_times".into(),
                ExternIO::encode(Payload { a: 1 }).unwrap(),
            ))
            .next()
            .unwrap();
        invocation.cap = todo!("Make secret cap token");
        let error = run_call_zome(workspace, ribosome, invocation)
            .await
            .unwrap_err();
        assert_matches!(error, WorkflowError::CapabilityMissing);
    }

    // TODO: B-01553: Finish these tests when capabilities land
    // 1.1 If there is a secret, we look up our private CAS and see if it matches any secret for a
    // Capability Grant entry that we have stored. If it does, check that this Capability Grant is
    //not revoked and actually grants permissions to call the ZomeFn that is being called. (MVI)

    // 1.2 Check if the Capability Grant has assignees=None (means this Capability is transferable).
    // If it has assignees=Vec<Address> (means this Capability is on Assigned mode, check that the
    // provenance's agent key is in that assignees. (MVI)

    // 1.3 If the CapabiltyGrant has pre-filled parameters, check that the ui is passing exactly the
    // parameters needed and no more to complete the call. (MVI)

    // 2. Set Context (Cascading Cursor w/ Pre-flight chain extension) MVT

    // 3. Invoke WASM (w/ Cursor) MVM
    // WASM receives external call handles:
    // (gets & commits via cascading cursor, crypto functions & bridge calls via conductor,
    // send via network function call for send direct message)

    // There is no test for `3.` only that it compiles

    // 4. When the WASM code execution finishes, If workspace has new chain entries:
    // 4.1. Call system validation of list of entries and headers: (MVI)
    // - Check entry hash
    // - Check header hash
    // - Check header signature
    // - Check header timestamp is later than previous timestamp
    // - Check entry content matches entry schema
    //   Depending on the type of the commit, validate all possible validations for the
    //   DHT Op that would be produced by it
    #[ignore = "TODO: B-01100 Make sure this test is in the right place when SysValidation
    complete so we aren't duplicating the unit test inside sys val."]
    #[tokio::test]
    async fn calls_system_validation<'a>() {
        observability::test_run().ok();
        let test_env = test_cell_env();
        let env = test_env.env();
        let mut workspace = CallZomeWorkspace::new(env.clone().into()).unwrap();

        // Genesis
        fake_genesis(&mut workspace.source_chain).await.unwrap();

        let agent_pubkey = fake_agent_pubkey_1();
        let _agent_entry = Entry::Agent(agent_pubkey.clone().into());
        let mut ribosome = MockRibosomeT::new();
        // Call zome mock that it writes to source chain
        ribosome
            .expect_call_zome_function()
            .returning(move |_workspace, _invocation| {
                Ok(ZomeCallResponse::Ok(
                    ExternIO::encode(Payload { a: 3 }).unwrap(),
                ))
            });

        let invocation =
            crate::fixt::ZomeCallInvocationFixturator::new(crate::fixt::NamedInvocation(
                holochain_types::fixt::CellIdFixturator::new(::fixt::Unpredictable)
                    .next()
                    .unwrap(),
                TestWasm::Foo.into(),
                "fun_times".into(),
                ExternIO::encode(Payload { a: 1 }).unwrap(),
            ))
            .next()
            .unwrap();
        // IDEA: Mock the system validation and check it's called
        /* This is one way to test the correctness of the calls to sys val
        let mut sys_val = MockSystemValidation::new();
        sys_val
            .expect_check_entry_hash()
            .times(1)
            .returning(|_entry_hash| Ok(()));
        */

        let _result = run_call_zome(workspace, ribosome, invocation)
            .await
            .unwrap();
    }

    // 4.2. Call app validation of list of entries and headers: (MVI)
    // - Call validate_set_of_entries_and_headers (any necessary get
    //   results where we receive None / Timeout on retrieving validation dependencies, should produce error/fail)
    #[ignore = "TODO: B-01093: Finish when app val lands"]
    #[tokio::test]
    async fn calls_app_validation() {
        let test_env = test_cell_env();
        let env = test_env.env();
        let workspace = CallZomeWorkspace::new(env.clone().into()).unwrap();
        let ribosome = MockRibosomeT::new();
        let invocation =
            crate::fixt::ZomeCallInvocationFixturator::new(crate::fixt::NamedInvocation(
                holochain_types::fixt::CellIdFixturator::new(::fixt::Unpredictable)
                    .next()
                    .unwrap(),
                TestWasm::Foo.into(),
                "fun_times".into(),
                ExternIO::encode(Payload { a: 1 }).unwrap(),
            ))
            .next()
            .unwrap();
        // TODO: B-01093: Mock the app validation and check it's called
        // TODO: B-01093: How can I pass a app validation into this?
        // These are just static calls
        let _result = run_call_zome(workspace, ribosome, invocation)
            .await
            .unwrap();
    }

    // 4.3. Write output results via SC gatekeeper (wrap in transaction): (MVI)
    // This is handled by the workflow runner however I should test that
    // we can create outputs
    #[tokio::test(flavor = "multi_thread")]
    async fn creates_outputs() {
        let test_env = test_cell_env();
        let env = test_env.env();
        let workspace = CallZomeWorkspace::new(env.clone().into()).unwrap();
        let mut ribosome = MockRibosomeT::new();
        let dna_def = fixt!(DnaFile).dna().clone();
        ribosome.expect_dna_def().return_const(dna_def);
        ribosome
            .expect_call_zome_function()
            .returning(|_, _| Ok(ZomeCallResponse::Ok(ExternIO::encode(()).unwrap())));
        // TODO: Make this mock return an output
        let invocation =
            crate::fixt::ZomeCallInvocationFixturator::new(crate::fixt::NamedInvocation(
                holochain_types::fixt::CellIdFixturator::new(::fixt::Unpredictable)
                    .next()
                    .unwrap(),
                TestWasm::Foo.into(),
                "fun_times".into(),
                ExternIO::encode(Payload { a: 1 }).unwrap(),
            ))
            .next()
            .unwrap();
        let _result = run_call_zome(workspace, ribosome, invocation)
            .await
            .unwrap();
        // TODO: Check the workspace has changes
    }
}<|MERGE_RESOLUTION|>--- conflicted
+++ resolved
@@ -64,13 +64,9 @@
 ) -> WorkflowResult<ZomeCallResult>
 where
     Ribosome: RibosomeT + Send + 'static,
-<<<<<<< HEAD
-=======
-    C: CellConductorApiT + Clone,
->>>>>>> 35564564
 {
     let should_write = args.is_root_zome_call;
-    let conductor_api = args.conductor_api.clone();
+    let conductor_handle = args.conductor_handle.clone();
     let result =
         call_zome_workflow_inner(workspace.clone(), network.clone(), keystore.clone(), args)
             .await?;
@@ -81,12 +77,10 @@
     if should_write {
         let is_empty = workspace.source_chain().is_empty()?;
         let countersigning_op = workspace.source_chain().countersigning_op()?;
-<<<<<<< HEAD
-        HostFnWorkspace::from(workspace).flush(&network).await?;
-=======
         let flushed_headers: Vec<(Option<Zome>, SignedHeaderHashed)> =
-            workspace.clone().flush(&network).await?;
->>>>>>> 35564564
+            HostFnWorkspace::from(workspace.clone())
+                .flush(&network)
+                .await?;
         if !is_empty {
             match countersigning_op {
                 Some(op) => {
@@ -103,7 +97,14 @@
             }
         }
 
-        send_post_commit(conductor_api, workspace, network, keystore, flushed_headers).await?;
+        send_post_commit(
+            conductor_handle,
+            workspace,
+            network,
+            keystore,
+            flushed_headers,
+        )
+        .await?;
     }
 
     Ok(result)
