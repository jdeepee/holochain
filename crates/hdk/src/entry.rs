use crate::prelude::*;

pub use holochain_deterministic_integrity::entry::*;

/// General function that can create any entry type.
///
/// This is used under the hood by [`create_entry`], [`create_cap_grant`] and [`create_cap_claim`].
///
/// The host builds a [`Create`] action for the passed entry value and commits a new record to the
/// chain.
///
/// Usually you don't need to use this function directly; it is the most general way to create an
/// entry and standardizes the internals of higher level create functions.
pub fn create(create_input: CreateInput) -> ExternResult<ActionHash> {
    HDK.with(|h| h.borrow().create(create_input))
}

/// General function that can update any entry type.
///
/// This is used under the hood by [`update_entry`], [`update_cap_grant`] and `update_cap_claim`.
///
/// @todo implement update_cap_claim
///
/// The host builds an [`Update`] action for the passed entry value and commits a new update to the
/// chain.
///
/// Usually you don't need to use this function directly; it is the most general way to update an
/// entry and standardizes the internals of higher level update functions.
pub fn update(input: UpdateInput) -> ExternResult<ActionHash> {
    HDK.with(|h| h.borrow().update(input))
}

/// General function that can delete any entry type.
///
/// This is used under the hood by [`delete_entry`], [`delete_cap_grant`] and `delete_cap_claim`.
///
/// @todo implement delete_cap_claim
///
/// The host builds a [`Delete`] action for the passed entry and commits a new record to the chain.
///
/// Usually you don't need to use this function directly; it is the most general way to delete an
/// entry and standardizes the internals of higher level delete functions.
pub fn delete<I, E>(delete_input: I) -> ExternResult<ActionHash>
where
    DeleteInput: TryFrom<I, Error = E>,
    WasmError: From<E>,
{
    HDK.with(|h| h.borrow().delete(DeleteInput::try_from(delete_input)?))
}

/// Create an app entry. Also see [`create`].
///
/// Apps define app entries by registering entry def ids with the `entry_defs` callback and serialize the
/// entry content when committing to the source chain.
///
/// This function accepts any input that implements [`TryInto<CreateInput>`].
/// The default impls from the `#[hdk_entry( .. )]` and [`entry_def!`] macros include this.
///
/// With generic type handling it may make sense to directly construct [`CreateInput`] and [`create`].
///
/// e.g.
/// ```ignore
/// #[hdk_entry(id = "foo")]
/// pub struct Foo(u32);
/// create_entry(Foo(50))?;
/// ```
///
/// See [`get`] and [`get_details`] for more information on CRUD.
<<<<<<< HEAD
pub fn create_entry<I, E>(input: I) -> ExternResult<HeaderHash>
=======
pub fn create_entry<I, E, E2>(input: I) -> ExternResult<ActionHash>
>>>>>>> 7d8decf4
where
    ElementBuilder: TryFrom<I, Error = E>,
    WasmError: From<E>,
    //     EntryDefIndex: for<'a> TryFrom<&'a I, Error = E2>,
    //     EntryVisibility: for<'a> From<&'a I>,
    //     Entry: TryFrom<I, Error = E>,
    //     WasmError: From<E>,
    //     WasmError: From<E2>,
{
    // let entry_def_index = EntryDefIndex::try_from(&input)?;
    // let visibility = EntryVisibility::from(&input);
    // let create_input = CreateInput::new(
    //     EntryDefLocation::app(entry_def_index),
    //     visibility,
    //     input.try_into()?,
    //     ChainTopOrdering::default(),
    // );
    let create_input = CreateInput::new(input, ChainTopOrdering::default())?;
    create(create_input)
}

/// Delete an app entry. Also see [`delete`].
///
/// This function accepts the [`ActionHash`] of the record to delete and optionally an argument to
/// specify the [`ChainTopOrdering`]. Refer to [`DeleteInput`] for details.
///
/// ```ignore
/// #[hdk_entry(id = "foo")]
/// struct Foo(u32);
///
/// let action_hash = create_entry(Foo(50))?;
/// let delete_entry_action_hash = delete_entry(action_hash.clone())?;
/// ```
///
/// with a specific [`ChainTopOrdering`]:
/// ```ignore
/// delete_entry(DeleteInput::new(action_hash.clone(), ChainTopOrdering::Relaxed))?;
/// ```
pub fn delete_entry<I, E>(delete_input: I) -> ExternResult<ActionHash>
where
    DeleteInput: TryFrom<I, Error = E>,
    WasmError: From<E>,
{
    delete(delete_input)
}

/// Update an app entry. Also see [`update`].
///
/// The hash is the [`ActionHash`] of the deleted record, the input is a [`TryInto<CreateInput>`].
///
/// Updates can reference Records which contain Entry data -- namely, Creates and other Updates -- but
/// not Deletes or system Records.
///
/// As updates can reference records on other agent's source chains across unpredictable network
/// topologies, they are treated as a tree structure.
///
/// Many updates can point to a single create/update and continue to accumulate as long as agents
/// author them against that record. It is up to happ developers to decide how to ensure the tree
/// branches are walked appropriately and that updates point to the correct record, whatever that
/// means for the happ.
///
/// ```ignore
/// #[hdk_entry(id = "foo")]
/// struct Foo(u32);
///
/// let foo_zero_action_hash: ActionHash = commit_entry!(Foo(0))?;
/// let foo_ten_update_action_hash: ActionHash = update_entry(foo_zero_action_hash, Foo(10))?;
/// ```
///
/// @todo in the future this will be true because we will have the concept of 'redirects':
/// Works as an app entry delete+create.
///
/// See [`create_entry`]
/// See [`update`]
/// See [`delete_entry`]
pub fn update_entry<I, E>(hash: ActionHash, input: I) -> ExternResult<ActionHash>
where
    Entry: TryFrom<I, Error = E>,
    WasmError: From<E>,
{
    let input = UpdateInput {
        original_action_address: hash,
        entry: input.try_into()?,
        chain_top_ordering: ChainTopOrdering::default(),
    };
    update(input)
}

/// Gets a record for a given entry or action hash.
///
/// The behaviour of get changes subtly per the _type of the passed hash_.
/// An action hash returns the record for that action, i.e. action+entry or action+None.
/// An entry hash returns the "oldest live" record, i.e. action+entry.
///
/// An record is no longer live once it is referenced by a valid delete record.
/// An update to a record does not change its liveness.
/// See [`get_details`] for more information about how CRUD records reference each other.
///
/// Note: [`get`] __always triggers and blocks on a network call__.
///       @todo implement a 'get optimistic' that returns based on the current opinion of the world
///       and performs network calls in the background so they are available 'next time'.
///
/// Note: Deletes are considered in the liveness but Updates are not currently followed
///       automatically due to the need for the happ to disambiguate update logic.
///       @todo implement 'redirect' logic so that updates are followed by [`get`].
///
/// Note: Updates typically point to a different entry hash than what they are updating but not
///       always, e.g. consider changing `foo` to `bar` back to `foo`. The entry hashes in a crud
///       tree can be circular but the action hashes are never circular.
///       In this case, deleting the create for foo would make the second update pointing to foo
///       the "oldest live" record.
///
/// Note: "oldest live" only relates to disambiguating many creates and updates from many authors
///       pointing to a single entry, it is not the "current value" of an entry in a CRUD sense.
///       e.g. If "foo" is created then updated to "bar", a [`get`] on the hash of "foo" will return
///            "foo" as part of a record with the "oldest live" action.
///            To discover "bar" the agent needs to call `get_details` and decide how it wants to
///            collapse many potential creates, updates and deletes down into a single or filtered
///            set of updates, to "walk the tree".
///       e.g. Updates could include a proof of work and a tree would collapse to a simple
///            blockchain if the agent follows the "heaviest chain".
///       e.g. Updates could represent turns in a 2-player game and the update with the newest
///            timestamp countersigned by both players represents an opt-in chain of updates with
///            support for casual "undo" with player's consent.
///       e.g. Domain/user names could be claimed on a "first come, first serve" basis with only
///            creates and deletes allowed by validation rules, the "oldest live" record _does_
///            represent the record pointing at the first agent to claim a name, but it could also
///            be checked manually by the app with `get_details`.
///
/// Note: "oldest live" is only as good as the information available to the authorities the agent
///       contacts on their current network partition, there could always be an older live entry
///       on another partition, and of course the oldest live entry could be deleted and no longer
///       be live.
pub fn get<H>(hash: H, options: GetOptions) -> ExternResult<Option<Record>>
where
    AnyDhtHash: From<H>,
{
    Ok(HDK
        .with(|h| {
            h.borrow()
                .get(vec![GetInput::new(AnyDhtHash::from(hash), options)])
        })?
        .into_iter()
        .next()
        .unwrap())
}

/// Get a record and its details for the entry or action hash passed in.
/// Returns [`None`] if the entry/action does not exist.
/// The details returned are a contextual mix of records and action hashes.
///
/// Note: The return details will be inferred by the hash type passed in, be careful to pass in the
///       correct hash type for the details you want.
///
/// Note: If an action hash is passed in the record returned is the specified record.
///       If an entry hash is passed in all the actions (so implicitly all the records) are
///       returned for the entry that matches that hash.
///       See [`get`] for more information about what "oldest live" means.
///
/// The details returned include relevant creates, updates and deletes for the hash passed in.
///
/// Creates are initial action/entry combinations (records) produced by commit_entry! and cannot
/// reference other actions.
/// Updates and deletes both reference a specific action+entry combination.
/// Updates must reference another create or update action+entry.
/// Deletes must reference a create or update action+entry (nothing can reference a delete).
///
/// Full records are returned for direct references to the passed hash.
/// Action hashes are returned for references to references to the passed hash.
///
/// [`Details`] for an action hash return:
/// - the record for this action hash if it exists
/// - all update and delete _records_ that reference that specified action
///
/// [`Details`] for an entry hash return:
/// - all creates, updates and delete _records_ that reference that entry hash
/// - all update and delete _records_ that reference the records that reference the entry hash
///
/// Note: Entries are just values, so can be referenced by many CRUD actions by many authors.
///       e.g. the number 1 or string "foo" can be referenced by anyone publishing CRUD actions at
///       any time they need to represent 1 or "foo" for a create, update or delete.
///       If you need to disambiguate entry values, provide uniqueness in the entry value such as
///       a unique hash (e.g. current chain head), timestamp (careful about collisions!), or random
///       bytes/uuid (see random_bytes() and the uuid rust crate that supports uuids from bytes).
///
/// Note: There are multiple action types that exist and operate entirely outside of CRUD records
///       so they cannot reference or be referenced by CRUD, so are immutable or have their own
///       mutation logic (e.g. link create/delete) and will not be included in [`get_details`] results
///       e.g. the DNA itself, links, migrations, etc.
///       However the record will still be returned by [`get_details`] if an action hash is passed,
///       these non-entry records will have [`None`] as the entry value.
pub fn get_details<H: Into<AnyDhtHash>>(
    hash: H,
    options: GetOptions,
) -> ExternResult<Option<Details>> {
    Ok(HDK
        .with(|h| {
            h.borrow()
                .get_details(vec![GetInput::new(hash.into(), options)])
        })?
        .into_iter()
        .next()
        .unwrap())
}

/// Implements a whole lot of sane defaults for a struct or enum that should behave as an entry.
/// All the entry def fields are available as dedicated methods on the type and matching From impls
/// are provided for each. This allows for both Foo::entry_def() and EntryDef::from(Foo::new())
/// style logic which are both useful in different scenarios.
///
/// For example, the Foo::entry_def() style works best in the entry_defs callback as it doesn't
/// require an instantiated Foo in order to get the definition.
/// On the other hand, EntryDef::from(Foo::new()) works better when e.g. using create_entry() as
/// an instance of Foo already exists and we need the entry def id back for creates and updates.
///
/// If you don't want to use the macro you can simply implement similar fns youself.
///
/// This is not a trait at the moment, it could be in the future but for now these functions and
/// impls are just a loose set of conventions.
///
/// It's actually entirely possible to interact with core directly without any of these.
/// e.g. [`create_entry`] is just building a tuple of [`EntryDefId`] and [`Entry::App`] under the hood.
///
/// This requires that TryFrom and TryInto [`derive@SerializedBytes`] is implemented for the entry type,
/// which implies that [`serde::Serialize`] and [`serde::Deserialize`] is also implemented.
/// These can all be derived and there is an attribute macro that both does the default defines.
///
///  e.g. the following are equivalent
///
/// ```ignore
/// #[hdk_entry(id = "foo", visibility = "private", required_validations = 6, )]
/// pub struct Foo;
/// ```
///
/// ```ignore
/// #[derive(SerializedBytes, serde::Serialize, serde::Deserialize)]
/// pub struct Foo;
/// entry_def!(Foo EntryDef {
///   id: "foo".into(),
///   visibility: EntryVisibility::Private,
///   ..Default::default()
/// });
/// ```
#[macro_export]
macro_rules! entry_def {
    ( $t:ident $def:expr ) => {
        $crate::prelude::holochain_deterministic_integrity::app_entry!($t);
        $crate::prelude::holochain_deterministic_integrity::register_entry!($t $def);
    };
}<|MERGE_RESOLUTION|>--- conflicted
+++ resolved
@@ -66,28 +66,11 @@
 /// ```
 ///
 /// See [`get`] and [`get_details`] for more information on CRUD.
-<<<<<<< HEAD
-pub fn create_entry<I, E>(input: I) -> ExternResult<HeaderHash>
-=======
-pub fn create_entry<I, E, E2>(input: I) -> ExternResult<ActionHash>
->>>>>>> 7d8decf4
-where
-    ElementBuilder: TryFrom<I, Error = E>,
+pub fn create_entry<I, E>(input: I) -> ExternResult<ActionHash>
+where
+    RecordBuilder: TryFrom<I, Error = E>,
     WasmError: From<E>,
-    //     EntryDefIndex: for<'a> TryFrom<&'a I, Error = E2>,
-    //     EntryVisibility: for<'a> From<&'a I>,
-    //     Entry: TryFrom<I, Error = E>,
-    //     WasmError: From<E>,
-    //     WasmError: From<E2>,
-{
-    // let entry_def_index = EntryDefIndex::try_from(&input)?;
-    // let visibility = EntryVisibility::from(&input);
-    // let create_input = CreateInput::new(
-    //     EntryDefLocation::app(entry_def_index),
-    //     visibility,
-    //     input.try_into()?,
-    //     ChainTopOrdering::default(),
-    // );
+{
     let create_input = CreateInput::new(input, ChainTopOrdering::default())?;
     create(create_input)
 }
