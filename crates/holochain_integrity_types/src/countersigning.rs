//! Countersigned entries involve preflights between many agents to build a session that is part of the entry.

use std::iter::FromIterator;
use std::time::Duration;

use crate::prelude::*;
use holo_hash::ActionHash;
use holo_hash::AgentPubKey;
use holo_hash::EntryHash;
use holochain_serialized_bytes::SerializedBytesError;

/// The timestamps on actions for a session use this offset relative to the session start time.
/// This makes it easier for agents to accept a preflight request with actions that are after their current chain top, after network latency.
pub const SESSION_ACTION_TIME_OFFSET: Duration = Duration::from_millis(1000);

/// Maximum time in the future the session start can be in the opinion of the participating agent.
/// As the action will be `SESSION_ACTION_TIME_OFFSET` after the session start we include that here.
pub const SESSION_TIME_FUTURE_MAX: Duration =
    Duration::from_millis(5000 + SESSION_ACTION_TIME_OFFSET.as_millis() as u64);

/// Need at least two to countersign.
pub const MIN_COUNTERSIGNING_AGENTS: usize = 2;
/// 8 seems like a reasonable limit of agents to countersign.
pub const MAX_COUNTERSIGNING_AGENTS: usize = 8;

pub use error::CounterSigningError;
mod error;

/// Every countersigning session must complete a full set of actions between the start and end times to be valid.
#[derive(Clone, Debug, serde::Serialize, serde::Deserialize, PartialEq, Eq)]
#[cfg_attr(feature = "arbitrary", derive(arbitrary::Arbitrary))]
pub struct CounterSigningSessionTimes {
    start: Timestamp,
    end: Timestamp,
}

impl CounterSigningSessionTimes {
    /// Fallible constructor.
    pub fn try_new(start: Timestamp, end: Timestamp) -> Result<Self, CounterSigningError> {
        let session_times = Self { start, end };
        session_times.check_integrity()?;
        Ok(session_times)
    }

    /// Verify the difference between the end and start time is larger than the session action time offset.
    pub fn check_integrity(&self) -> Result<(), CounterSigningError> {
        let times_are_valid = &Timestamp::from_micros(0) < self.start()
            && self.start()
                <= &(self.end() - SESSION_ACTION_TIME_OFFSET).map_err(|_| {
                    CounterSigningError::CounterSigningSessionTimes((*self).clone())
                })?;
        if times_are_valid {
            Ok(())
        } else {
            Err(CounterSigningError::CounterSigningSessionTimes(
                (*self).clone(),
            ))
        }
    }

    /// Start time accessor.
    pub fn start(&self) -> &Timestamp {
        &self.start
    }

    /// Mutable start time accessor for testing.
    #[cfg(feature = "test_utils")]
    pub fn start_mut(&mut self) -> &mut Timestamp {
        &mut self.start
    }

    /// End time accessor.
    pub fn end(&self) -> &Timestamp {
        &self.end
    }

    /// Mutable end time accessor for testing.
    #[cfg(feature = "test_utils")]
    pub fn end_mut(&mut self) -> &mut Timestamp {
        &mut self.end
    }
}

/// Every preflight request can have optional arbitrary bytes that can be agreed to.
#[derive(Clone, serde::Serialize, serde::Deserialize, Debug, PartialEq, Eq)]
#[cfg_attr(feature = "arbitrary", derive(arbitrary::Arbitrary))]
pub struct PreflightBytes(#[serde(with = "serde_bytes")] pub Vec<u8>);

/// Agents can have a role specific to each countersigning session.
/// The role is app defined and opaque to the subconscious.
#[derive(Clone, Debug, serde::Serialize, serde::Deserialize, PartialEq, Eq)]
#[cfg_attr(feature = "arbitrary", derive(arbitrary::Arbitrary))]
pub struct Role(pub u8);

impl Role {
    /// Constructor.
    pub fn new(role: u8) -> Self {
        Self(role)
    }
}

/// Alias for a list of agents and their roles.
pub type CounterSigningAgents = Vec<(AgentPubKey, Vec<Role>)>;

/// The same PreflightRequest is sent to every agent.
/// Each agent signs this data as part of their PreflightResponse.
/// Every preflight must be identical and signed by every agent for a session to be valid.
#[derive(Clone, Debug, serde::Serialize, serde::Deserialize, PartialEq, Eq)]
#[cfg_attr(feature = "arbitrary", derive(arbitrary::Arbitrary))]
pub struct PreflightRequest {
    /// The hash of the app entry, as if it were not countersigned.
    /// The final entry hash will include the countersigning session.
    app_entry_hash: EntryHash,
    /// The agents that are participating in this countersignature session.
    signing_agents: CounterSigningAgents,
    /// The agent that must receive and include all other actions in their own action.
    /// @todo implement enzymes
    enzyme_index: Option<u8>,
    /// The session times.
    /// Session actions must all have the same timestamp, which is the session offset.
    session_times: CounterSigningSessionTimes,
    /// The action information that is shared by all agents.
    /// Contents depend on the action type, create, update, etc.
    action_base: ActionBase,
    /// The preflight bytes for session.
    preflight_bytes: PreflightBytes,
}

impl PreflightRequest {
    /// Fallible constructor.
    pub fn try_new(
        app_entry_hash: EntryHash,
        signing_agents: CounterSigningAgents,
        enzyme_index: Option<u8>,
        session_times: CounterSigningSessionTimes,
        action_base: ActionBase,
        preflight_bytes: PreflightBytes,
    ) -> Result<Self, CounterSigningError> {
        let preflight_request = Self {
            app_entry_hash,
            signing_agents,
            enzyme_index,
            session_times,
            action_base,
            preflight_bytes,
        };
        preflight_request.check_integrity()?;
        Ok(preflight_request)
    }
    /// Combined integrity checks.
    pub fn check_integrity(&self) -> Result<(), CounterSigningError> {
        self.check_enzyme_index()?;
        self.session_times().check_integrity()?;
        self.check_agents()?;
        Ok(())
    }

    /// Verify there are no duplicate agents to sign.
    pub fn check_agents_dupes(&self) -> Result<(), CounterSigningError> {
        let v: Vec<AgentPubKey> = self
            .signing_agents()
            .iter()
            .map(|(agent, _roles)| agent.clone())
            .collect();
        if std::collections::HashSet::<AgentPubKey>::from_iter(v.clone()).len()
            == self.signing_agents().len()
        {
            Ok(())
        } else {
            Err(CounterSigningError::AgentsDupes(v))
        }
    }

    /// Verify the number of signing agents is within the correct range.
    pub fn check_agents_len(&self) -> Result<(), CounterSigningError> {
        if MIN_COUNTERSIGNING_AGENTS <= self.signing_agents().len()
            && self.signing_agents().len() <= MAX_COUNTERSIGNING_AGENTS
        {
            Ok(())
        } else {
            Err(CounterSigningError::AgentsLength(
                self.signing_agents().len(),
            ))
        }
    }

    /// Verify the preflight request agents.
    pub fn check_agents(&self) -> Result<(), CounterSigningError> {
        self.check_agents_dupes()?;
        self.check_agents_len()?;
        Ok(())
    }

    /// Verify the enzyme index is in bounds of the signing agent if set.
    pub fn check_enzyme_index(&self) -> Result<(), CounterSigningError> {
        match self.enzyme_index() {
            Some(index) => {
                if (*index as usize) < self.signing_agents().len() {
                    Ok(())
                } else {
                    Err(CounterSigningError::EnzymeIndex(
                        self.signing_agents().len(),
                        *index as usize,
                    ))
                }
            }
            None => Ok(()),
        }
    }

    /// Signing agents accessor.
    pub fn signing_agents(&self) -> &CounterSigningAgents {
        &self.signing_agents
    }

    /// Mutable signing agents accessor for testing.
    #[cfg(feature = "test_utils")]
    pub fn signing_agents_mut(&mut self) -> &mut CounterSigningAgents {
        &mut self.signing_agents
    }

    /// Enzyme index accessor.
    pub fn enzyme_index(&self) -> &Option<u8> {
        &self.enzyme_index
    }

    /// Mutable enzyme index accessor for testing.
    #[cfg(feature = "test_utils")]
    pub fn enzyme_index_mut(&mut self) -> &mut Option<u8> {
        &mut self.enzyme_index
    }

    /// Session times accessor.
    pub fn session_times(&self) -> &CounterSigningSessionTimes {
        &self.session_times
    }

    /// Mutable session times accessor for testing.
    #[cfg(feature = "test_utils")]
    pub fn session_times_mut(&mut self) -> &mut CounterSigningSessionTimes {
        &mut self.session_times
    }

    /// Action base accessor.
    pub fn action_base(&self) -> &ActionBase {
        &self.action_base
    }

    /// Mutable action base accessor for testing.
    #[cfg(feature = "test_utils")]
    pub fn action_base_mut(&mut self) -> &mut ActionBase {
        &mut self.action_base
    }

    /// Preflight bytes accessor.
    pub fn preflight_bytes(&self) -> &PreflightBytes {
        &self.preflight_bytes
    }

    /// Mutable preflight bytes accessor for testing.
    #[cfg(feature = "test_utils")]
    pub fn preflight_bytes_mut(&mut self) -> &mut PreflightBytes {
        &mut self.preflight_bytes
    }
}

/// Every agent must send back a preflight response.
/// All the preflight response data is signed by each agent and included in the session data.
#[derive(Debug, Clone, serde::Serialize, serde::Deserialize)]
#[cfg_attr(feature = "arbitrary", derive(arbitrary::Arbitrary))]
pub struct PreflightResponse {
    /// The request this is a response to.
    request: PreflightRequest,
    /// The agent must provide their current chain state, state their position in the preflight and sign everything.
    agent_state: CounterSigningAgentState,
    signature: Signature,
}

impl PreflightResponse {
    /// Fallible constructor.
    pub fn try_new(
        request: PreflightRequest,
        agent_state: CounterSigningAgentState,
        signature: Signature,
    ) -> Result<Self, CounterSigningError> {
        let preflight_response = Self {
            request,
            agent_state,
            signature,
        };
        preflight_response.check_integrity()?;
        Ok(preflight_response)
    }

    /// Combined preflight response validation call.
    pub fn check_integrity(&self) -> Result<(), CounterSigningError> {
        self.request().check_integrity()
    }

    /// Serialization for signing of the signable field data only.
    pub fn encode_fields_for_signature(
        request: &PreflightRequest,
        agent_state: &CounterSigningAgentState,
    ) -> Result<Vec<u8>, SerializedBytesError> {
        holochain_serialized_bytes::encode(&(request, agent_state))
    }

    /// Consistent serialization for the preflight response so it can be signed and the signatures verified.
    pub fn encode_for_signature(&self) -> Result<Vec<u8>, SerializedBytesError> {
        Self::encode_fields_for_signature(&self.request, &self.agent_state)
    }

    /// Request accessor.
    pub fn request(&self) -> &PreflightRequest {
        &self.request
    }

    /// Mutable request accessor for testing.
    #[cfg(feature = "test_utils")]
    pub fn request_mut(&mut self) -> &mut PreflightRequest {
        &mut self.request
    }

    /// Agent state accessor.
    pub fn agent_state(&self) -> &CounterSigningAgentState {
        &self.agent_state
    }

    /// Mutable agent state accessor for testing.
    #[cfg(feature = "test_utils")]
    pub fn agent_state_mut(&mut self) -> &mut CounterSigningAgentState {
        &mut self.agent_state
    }

    /// Signature accessor.
    pub fn signature(&self) -> &Signature {
        &self.signature
    }

    /// Mutable signature accessor for testing.
    #[cfg(feature = "test_utils")]
    pub fn signature_mut(&mut self) -> &mut Signature {
        &mut self.signature
    }
}

/// A preflight request can be accepted, or invalid, or valid but the local agent cannot accept it.
#[derive(Debug, serde::Serialize, serde::Deserialize)]
#[allow(clippy::large_enum_variant)]
pub enum PreflightRequestAcceptance {
    /// Preflight request accepted.
    Accepted(PreflightResponse),
    /// The preflight request start time is too far in the future for the agent.
    UnacceptableFutureStart,
    /// The preflight request does not include the agent.
    UnacceptableAgentNotFound,
    /// The preflight request is invalid as it failed some integrity check.
    Invalid(String),
}

/// Every countersigning agent must sign against their chain state.
/// The chain must be frozen until each agent decides to sign or exit the session.
#[derive(serde::Serialize, serde::Deserialize, Debug, Clone, PartialEq, Eq)]
#[cfg_attr(feature = "arbitrary", derive(arbitrary::Arbitrary))]
pub struct CounterSigningAgentState {
    /// The index of the agent in the preflight request agent vector.
    agent_index: u8,
    /// The current (frozen) top of the agent's local chain.
    chain_top: ActionHash,
    /// The action sequence of the agent's chain top.
    action_seq: u32,
}

impl CounterSigningAgentState {
    /// Constructor.
    pub fn new(agent_index: u8, chain_top: ActionHash, action_seq: u32) -> Self {
        Self {
            agent_index,
            chain_top,
            action_seq,
        }
    }

    /// Agent index accessor.
    pub fn agent_index(&self) -> &u8 {
        &self.agent_index
    }

    /// Mutable agent index accessor for testing.
    #[cfg(feature = "test_utils")]
    pub fn agent_index_mut(&mut self) -> &mut u8 {
        &mut self.agent_index
    }

    /// Chain top accessor.
    pub fn chain_top(&self) -> &ActionHash {
        &self.chain_top
    }

    /// Mutable chain top accessor for testing.
    #[cfg(feature = "test_utils")]
    pub fn chain_top_mut(&mut self) -> &mut ActionHash {
        &mut self.chain_top
    }

    /// Action seq accessor.
    pub fn action_seq(&self) -> &u32 {
        &self.action_seq
    }

    /// Mutable action seq accessor for testing.
    #[cfg(feature = "test_utils")]
    pub fn action_seq_mut(&mut self) -> &mut u32 {
        &mut self.action_seq
    }
}

/// Enum to mirror Action for all the shared data required to build session actions.
/// Does NOT hold any agent specific information.
#[derive(Clone, Debug, serde::Serialize, serde::Deserialize, PartialEq, Eq)]
#[cfg_attr(feature = "arbitrary", derive(arbitrary::Arbitrary))]
pub enum ActionBase {
    /// Mirrors Action::Create.
    Create(CreateBase),
    /// Mirrors Action::Update.
    Update(UpdateBase),
    // @todo - These actions don't have entries so there's nowhere obvious to put the CounterSigningSessionData.
    // Delete(DeleteBase),
    // DeleteLink(DeleteLinkBase),
    // CreateLink(CreateLinkBase),
}

/// Base data for Create actions.
#[derive(Clone, Debug, serde::Serialize, serde::Deserialize, PartialEq, Eq)]
#[cfg_attr(feature = "arbitrary", derive(arbitrary::Arbitrary))]
pub struct CreateBase {
    entry_type: EntryType,
}

impl CreateBase {
    /// Constructor.
    pub fn new(entry_type: EntryType) -> Self {
        Self { entry_type }
    }
}

/// Base data for Update actions.
#[derive(Clone, Debug, serde::Serialize, serde::Deserialize, PartialEq, Eq)]
#[cfg_attr(feature = "arbitrary", derive(arbitrary::Arbitrary))]
pub struct UpdateBase {
    original_action_address: ActionHash,
    original_entry_address: EntryHash,
    entry_type: EntryType,
}

<<<<<<< HEAD
/// An unweighed header calculated from a countersigning session
#[derive(Debug, Clone, PartialEq, Eq)]
pub enum UnweighedCountersigningHeader {
    /// A Create header (without weight)
    Create(Create<()>),
    /// An Update header (without weight)
    Update(Update<()>),
}

impl UnweighedCountersigningHeader {
    /// Add a weight to this unweighed header
    pub fn weighed(self, weight: EntryRateWeight) -> EntryCreationHeader {
        match self {
            Self::Create(h) => EntryCreationHeader::Create(h.weighed(weight)),
            Self::Update(h) => EntryCreationHeader::Update(h.weighed(weight)),
        }
    }

    /// Construct a Header from the HeaderBase and associated session data.
=======
impl Action {
    /// Construct an Action from the ActionBase and associated session data.
>>>>>>> 9040c977
    pub fn from_countersigning_data(
        entry_hash: EntryHash,
        session_data: &CounterSigningSessionData,
        author: AgentPubKey,
    ) -> Result<Self, CounterSigningError> {
        let agent_state = session_data.agent_state_for_agent(&author)?;
        let preflight = session_data.preflight_request();
<<<<<<< HEAD
        Ok(match preflight.header_base() {
            HeaderBase::Create(base) => Self::Create(Create {
=======
        Ok(match preflight.action_base() {
            ActionBase::Create(base) => Action::Create(Create {
>>>>>>> 9040c977
                author,
                timestamp: session_data.to_timestamp(),
                action_seq: agent_state.action_seq + 1,
                prev_action: agent_state.chain_top.clone(),
                entry_type: base.entry_type.clone(),
                weight: (),
                entry_hash,
            }),
<<<<<<< HEAD
            HeaderBase::Update(base) => Self::Update(Update {
=======
            ActionBase::Update(base) => Action::Update(Update {
>>>>>>> 9040c977
                author,
                timestamp: session_data.to_timestamp(),
                action_seq: agent_state.action_seq + 1,
                prev_action: agent_state.chain_top.clone(),
                original_action_address: base.original_action_address.clone(),
                original_entry_address: base.original_entry_address.clone(),
                entry_type: base.entry_type.clone(),
                weight: (),
                entry_hash,
            }),
        })
    }

    /// If the header is Create or Update, convert to a weight-erased
    /// [`UnweighedCountersigningHeader`]
    pub fn from_header(header: Header) -> Option<Self> {
        match header {
            Header::Create(h) => Some(Self::Create(h.unweighed())),
            Header::Update(h) => Some(Self::Update(h.unweighed())),
            _ => None,
        }
    }

    /// Access the entry hash
    pub fn entry_hash(&self) -> &EntryHash {
        match self {
            Self::Create(h) => &h.entry_hash,
            Self::Update(h) => &h.entry_hash,
        }
    }

    /// Access the entry type
    pub fn entry_type(&self) -> &EntryType {
        match self {
            Self::Create(h) => &h.entry_type,
            Self::Update(h) => &h.entry_type,
        }
    }
}

/// All the data required for a countersigning session.
#[derive(Clone, Debug, serde::Serialize, serde::Deserialize, PartialEq, Eq)]
#[cfg_attr(feature = "arbitrary", derive(arbitrary::Arbitrary))]
pub struct CounterSigningSessionData {
    preflight_request: PreflightRequest,
    responses: Vec<(CounterSigningAgentState, Signature)>,
}

impl CounterSigningSessionData {
    /// Attempt to build session data from a vector of responses.
    pub fn try_from_responses(
        responses: Vec<PreflightResponse>,
    ) -> Result<Self, CounterSigningError> {
        let preflight_response = responses
            .get(0)
            .ok_or(CounterSigningError::MissingResponse)?
            .to_owned();
        let responses: Vec<(CounterSigningAgentState, Signature)> = responses
            .into_iter()
            .map(|response| (response.agent_state.clone(), response.signature))
            .collect();
        Ok(Self {
            preflight_request: preflight_response.request,
            responses,
        })
    }

    /// Get the agent state for a specific agent.
    pub fn agent_state_for_agent(
        &self,
        agent: &AgentPubKey,
    ) -> Result<&CounterSigningAgentState, CounterSigningError> {
        match self
            .preflight_request
            .signing_agents()
            .iter()
            .position(|(pubkey, _)| pubkey == agent)
        {
            Some(agent_index) => match self.responses.get(agent_index as usize) {
                Some((agent_state, _)) => Ok(agent_state),
                None => Err(CounterSigningError::AgentIndexOutOfBounds),
            },
            None => Err(CounterSigningError::AgentIndexOutOfBounds),
        }
    }

    /// Attempt to map countersigning session data to a set of actions.
    /// A given countersigning session always maps to the same ordered set of actions or an error.
    /// Note the actions are not signed as the intent is to build actions for other agents without their private keys.
    pub fn build_action_set(
        &self,
        entry_hash: EntryHash,
<<<<<<< HEAD
    ) -> Result<Vec<UnweighedCountersigningHeader>, CounterSigningError> {
        let mut headers = vec![];
        for (agent, _role) in self.preflight_request.signing_agents().iter() {
            headers.push(UnweighedCountersigningHeader::from_countersigning_data(
=======
        weight: EntryRateWeight,
    ) -> Result<Vec<Action>, CounterSigningError> {
        let mut actions = vec![];
        for (agent, _role) in self.preflight_request.signing_agents().iter() {
            actions.push(Action::from_countersigning_data(
>>>>>>> 9040c977
                entry_hash.clone(),
                self,
                agent.clone(),
            )?);
        }
        Ok(actions)
    }

    /// Fallible constructor.
    pub fn try_new(
        preflight_request: PreflightRequest,
        responses: Vec<(CounterSigningAgentState, Signature)>,
    ) -> Result<Self, CounterSigningError> {
        let session_data = Self {
            preflight_request,
            responses,
        };
        session_data.check_integrity()?;
        Ok(session_data)
    }

    /// Combines all integrity checks.
    pub fn check_integrity(&self) -> Result<(), CounterSigningError> {
        self.check_responses_indexes()
    }

    /// Check that the countersigning session data responses all have the
    /// correct indexes.
    pub fn check_responses_indexes(&self) -> Result<(), CounterSigningError> {
        if self.preflight_request().signing_agents().len() != self.responses().len() {
            Err(CounterSigningError::CounterSigningSessionResponsesLength(
                self.responses().len(),
                self.preflight_request().signing_agents().len(),
            ))
        } else {
            for (i, (response, _response_signature)) in self.responses().iter().enumerate() {
                if *response.agent_index() as usize != i {
                    return Err(CounterSigningError::CounterSigningSessionResponsesOrder(
                        *response.agent_index(),
                        i,
                    ));
                }
            }
            Ok(())
        }
    }

    /// Construct a Timestamp from countersigning session data.
    /// Ostensibly used for the Action because the session itself covers a time range.
    pub fn to_timestamp(&self) -> Timestamp {
        (self.preflight_request().session_times().start() + SESSION_ACTION_TIME_OFFSET)
            .unwrap_or(Timestamp::MAX)
    }

    /// Accessor to the preflight request.
    pub fn preflight_request(&self) -> &PreflightRequest {
        &self.preflight_request
    }

    /// Mutable preflight_request accessor for testing.
    #[cfg(feature = "test_utils")]
    pub fn preflight_request_mut(&mut self) -> &mut PreflightRequest {
        &mut self.preflight_request
    }

    /// Get all the agents signing for this session.
    pub fn signing_agents(&self) -> impl Iterator<Item = &AgentPubKey> {
        self.preflight_request.signing_agents.iter().map(|(a, _)| a)
    }

    /// Accessor to responses.
    pub fn responses(&self) -> &Vec<(CounterSigningAgentState, Signature)> {
        &self.responses
    }

    /// Mutable responses accessor for testing.
    #[cfg(feature = "test_utils")]
    pub fn responses_mut(&mut self) -> &mut Vec<(CounterSigningAgentState, Signature)> {
        &mut self.responses
    }
}

#[cfg(test)]
pub mod test {
    use crate::CounterSigningAgentState;
    use crate::CounterSigningSessionData;
    use crate::Signature;
    use holo_hash::AgentPubKey;

    use super::CounterSigningError;
    use super::CounterSigningSessionTimes;
    use super::PreflightRequest;
    use super::SESSION_ACTION_TIME_OFFSET;
    use crate::Role;
    use arbitrary::Arbitrary;

    #[test]
    pub fn test_check_countersigning_session_times() {
        let mut u = arbitrary::Unstructured::new(&[0; 1000]);
        let mut session_times = CounterSigningSessionTimes::arbitrary(&mut u).unwrap();

        // Zero start and end won't pass.
        assert!(matches!(
            session_times.check_integrity(),
            Err(CounterSigningError::CounterSigningSessionTimes(_))
        ));

        // Shifting the end forward 1 milli won't help.
        *session_times.end_mut() =
            (session_times.end() + core::time::Duration::from_millis(1)).unwrap();
        assert!(matches!(
            session_times.check_integrity(),
            Err(CounterSigningError::CounterSigningSessionTimes(_))
        ));

        // Shifting the end forward by the session offset will _almost_ fix it.
        *session_times.end_mut() = (session_times.end() + SESSION_ACTION_TIME_OFFSET).unwrap();
        assert!(matches!(
            session_times.check_integrity(),
            Err(CounterSigningError::CounterSigningSessionTimes(_))
        ));

        // making the the start non-zero should fix it.
        *session_times.start_mut() =
            (session_times.start() + core::time::Duration::from_millis(1)).unwrap();
        assert_eq!(session_times.check_integrity().unwrap(), (),);

        // making the diff between start and end less than the action offset will break it again.
        *session_times.start_mut() =
            (session_times.start() + core::time::Duration::from_millis(1)).unwrap();
        assert!(matches!(
            session_times.check_integrity(),
            Err(CounterSigningError::CounterSigningSessionTimes(_))
        ));
    }

    #[test]
    pub fn test_check_countersigning_preflight_request_enzyme_index() {
        let mut u = arbitrary::Unstructured::new(&[0; 1000]);
        let mut preflight_request = PreflightRequest::arbitrary(&mut u).unwrap();

        // None is always a pass.
        assert_eq!(preflight_request.check_enzyme_index().unwrap(), ());

        let alice = AgentPubKey::arbitrary(&mut u).unwrap();
        (*preflight_request.signing_agents_mut()).push((alice.clone(), vec![]));

        // 0 is the first signing agent so is a valid enzyme.
        *preflight_request.enzyme_index_mut() = Some(0);

        assert_eq!(preflight_request.check_enzyme_index().unwrap(), (),);

        // 1 is out of bounds for zero signing agents.
        *preflight_request.enzyme_index_mut() = Some(1);

        assert!(matches!(
            preflight_request.check_enzyme_index(),
            Err(CounterSigningError::EnzymeIndex(_, _))
        ));
    }

    #[test]
    pub fn test_check_countersigning_preflight_request_agents_len() {
        let mut u = arbitrary::Unstructured::new(&[0; 1000]);
        let mut preflight_request = PreflightRequest::arbitrary(&mut u).unwrap();

        // Empty is a fail.
        assert!(matches!(
            preflight_request.check_agents_len(),
            Err(CounterSigningError::AgentsLength(_))
        ));

        // One signer is a fail.
        let alice = AgentPubKey::arbitrary(&mut u).unwrap();
        (*preflight_request.signing_agents_mut()).push((alice.clone(), vec![]));

        assert!(matches!(
            preflight_request.check_agents_len(),
            Err(CounterSigningError::AgentsLength(_))
        ));

        // Two signers is a pass.
        let bob = AgentPubKey::arbitrary(&mut u).unwrap();
        (*preflight_request.signing_agents_mut()).push((bob.clone(), vec![]));

        assert_eq!(preflight_request.check_agents_len().unwrap(), (),);
    }

    #[test]
    pub fn test_check_countersigning_preflight_request_agents_dupes() {
        let data: Vec<_> = (0u8..255).cycle().take(1000).collect();
        let mut u = arbitrary::Unstructured::new(&data);
        let mut preflight_request = PreflightRequest::arbitrary(&mut u).unwrap();

        let alice = AgentPubKey::arbitrary(&mut u).unwrap();
        let bob = AgentPubKey::arbitrary(&mut u).unwrap();

        assert_eq!(preflight_request.check_agents_dupes().unwrap(), (),);

        (*preflight_request.signing_agents_mut()).push((alice.clone(), vec![]));
        assert_eq!(preflight_request.check_agents_dupes().unwrap(), (),);

        (*preflight_request.signing_agents_mut()).push((bob.clone(), vec![]));
        assert_eq!(preflight_request.check_agents_dupes().unwrap(), (),);

        // Another alice is a dupe, even if roles are different.
        (*preflight_request.signing_agents_mut()).push((alice.clone(), vec![Role::new(0_u8)]));
        assert!(matches!(
            preflight_request.check_agents_dupes(),
            Err(CounterSigningError::AgentsDupes(_))
        ));
    }

    #[test]
    pub fn test_check_countersigning_session_data_responses_indexes() {
        let mut u = arbitrary::Unstructured::new(&[0; 1000]);
        let mut session_data = CounterSigningSessionData::arbitrary(&mut u).unwrap();

        let alice = AgentPubKey::arbitrary(&mut u).unwrap();
        let bob = AgentPubKey::arbitrary(&mut u).unwrap();

        // When everything is empty the indexes line up by default.
        assert_eq!(session_data.check_responses_indexes().unwrap(), ());

        // When the signing agents and responses are out of sync it must error.
        (*session_data.preflight_request_mut().signing_agents_mut()).push((alice.clone(), vec![]));
        assert!(matches!(
            session_data.check_responses_indexes(),
            Err(CounterSigningError::CounterSigningSessionResponsesLength(
                _,
                _
            ))
        ));

        // When signing agents indexes are not in the correct order it must error.
        (*session_data.preflight_request_mut().signing_agents_mut()).push((bob.clone(), vec![]));

        let alice_state = CounterSigningAgentState::arbitrary(&mut u).unwrap();
        let alice_signature = Signature::arbitrary(&mut u).unwrap();
        let mut bob_state = CounterSigningAgentState::arbitrary(&mut u).unwrap();
        let bob_signature = Signature::arbitrary(&mut u).unwrap();

        (*session_data.responses_mut()).push((alice_state, alice_signature));
        (*session_data.responses_mut()).push((bob_state.clone(), bob_signature.clone()));

        assert!(matches!(
            session_data.check_responses_indexes(),
            Err(CounterSigningError::CounterSigningSessionResponsesOrder(
                _,
                _
            ))
        ));

        *bob_state.agent_index_mut() = 1;
        (*session_data.responses_mut()).pop();
        (*session_data.responses_mut()).push((bob_state, bob_signature));
        assert_eq!(session_data.check_responses_indexes().unwrap(), (),);
    }
}<|MERGE_RESOLUTION|>--- conflicted
+++ resolved
@@ -453,30 +453,25 @@
     entry_type: EntryType,
 }
 
-<<<<<<< HEAD
-/// An unweighed header calculated from a countersigning session
+/// An unweighed action calculated from a countersigning session
 #[derive(Debug, Clone, PartialEq, Eq)]
-pub enum UnweighedCountersigningHeader {
-    /// A Create header (without weight)
+pub enum UnweighedCountersigningAction {
+    /// A Create action (without weight)
     Create(Create<()>),
-    /// An Update header (without weight)
+    /// An Update action (without weight)
     Update(Update<()>),
 }
 
-impl UnweighedCountersigningHeader {
-    /// Add a weight to this unweighed header
-    pub fn weighed(self, weight: EntryRateWeight) -> EntryCreationHeader {
+impl UnweighedCountersigningAction {
+    /// Add a weight to this unweighed action
+    pub fn weighed(self, weight: EntryRateWeight) -> EntryCreationAction {
         match self {
-            Self::Create(h) => EntryCreationHeader::Create(h.weighed(weight)),
-            Self::Update(h) => EntryCreationHeader::Update(h.weighed(weight)),
-        }
-    }
-
-    /// Construct a Header from the HeaderBase and associated session data.
-=======
-impl Action {
-    /// Construct an Action from the ActionBase and associated session data.
->>>>>>> 9040c977
+            Self::Create(h) => EntryCreationAction::Create(h.weighed(weight)),
+            Self::Update(h) => EntryCreationAction::Update(h.weighed(weight)),
+        }
+    }
+
+    /// Construct a Action from the ActionBase and associated session data.
     pub fn from_countersigning_data(
         entry_hash: EntryHash,
         session_data: &CounterSigningSessionData,
@@ -484,13 +479,8 @@
     ) -> Result<Self, CounterSigningError> {
         let agent_state = session_data.agent_state_for_agent(&author)?;
         let preflight = session_data.preflight_request();
-<<<<<<< HEAD
-        Ok(match preflight.header_base() {
-            HeaderBase::Create(base) => Self::Create(Create {
-=======
         Ok(match preflight.action_base() {
-            ActionBase::Create(base) => Action::Create(Create {
->>>>>>> 9040c977
+            ActionBase::Create(base) => Self::Create(Create {
                 author,
                 timestamp: session_data.to_timestamp(),
                 action_seq: agent_state.action_seq + 1,
@@ -499,11 +489,7 @@
                 weight: (),
                 entry_hash,
             }),
-<<<<<<< HEAD
-            HeaderBase::Update(base) => Self::Update(Update {
-=======
-            ActionBase::Update(base) => Action::Update(Update {
->>>>>>> 9040c977
+            ActionBase::Update(base) => Self::Update(Update {
                 author,
                 timestamp: session_data.to_timestamp(),
                 action_seq: agent_state.action_seq + 1,
@@ -517,12 +503,12 @@
         })
     }
 
-    /// If the header is Create or Update, convert to a weight-erased
-    /// [`UnweighedCountersigningHeader`]
-    pub fn from_header(header: Header) -> Option<Self> {
-        match header {
-            Header::Create(h) => Some(Self::Create(h.unweighed())),
-            Header::Update(h) => Some(Self::Update(h.unweighed())),
+    /// If the action is Create or Update, convert to a weight-erased
+    /// [`UnweighedCountersigningAction`]
+    pub fn from_action(action: Action) -> Option<Self> {
+        match action {
+            Action::Create(h) => Some(Self::Create(h.unweighed())),
+            Action::Update(h) => Some(Self::Update(h.unweighed())),
             _ => None,
         }
     }
@@ -596,18 +582,10 @@
     pub fn build_action_set(
         &self,
         entry_hash: EntryHash,
-<<<<<<< HEAD
-    ) -> Result<Vec<UnweighedCountersigningHeader>, CounterSigningError> {
-        let mut headers = vec![];
-        for (agent, _role) in self.preflight_request.signing_agents().iter() {
-            headers.push(UnweighedCountersigningHeader::from_countersigning_data(
-=======
-        weight: EntryRateWeight,
-    ) -> Result<Vec<Action>, CounterSigningError> {
+    ) -> Result<Vec<UnweighedCountersigningAction>, CounterSigningError> {
         let mut actions = vec![];
         for (agent, _role) in self.preflight_request.signing_agents().iter() {
-            actions.push(Action::from_countersigning_data(
->>>>>>> 9040c977
+            actions.push(UnweighedCountersigningAction::from_countersigning_data(
                 entry_hash.clone(),
                 self,
                 agent.clone(),
