use crate::test_utils::gossip_fixtures::GOSSIP_FIXTURES;

use super::SweetZome;
use hdk::prelude::*;
use holo_hash::*;
use holochain_p2p::HolochainP2pCell;
use holochain_sqlite::prelude::DatabaseResult;
use holochain_types::prelude::*;
<<<<<<< HEAD
use kitsune_p2p::{actor::TestBackdoor, test_util::scenario_def::LocBucket};
=======
use kitsune_p2p::actor::TestBackdoor;

>>>>>>> e4cde4fc
/// A reference to a Cell created by a SweetConductor installation function.
/// It has very concise methods for calling a zome on this cell
#[derive(Clone, derive_more::Constructor)]
pub struct SweetCell {
    pub(super) cell_id: CellId,
    pub(super) cell_env: EnvWrite,
    pub(super) p2p_agents_env: EnvWrite,
    pub(super) network: HolochainP2pCell,
}

impl SweetCell {
    /// Accessor for CellId
    pub fn cell_id(&self) -> &CellId {
        &self.cell_id
    }

    /// Get the environment for this cell
    pub fn env(&self) -> &EnvWrite {
        &self.cell_env
    }

    /// Accessor for AgentPubKey
    pub fn agent_pubkey(&self) -> &AgentPubKey {
        &self.cell_id.agent_pubkey()
    }

    /// Accessor for DnaHash
    pub fn dna_hash(&self) -> &DnaHash {
        &self.cell_id.dna_hash()
    }

    /// Get a SweetZome with the given name
    pub fn zome<Z: Into<ZomeName>>(&self, zome_name: Z) -> SweetZome {
        SweetZome::new(self.cell_id.clone(), zome_name.into())
    }
}

#[cfg(feature = "test_utils")]
use holochain_p2p::{dht_arc::ArcInterval, AgentPubKeyExt};
#[cfg(feature = "test_utils")]
use holochain_sqlite::db::*;

#[cfg(feature = "test_utils")]
impl SweetCell {
    /// Coerce the agent's storage arc to the specified value.
    /// The arc need not be centered on the agent's DHT location, which is
    /// typically a requirement "in the real world", but this can be useful
    /// for integration tests of gossip.
    pub async fn set_storage_arc(&self, arc: ArcInterval) {
        use holochain_p2p::HolochainP2pCellT;

        let agent = self.cell_id.agent_pubkey().to_kitsune();
        self.network
            .test_backdoor(TestBackdoor::SetArc(agent, arc))
            .await
            .unwrap();
    }

<<<<<<< HEAD
    /// Inject ops from the GOSSIP_FIXTURES, indexed by signed (+/-) location.
    /// - This sets the author to the current agent. NB this can lead to
    ///   multiple agents claiming authorship over the same op! However,
    ///   for gossip testing purposes, this isn't a problem.
    pub fn inject_gossip_fixture_ops<L>(&self, locations: L)
    where
        L: Iterator<Item = LocBucket>,
    {
        let locations: Vec<_> = locations.collect();
=======
    /// Inject ops from the GOSSIP_FIXTURES, indexed by signed (+/-) location
    pub fn inject_fixture_ops<L>(&self, locations: L)
    where
        L: Iterator<Item = i32>,
    {
>>>>>>> e4cde4fc
        self.cell_env
            .conn()
            .unwrap()
            .with_commit_sync(|txn| {
<<<<<<< HEAD
                // Add in fixture data
                for loc in locations.iter() {
                    let op = GOSSIP_FIXTURES.ops.get(*loc).clone();
                    holochain_state::mutations::insert_op(txn, op, true).unwrap();
                }
                // Set author to this agent
                txn.execute(
                    "
                    UPDATE Header
                    SET author = :author, private_entry = 0
                    ",
                    rusqlite::named_params! {
                        ":author": self.agent_pubkey()
                    },
                )?;
                // Set timestamp to something reasonable.
                // TODO: allow variability of timestamps.
                let timestamp = holochain_types::timestamp::now();
                txn.execute(
                    "
                    UPDATE DhtOp
                    SET authored_timestamp_ms = :timestamp
                    ",
                    rusqlite::named_params! {
                        ":timestamp": timestamp
                    },
                )?;
=======
                for loc in locations {
                    let op = GOSSIP_FIXTURES.ops.get(loc).clone();
                    holochain_state::mutations::insert_op(txn, op, true).unwrap();
                }
>>>>>>> e4cde4fc
                DatabaseResult::Ok(())
            })
            .unwrap();
    }
}

impl std::fmt::Debug for SweetCell {
    fn fmt(&self, f: &mut std::fmt::Formatter<'_>) -> std::fmt::Result {
        f.debug_struct("SweetCell")
            .field("cell_id", &self.cell_id())
            .finish()
    }
}<|MERGE_RESOLUTION|>--- conflicted
+++ resolved
@@ -6,12 +6,8 @@
 use holochain_p2p::HolochainP2pCell;
 use holochain_sqlite::prelude::DatabaseResult;
 use holochain_types::prelude::*;
-<<<<<<< HEAD
 use kitsune_p2p::{actor::TestBackdoor, test_util::scenario_def::LocBucket};
-=======
-use kitsune_p2p::actor::TestBackdoor;
 
->>>>>>> e4cde4fc
 /// A reference to a Cell created by a SweetConductor installation function.
 /// It has very concise methods for calling a zome on this cell
 #[derive(Clone, derive_more::Constructor)]
@@ -70,7 +66,6 @@
             .unwrap();
     }
 
-<<<<<<< HEAD
     /// Inject ops from the GOSSIP_FIXTURES, indexed by signed (+/-) location.
     /// - This sets the author to the current agent. NB this can lead to
     ///   multiple agents claiming authorship over the same op! However,
@@ -80,18 +75,10 @@
         L: Iterator<Item = LocBucket>,
     {
         let locations: Vec<_> = locations.collect();
-=======
-    /// Inject ops from the GOSSIP_FIXTURES, indexed by signed (+/-) location
-    pub fn inject_fixture_ops<L>(&self, locations: L)
-    where
-        L: Iterator<Item = i32>,
-    {
->>>>>>> e4cde4fc
         self.cell_env
             .conn()
             .unwrap()
             .with_commit_sync(|txn| {
-<<<<<<< HEAD
                 // Add in fixture data
                 for loc in locations.iter() {
                     let op = GOSSIP_FIXTURES.ops.get(*loc).clone();
@@ -119,12 +106,6 @@
                         ":timestamp": timestamp
                     },
                 )?;
-=======
-                for loc in locations {
-                    let op = GOSSIP_FIXTURES.ops.get(loc).clone();
-                    holochain_state::mutations::insert_op(txn, op, true).unwrap();
-                }
->>>>>>> e4cde4fc
                 DatabaseResult::Ok(())
             })
             .unwrap();
