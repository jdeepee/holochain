--- conflicted
+++ resolved
@@ -5,12 +5,9 @@
     link::Tag,
     Header, Timestamp,
 };
-<<<<<<< HEAD
-use header::ZomeId;
-=======
 use derive_more::Constructor;
 use header::HeaderInner;
->>>>>>> e41f5313
+use header::ZomeId;
 use holo_hash::*;
 
 #[derive(Constructor)]
@@ -32,80 +29,6 @@
 /// there is no Agent associated with the source chain, and also the fact that
 /// the Dna header has no prev_entry causes a special case that need not be
 /// dealt with. SourceChain::genesis already handles genesis in one fell swoop.
-<<<<<<< HEAD
-#[derive(Clone, Debug, PartialEq, Eq)]
-pub enum HeaderBuilder {
-    InitZomesComplete,
-    LinkAdd {
-        base_address: EntryHash,
-        target_address: EntryHash,
-        zome_id: ZomeId,
-        tag: Tag,
-    },
-    LinkRemove {
-        link_add_address: HeaderAddress,
-    },
-    ChainOpen {
-        prev_dna_hash: DnaHash,
-    },
-    ChainClose {
-        new_dna_hash: DnaHash,
-    },
-    EntryCreate {
-        entry_type: EntryType,
-        entry_hash: EntryHash,
-    },
-    EntryUpdate {
-        replaces_address: AnyDhtHash,
-
-        entry_type: EntryType,
-        entry_hash: EntryHash,
-    },
-    EntryDelete {
-        removes_address: AnyDhtHash,
-    },
-}
-
-impl HeaderBuilder {
-    pub fn build(self, common: HeaderCommon) -> Header {
-        use HeaderBuilder::*;
-        let HeaderCommon {
-            author,
-            timestamp,
-            header_seq,
-            prev_header,
-        } = common;
-        match self {
-            InitZomesComplete => header::InitZomesComplete {
-                author,
-                timestamp,
-                header_seq,
-                prev_header,
-            }
-            .into(),
-            LinkAdd {
-                base_address,
-                target_address,
-                tag,
-                zome_id,
-            } => header::LinkAdd {
-                author,
-                timestamp,
-                header_seq,
-                prev_header,
-
-                base_address,
-                target_address,
-                tag,
-                zome_id,
-            }
-            .into(),
-            LinkRemove { link_add_address } => header::LinkRemove {
-                author,
-                timestamp,
-                header_seq,
-                prev_header,
-=======
 pub trait HeaderBuilder<H: HeaderInner>: Sized {
     fn build_inner(self, common: HeaderBuilderCommon) -> H;
     fn build(self, common: HeaderBuilderCommon) -> H {
@@ -123,7 +46,6 @@
         pub struct $name {
             $(pub $field : $t),*
         }
->>>>>>> e41f5313
 
         impl HeaderBuilder<header::$name> for $name {
             fn build_inner(self, common: HeaderBuilderCommon) -> header::$name {
@@ -149,10 +71,10 @@
 builder_variant!(InitZomesComplete {});
 
 builder_variant!(LinkAdd {
-    base_address: AnyDhtHash,
-    target_address: AnyDhtHash,
-    tag: SerializedBytes,
-    link_type: SerializedBytes,
+    base_address: EntryHash,
+    target_address: EntryHash,
+    zome_id: ZomeId,
+    tag: Tag,
 });
 
 builder_variant!(LinkRemove {
