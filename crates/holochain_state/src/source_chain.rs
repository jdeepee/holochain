--- conflicted
+++ resolved
@@ -74,28 +74,9 @@
     public_only: bool,
 }
 
-<<<<<<< HEAD
-=======
 /// A source chain with read only access to the underlying databases.
 pub type SourceChainRead = SourceChain<DbRead<DbKindAuthored>, DbRead<DbKindDht>>;
 
-// TODO fix this.  We shouldn't really have nil values but this would
-// show if the database is corrupted and doesn't have an element
-#[derive(Serialize, Debug, Clone, Deserialize)]
-pub struct SourceChainJsonDump {
-    pub elements: Vec<SourceChainJsonElement>,
-    pub published_ops_count: usize,
-}
-
-#[derive(Serialize, Debug, Clone, Deserialize)]
-pub struct SourceChainJsonElement {
-    pub signature: Signature,
-    pub header_address: HeaderHash,
-    pub header: Header,
-    pub entry: Option<Entry>,
-}
-
->>>>>>> 81711001
 // TODO: document that many functions here are only reading from the scratch,
 //       not the entire source chain!
 /// Writable functions for a source chain with write access.
