use super::{
    app_validation_workflow, error::WorkflowResult, sys_validation_workflow::sys_validate_element,
};
use crate::conductor::api::CellConductorApiT;
use crate::conductor::interface::SignalBroadcaster;
use crate::core::ribosome::error::RibosomeError;
use crate::core::ribosome::ZomeCallInvocation;
use crate::core::ribosome::{error::RibosomeResult, RibosomeT, ZomeCallHostAccess};
use crate::core::state::metadata::MetadataBufT;
use crate::core::state::source_chain::SourceChainError;
use crate::core::state::workspace::Workspace;
use crate::core::{
    queue_consumer::{OneshotWriter, TriggerSender},
    state::{
        cascade::Cascade, element_buf::ElementBuf, metadata::MetadataBuf,
        source_chain::SourceChain, workspace::WorkspaceResult,
    },
};
pub use call_zome_workspace_lock::CallZomeWorkspaceLock;
use either::Either;
use holochain_keystore::KeystoreSender;
use holochain_p2p::HolochainP2pCell;
use holochain_state::prelude::*;
use holochain_types::element::Element;
use holochain_zome_types::entry::GetOptions;
use holochain_zome_types::header::Header;
use holochain_zome_types::ZomeCallResponse;
use std::sync::Arc;
use tracing::instrument;

pub mod call_zome_workspace_lock;

#[cfg(test)]
mod validation_test;

/// Placeholder for the return value of a zome invocation
/// TODO: do we want this to be the same as ZomeCallInvocationRESPONSE?
pub type ZomeCallInvocationResult = RibosomeResult<ZomeCallResponse>;

#[derive(Debug)]
pub struct CallZomeWorkflowArgs<Ribosome: RibosomeT, C: CellConductorApiT> {
    pub ribosome: Ribosome,
    pub invocation: ZomeCallInvocation,
    pub signal_tx: SignalBroadcaster,
    pub conductor_api: C,
}

#[instrument(skip(workspace, network, keystore, writer, args, trigger_produce_dht_ops))]
pub async fn call_zome_workflow<'env, Ribosome: RibosomeT, C: CellConductorApiT>(
    workspace: CallZomeWorkspace,
    network: HolochainP2pCell,
    keystore: KeystoreSender,
    writer: OneshotWriter,
    args: CallZomeWorkflowArgs<Ribosome, C>,
    mut trigger_produce_dht_ops: TriggerSender,
) -> WorkflowResult<ZomeCallInvocationResult> {
    let workspace_lock = CallZomeWorkspaceLock::new(workspace);
    let result = call_zome_workflow_inner(workspace_lock.clone(), network, keystore, args).await?;

    // --- END OF WORKFLOW, BEGIN FINISHER BOILERPLATE ---

    // commit the workspace
    {
        let mut guard = workspace_lock.write().await;
        let workspace = &mut guard;
        writer.with_writer(|writer| Ok(workspace.flush_to_txn_ref(writer)?))?;
    }

    trigger_produce_dht_ops.trigger();

    Ok(result)
}

async fn call_zome_workflow_inner<'env, Ribosome: RibosomeT, C: CellConductorApiT>(
    workspace_lock: CallZomeWorkspaceLock,
    network: HolochainP2pCell,
    keystore: KeystoreSender,
    args: CallZomeWorkflowArgs<Ribosome, C>,
) -> WorkflowResult<ZomeCallInvocationResult> {
    let CallZomeWorkflowArgs {
        ribosome,
        invocation,
        signal_tx,
        conductor_api,
    } = args;

    let zome_name = invocation.zome_name.clone();

    // Get the current head
    let chain_head_start_len = workspace_lock.read().await.source_chain.len();

    tracing::trace!(line = line!());
    // Create the unsafe sourcechain for use with wasm closure
    let result = {
        let host_access = ZomeCallHostAccess::new(
            workspace_lock.clone(),
            keystore,
            network.clone(),
            signal_tx,
            invocation.cell_id.clone(),
        );
        ribosome.call_zome_function(host_access, invocation)
    };
    tracing::trace!(line = line!());

    let to_app_validate = {
        let mut workspace = workspace_lock.write().await;
        // Get the new head
        let chain_head_end_len = workspace.source_chain.len();
        let new_elements_len = chain_head_end_len - chain_head_start_len;

        // collect all the elements we need to validate in wasm
        let mut to_app_validate: Vec<Element> = Vec::with_capacity(new_elements_len);

        // Has there been changes?
        if new_elements_len > 0 {
            // Loop forwards through all the new elements
            let mut i = chain_head_start_len;
            while let Some(element) = workspace.source_chain.get_at_index(i as u32)? {
                sys_validate_element(&element, &mut workspace, network.clone(), &conductor_api)
                    .await
                    // If the was en error exit
                    // If the validation failed, exit with an InvalidCommit
                    // If it was ok continue
                    .or_else(|outcome_or_err| outcome_or_err.invalid_call_zome_commit())?;
                to_app_validate.push(element);
                i += 1;
            }
        }
        to_app_validate
    };

    {
        for chain_element in to_app_validate {
            let outcome = match chain_element.header() {
                Header::Dna(_)
                | Header::AgentValidationPkg(_)
                | Header::OpenChain(_)
                | Header::CloseChain(_)
                | Header::InitZomesComplete(_) => {
                    // These headers don't get validated
                    continue;
                }
                Header::CreateLink(link_add) => {
                    let (base, target) = {
                        let mut workspace = workspace_lock.write().await;
                        let mut cascade = workspace.cascade(network.clone());
                        let base_address = &link_add.base_address;
                        let base = cascade
                            .retrieve_entry(base_address.clone(), GetOptions.into())
                            .await
                            .map_err(RibosomeError::from)?
                            .ok_or_else(|| RibosomeError::ElementDeps(base_address.clone().into()))?
                            .into_content();
                        let base = Arc::new(base);

                        let target_address = &link_add.target_address;
                        let target = cascade
                            .retrieve_entry(target_address.clone(), GetOptions.into())
                            .await
                            .map_err(RibosomeError::from)?
                            .ok_or_else(|| {
                                RibosomeError::ElementDeps(target_address.clone().into())
                            })?
                            .into_content();
                        let target = Arc::new(target);
                        (base, target)
                    };
                    let link_add = Arc::new(link_add.clone());
                    Either::Left(
                        app_validation_workflow::run_create_link_validation_callback(
                            zome_name.clone(),
                            link_add,
                            base,
                            target,
                            &ribosome,
                            workspace_lock.clone(),
                            network.clone(),
                        )?,
                    )
                }
                Header::DeleteLink(delete_link) => Either::Left(
                    app_validation_workflow::run_delete_link_validation_callback(
                        zome_name.clone(),
                        delete_link.clone(),
                        &ribosome,
                        workspace_lock.clone(),
                        network.clone(),
                    )?,
                ),
                Header::Create(_) | Header::Update(_) | Header::Delete(_) => Either::Right(
                    app_validation_workflow::run_validation_callback_direct(
                        zome_name.clone(),
                        chain_element,
                        &ribosome,
                        workspace_lock.clone(),
                        network.clone(),
                        &conductor_api,
                    )
                    .await?,
                ),
            };
            match outcome {
                Either::Left(outcome) => match outcome {
                    app_validation_workflow::Outcome::Accepted => (),
                    app_validation_workflow::Outcome::Rejected(reason) => {
                        return Err(SourceChainError::InvalidLink(reason).into());
                    }
                    app_validation_workflow::Outcome::AwaitingDeps(hashes) => {
                        return Err(SourceChainError::InvalidCommit(format!("{:?}", hashes)).into());
                    }
                },
                Either::Right(outcome) => match outcome {
                    app_validation_workflow::Outcome::Accepted => (),
                    app_validation_workflow::Outcome::Rejected(reason) => {
                        return Err(SourceChainError::InvalidCommit(reason).into());
                    }
                    // when the wasm is being called directly in a zome invocation any
                    // state other than valid is not allowed for new entries
                    // e.g. we require that all dependencies are met when committing an
                    // entry to a local source chain
                    // this is different to the case where we are validating data coming in
                    // from the network where unmet dependencies would need to be
                    // rescheduled to attempt later due to partitions etc.
                    app_validation_workflow::Outcome::AwaitingDeps(hashes) => {
                        return Err(SourceChainError::InvalidCommit(format!("{:?}", hashes)).into());
                    }
                },
            }
        }
    }

    Ok(result)
}

pub struct CallZomeWorkspace {
    pub source_chain: SourceChain,
    pub meta_authored: MetadataBuf<AuthoredPrefix>,
    pub element_integrated: ElementBuf<IntegratedPrefix>,
    pub meta_integrated: MetadataBuf<IntegratedPrefix>,
    pub element_cache: ElementBuf,
    pub meta_cache: MetadataBuf,
}

impl<'a> CallZomeWorkspace {
    pub fn new(env: EnvironmentRead) -> WorkspaceResult<Self> {
        let source_chain = SourceChain::new(env.clone())?;
        let meta_authored = MetadataBuf::authored(env.clone())?;
        let element_integrated = ElementBuf::vault(env.clone(), true)?;
        let meta_integrated = MetadataBuf::vault(env.clone())?;
        let element_cache = ElementBuf::cache(env.clone())?;
        let meta_cache = MetadataBuf::cache(env)?;

        Ok(CallZomeWorkspace {
            source_chain,
            meta_authored,
            element_integrated,
            meta_integrated,
            element_cache,
            meta_cache,
        })
    }

    pub fn cascade(&'a mut self, network: HolochainP2pCell) -> Cascade<'a> {
        Cascade::new(
            self.source_chain.env().clone(),
            &self.source_chain.elements(),
            &self.meta_authored,
            &self.element_integrated,
            &self.meta_integrated,
            &mut self.element_cache,
            &mut self.meta_cache,
            network,
        )
    }

    pub fn env(&self) -> &EnvironmentRead {
<<<<<<< HEAD
        self.meta_integrated.env()
=======
        self.meta_authored.env()
>>>>>>> 0ca3839d
    }
}

impl Workspace for CallZomeWorkspace {
    fn flush_to_txn_ref(&mut self, writer: &mut Writer) -> WorkspaceResult<()> {
        self.source_chain.flush_to_txn_ref(writer)?;
        self.meta_authored.flush_to_txn_ref(writer)?;
        self.element_cache.flush_to_txn_ref(writer)?;
        self.meta_cache.flush_to_txn_ref(writer)?;
        Ok(())
    }
}

#[cfg(test)]
pub mod tests {
    use super::*;
    use crate::conductor::{api::CellConductorApi, handle::MockConductorHandleT};
    use crate::core::{
        ribosome::MockRibosomeT,
        workflow::{error::WorkflowError, genesis_workflow::tests::fake_genesis},
    };
    use crate::fixt::KeystoreSenderFixturator;
    use ::fixt::prelude::*;
    use holo_hash::fixt::*;
    use holochain_p2p::HolochainP2pCellFixturator;
    use holochain_serialized_bytes::prelude::*;
    use holochain_state::{env::ReadManager, test_utils::test_cell_env};
    use holochain_types::{cell::CellId, observability, test_utils::fake_agent_pubkey_1};
    use holochain_wasm_test_utils::TestWasm;
    use holochain_zome_types::entry::Entry;
    use holochain_zome_types::ExternInput;
    use holochain_zome_types::ExternOutput;
    use matches::assert_matches;

    #[derive(Debug, serde::Serialize, serde::Deserialize, SerializedBytes)]
    struct Payload {
        a: u32,
    }

    async fn run_call_zome<'env, Ribosome: RibosomeT + Send + Sync + 'env>(
        workspace: CallZomeWorkspace,
        ribosome: Ribosome,
        invocation: ZomeCallInvocation,
    ) -> WorkflowResult<ZomeCallInvocationResult> {
        let keystore = fixt!(KeystoreSender);
        let network = fixt!(HolochainP2pCell);
        let cell_id = CellId::new(ribosome.dna_file().dna_hash().clone(), fixt!(AgentPubKey));
        let conductor_api = Arc::new(MockConductorHandleT::new());
        let conductor_api = CellConductorApi::new(conductor_api, cell_id);
        let args = CallZomeWorkflowArgs {
            invocation,
            ribosome,
            signal_tx: SignalBroadcaster::noop(),
            conductor_api,
        };
        call_zome_workflow_inner(workspace.into(), network, keystore, args).await
    }

    // 1.  Check if there is a Capability token secret in the parameters.
    // If there isn't and the function to be called isn't public,
    // we stop the process and return an error. MVT
    // TODO: B-01553: Finish this test when capabilities land
    #[ignore]
    #[allow(unused_variables, unreachable_code)]
    #[tokio::test]
    async fn private_zome_call() {
        let test_env = test_cell_env();
        let env = test_env.env();
        let env_ref = env.guard();
        let reader = env_ref.reader().unwrap();
        let workspace = CallZomeWorkspace::new(env.clone().into()).unwrap();
        let ribosome = MockRibosomeT::new();
        // FIXME: CAP: Set this function to private
        let invocation = crate::core::ribosome::ZomeCallInvocationFixturator::new(
            crate::core::ribosome::NamedInvocation(
                holochain_types::fixt::CellIdFixturator::new(fixt::Unpredictable)
                    .next()
                    .unwrap(),
                TestWasm::Foo.into(),
                "fun_times".into(),
                ExternInput::new(Payload { a: 1 }.try_into().unwrap()),
            ),
        )
        .next()
        .unwrap();
        invocation.cap = todo!("Make secret cap token");
        let error = run_call_zome(workspace, ribosome, invocation)
            .await
            .unwrap_err();
        assert_matches!(error, WorkflowError::CapabilityMissing);
    }

    // TODO: B-01553: Finish these tests when capabilities land
    // 1.1 If there is a secret, we look up our private CAS and see if it matches any secret for a
    // Capability Grant entry that we have stored. If it does, check that this Capability Grant is
    //not revoked and actually grants permissions to call the ZomeFn that is being called. (MVI)

    // 1.2 Check if the Capability Grant has assignees=None (means this Capability is transferable).
    // If it has assignees=Vec<Address> (means this Capability is on Assigned mode, check that the
    // provenance's agent key is in that assignees. (MVI)

    // 1.3 If the CapabiltyGrant has pre-filled parameters, check that the ui is passing exactly the
    // parameters needed and no more to complete the call. (MVI)

    // 2. Set Context (Cascading Cursor w/ Pre-flight chain extension) MVT

    // 3. Invoke WASM (w/ Cursor) MVM
    // WASM receives external call handles:
    // (gets & commits via cascading cursor, crypto functions & bridge calls via conductor,
    // send via network function call for send direct message)

    // There is no test for `3.` only that it compiles

    // 4. When the WASM code execution finishes, If workspace has new chain entries:
    // 4.1. Call system validation of list of entries and headers: (MVI)
    // - Check entry hash
    // - Check header hash
    // - Check header signature
    // - Check header timestamp is later than previous timestamp
    // - Check entry content matches entry schema
    //   Depending on the type of the commit, validate all possible validations for the
    //   DHT Op that would be produced by it

    // TODO: B-01100 Make sure this test is in the right place when SysValidation complete
    // so we aren't duplicating the unit test inside sys val.
    #[ignore]
    #[tokio::test]
    async fn calls_system_validation<'a>() {
        observability::test_run().ok();
        let test_env = test_cell_env();
        let env = test_env.env();
        let mut workspace = CallZomeWorkspace::new(env.clone().into()).unwrap();

        // Genesis
        fake_genesis(&mut workspace.source_chain).await.unwrap();

        let agent_pubkey = fake_agent_pubkey_1();
        let _agent_entry = Entry::Agent(agent_pubkey.clone().into());
        let mut ribosome = MockRibosomeT::new();
        // Call zome mock that it writes to source chain
        ribosome
            .expect_call_zome_function()
            .returning(move |_workspace, _invocation| {
                let x = SerializedBytes::try_from(Payload { a: 3 }).unwrap();
                Ok(ZomeCallResponse::Ok(ExternOutput::new(x)))
            });

        let invocation = crate::core::ribosome::ZomeCallInvocationFixturator::new(
            crate::core::ribosome::NamedInvocation(
                holochain_types::fixt::CellIdFixturator::new(fixt::Unpredictable)
                    .next()
                    .unwrap(),
                TestWasm::Foo.into(),
                "fun_times".into(),
                ExternInput::new(Payload { a: 1 }.try_into().unwrap()),
            ),
        )
        .next()
        .unwrap();
        // IDEA: Mock the system validation and check it's called
        /* This is one way to test the correctness of the calls to sys val
        let mut sys_val = MockSystemValidation::new();
        sys_val
            .expect_check_entry_hash()
            .times(1)
            .returning(|_entry_hash| Ok(()));
        */

        let _result = run_call_zome(workspace, ribosome, invocation)
            .await
            .unwrap();
    }

    // 4.2. Call app validation of list of entries and headers: (MVI)
    // - Call validate_set_of_entries_and_headers (any necessary get
    //   results where we receive None / Timeout on retrieving validation dependencies, should produce error/fail)
    // TODO: B-01093: Finish when app val lands
    #[ignore]
    #[tokio::test]
    async fn calls_app_validation() {
        let test_env = test_cell_env();
        let env = test_env.env();
        let workspace = CallZomeWorkspace::new(env.clone().into()).unwrap();
        let ribosome = MockRibosomeT::new();
        let invocation = crate::core::ribosome::ZomeCallInvocationFixturator::new(
            crate::core::ribosome::NamedInvocation(
                holochain_types::fixt::CellIdFixturator::new(fixt::Unpredictable)
                    .next()
                    .unwrap(),
                TestWasm::Foo.into(),
                "fun_times".into(),
                ExternInput::new(Payload { a: 1 }.try_into().unwrap()),
            ),
        )
        .next()
        .unwrap();
        // TODO: B-01093: Mock the app validation and check it's called
        // TODO: B-01093: How can I pass a app validation into this?
        // These are just static calls
        let _result = run_call_zome(workspace, ribosome, invocation)
            .await
            .unwrap();
    }

    // 4.3. Write output results via SC gatekeeper (wrap in transaction): (MVI)
    // This is handled by the workflow runner however I should test that
    // we can create outputs
    #[ignore]
    #[tokio::test]
    async fn creates_outputs() {
        let test_env = test_cell_env();
        let env = test_env.env();
        let workspace = CallZomeWorkspace::new(env.clone().into()).unwrap();
        let ribosome = MockRibosomeT::new();
        // TODO: Make this mock return an output
        let invocation = crate::core::ribosome::ZomeCallInvocationFixturator::new(
            crate::core::ribosome::NamedInvocation(
                holochain_types::fixt::CellIdFixturator::new(fixt::Unpredictable)
                    .next()
                    .unwrap(),
                TestWasm::Foo.into(),
                "fun_times".into(),
                ExternInput::new(Payload { a: 1 }.try_into().unwrap()),
            ),
        )
        .next()
        .unwrap();
        let _result = run_call_zome(workspace, ribosome, invocation)
            .await
            .unwrap();
        // TODO: Check the workspace has changes
    }
}<|MERGE_RESOLUTION|>--- conflicted
+++ resolved
@@ -275,11 +275,7 @@
     }
 
     pub fn env(&self) -> &EnvironmentRead {
-<<<<<<< HEAD
-        self.meta_integrated.env()
-=======
         self.meta_authored.env()
->>>>>>> 0ca3839d
     }
 }
 
