use hdk::prelude::*;
use holochain::conductor::config::ConductorConfig;
use holochain::sweettest::{SweetConductor, SweetZome};
use holochain::sweettest::{SweetConductorBatch, SweetDnaFile};
use holochain::test_utils::wait_for_integration_1m;
use holochain::test_utils::WaitOps;
use holochain_sqlite::db::{DbKindT, DbWrite};
use holochain_state::prelude::fresh_reader_test;
use unwrap_to::unwrap_to;

#[derive(serde::Serialize, serde::Deserialize, Debug, SerializedBytes, derive_more::From)]
#[serde(transparent)]
#[repr(transparent)]
struct AppString(String);

/// Test that op publishing is sufficient for bobbo to get alice's op
/// even with gossip disabled.
#[cfg(feature = "test_utils")]
#[tokio::test(flavor = "multi_thread")]
async fn test_publish() -> anyhow::Result<()> {
    use std::sync::Arc;

    use holochain::test_utils::{consistency_10s, inline_zomes::simple_create_read_zome};
    use kitsune_p2p::KitsuneP2pConfig;

    let _g = observability::test_run().ok();
    const NUM_CONDUCTORS: usize = 3;

    let mut tuning =
        kitsune_p2p_types::config::tuning_params_struct::KitsuneP2pTuningParams::default();
    tuning.gossip_strategy = "none".to_string();

    let mut network = KitsuneP2pConfig::default();
    network.tuning_params = Arc::new(tuning);
    let mut config = ConductorConfig::default();
    config.network = Some(network);
    let mut conductors = SweetConductorBatch::from_config(NUM_CONDUCTORS, config).await;

    let (dna_file, _, _) = SweetDnaFile::unique_from_inline_zomes(simple_create_read_zome())
        .await
        .unwrap();

    let apps = conductors.setup_app("app", &[dna_file]).await.unwrap();
    conductors.exchange_peer_info().await;

    let ((alice,), (bobbo,), (carol,)) = apps.into_tuples();

    // Call the "create" zome fn on Alice's app
    let hash: ActionHash = conductors[0]
        .call(&alice.zome("simple"), "create", ())
        .await;

    // Wait long enough for Bob to receive gossip
    consistency_10s(&[&alice, &bobbo, &carol]).await;

    // Verify that bobbo can run "read" on his cell and get alice's Action
    let record: Option<Record> = conductors[1]
        .call(&bobbo.zome("simple"), "read", hash)
        .await;
    let record = record.expect("Record was None: bobbo couldn't `get` it");

    // Assert that the Record bobbo sees matches what alice committed
    assert_eq!(record.action().author(), alice.agent_pubkey());
    assert_eq!(
        *record.entry(),
        RecordEntry::Present(Entry::app(().try_into().unwrap()).unwrap())
    );

    Ok(())
}

#[cfg(feature = "test_utils")]
#[tokio::test(flavor = "multi_thread")]
async fn multi_conductor() -> anyhow::Result<()> {
    use holochain::test_utils::inline_zomes::simple_create_read_zome;

    let _g = observability::test_run().ok();
    const NUM_CONDUCTORS: usize = 3;

    let mut conductors = SweetConductorBatch::from_standard_config(NUM_CONDUCTORS).await;

    let (dna_file, _, _) = SweetDnaFile::unique_from_inline_zomes(simple_create_read_zome())
        .await
        .unwrap();

    let apps = conductors.setup_app("app", &[dna_file]).await.unwrap();
    conductors.exchange_peer_info().await;

    let ((alice,), (bobbo,), (_carol,)) = apps.into_tuples();

    // Call the "create" zome fn on Alice's app
    let hash: ActionHash = conductors[0]
        .call(&alice.zome("simple"), "create", ())
        .await;

    // Wait long enough for Bob to receive gossip
    wait_for_integration_1m(
        bobbo.dht_db(),
        WaitOps::start() * 1 + WaitOps::cold_start() * 2 + WaitOps::ENTRY * 1,
    )
    .await;

    // Verify that bobbo can run "read" on his cell and get alice's Action
    let record: Option<Record> = conductors[1]
        .call(&bobbo.zome("simple"), "read", hash)
        .await;
    let record = record.expect("Record was None: bobbo couldn't `get` it");

    // Assert that the Record bobbo sees matches what alice committed
    assert_eq!(record.action().author(), alice.agent_pubkey());
    assert_eq!(
        *record.entry(),
        RecordEntry::Present(Entry::app(().try_into().unwrap()).unwrap())
    );

    // See if we can fetch metric data from bobbo
    let metrics = conductors[1].dump_network_metrics(None).await?;
    println!("@!@! - metrics: {}", metrics);

    Ok(())
}

#[cfg(feature = "test_utils")]
#[tokio::test(flavor = "multi_thread")]
async fn sharded_consistency() {
    use std::sync::Arc;

    use holochain::test_utils::{
        consistency::local_machine_session, inline_zomes::simple_create_read_zome,
    };
    use kitsune_p2p::KitsuneP2pConfig;

    let _g = observability::test_run().ok();
    const NUM_CONDUCTORS: usize = 3;
    const NUM_CELLS: usize = 5;

    let mut tuning =
        kitsune_p2p_types::config::tuning_params_struct::KitsuneP2pTuningParams::default();
    tuning.gossip_strategy = "sharded-gossip".to_string();
    tuning.gossip_dynamic_arcs = true;

    let mut network = KitsuneP2pConfig::default();
    network.transport_pool = vec![kitsune_p2p::TransportConfig::Quic {
        bind_to: None,
        override_host: None,
        override_port: None,
    }];
    network.tuning_params = Arc::new(tuning);
    let config = ConductorConfig {
        network: Some(network),
        ..Default::default()
    };
    let mut conductors = SweetConductorBatch::from_config(NUM_CONDUCTORS, config).await;

    let (dna_file, _, _) = SweetDnaFile::unique_from_inline_zomes(simple_create_read_zome())
        .await
        .unwrap();
    let dnas = vec![dna_file];

    let apps = conductors.setup_app("app", &dnas).await.unwrap();

    let ((alice,), (bobbo,), (_carol,)) = apps.into_tuples();

    for i in 0..NUM_CELLS {
        conductors.setup_app(&i.to_string(), &dnas).await.unwrap();
    }
    conductors.exchange_peer_info().await;
    conductors.force_all_publish_dht_ops().await;
    // Call the "create" zome fn on Alice's app
    let hash: ActionHash = conductors[0]
        .call(&alice.zome("simple"), "create", ())
        .await;

    let conductor_handles: Vec<_> = conductors.iter().map(|c| c.handle()).collect();
    local_machine_session(&conductor_handles, std::time::Duration::from_secs(60)).await;

    // Verify that bobbo can run "read" on his cell and get alice's Action
    let record: Option<Record> = conductors[1]
        .call(&bobbo.zome("simple"), "read", hash)
        .await;
    let record = record.expect("Record was None: bobbo couldn't `get` it");

    // Assert that the Record bobbo sees matches what alice committed
    assert_eq!(record.action().author(), alice.agent_pubkey());
    assert_eq!(
        *record.entry(),
        RecordEntry::Present(Entry::app(().try_into().unwrap()).unwrap())
    );
}

#[cfg(feature = "test_utils")]
#[tokio::test(flavor = "multi_thread")]
async fn private_entries_dont_leak() {
    use holochain::sweettest::SweetEasyInline;
    use holochain::test_utils::consistency_10s;
    use holochain::test_utils::CreateInputExt;
    use holochain_types::inline_zome::InlineZomeSet;

    let _g = observability::test_run().ok();
    let mut entry_def = EntryDef::default_with_id("entrydef");
    entry_def.visibility = EntryVisibility::Private;

    #[derive(Serialize, Deserialize, Debug, SerializedBytes)]
    struct PrivateEntry;

    let zome = SweetEasyInline::new(vec![entry_def.clone()], 0)
        .callback("create", move |api, _: ()| {
            let entry = Entry::app(PrivateEntry {}.try_into().unwrap()).unwrap();
<<<<<<< HEAD
            let hash = api.create(CreateInput::app_entry(
                InlineZomeSet::get_entry_type(&api, 0),
=======
            let hash = api.create(CreateInput::new(
                InlineZomeSet::get_entry_location(&api, EntryDefIndex(0)),
>>>>>>> 48980593
                EntryVisibility::Private,
                entry,
                ChainTopOrdering::default(),
            ))?;
            Ok(hash)
        })
        .callback("get", |api, hash: AnyDhtHash| {
            api.get(vec![GetInput::new(hash, GetOptions::default())])
                .map_err(Into::into)
        })
        .callback("get_details", |api, hash: AnyDhtHash| {
            api.get_details(vec![GetInput::new(hash, GetOptions::default())])
                .map_err(Into::into)
        });

    let mut conductors = SweetConductorBatch::from_standard_config(2).await;

    let (dna_file, _, _) = SweetDnaFile::unique_from_inline_zomes(zome.0)
        .await
        .unwrap();
    let dnas = vec![dna_file];

    let apps = conductors.setup_app("app", &dnas).await.unwrap();

    let ((alice,), (bobbo,)) = apps.into_tuples();

    conductors.exchange_peer_info().await;
    // Call the "create" zome fn on Alice's app
    let hash: ActionHash = conductors[0]
        .call(&alice.zome(SweetEasyInline::COORDINATOR), "create", ())
        .await;

    consistency_10s(&[&alice, &bobbo]).await;

    let entry_hash =
        EntryHash::with_data_sync(&Entry::app(PrivateEntry {}.try_into().unwrap()).unwrap());

    check_all_gets_for_private_entry(
        &conductors[0],
        &alice.zome(SweetEasyInline::COORDINATOR),
        hash.clone(),
        entry_hash.clone(),
    )
    .await;
    check_all_gets_for_private_entry(
        &conductors[1],
        &bobbo.zome(SweetEasyInline::COORDINATOR),
        hash.clone(),
        entry_hash.clone(),
    )
    .await;

    // Bobbo creates the same private entry.
    let bob_hash: ActionHash = conductors[1]
        .call(&bobbo.zome(SweetEasyInline::COORDINATOR), "create", ())
        .await;
    consistency_10s(&[&alice, &bobbo]).await;

    check_all_gets_for_private_entry(
        &conductors[0],
        &alice.zome(SweetEasyInline::COORDINATOR),
        hash.clone(),
        entry_hash.clone(),
    )
    .await;
    check_all_gets_for_private_entry(
        &conductors[1],
        &bobbo.zome(SweetEasyInline::COORDINATOR),
        hash.clone(),
        entry_hash.clone(),
    )
    .await;

    check_all_gets_for_private_entry(
        &conductors[0],
        &alice.zome(SweetEasyInline::COORDINATOR),
        bob_hash.clone(),
        entry_hash.clone(),
    )
    .await;
    check_all_gets_for_private_entry(
        &conductors[1],
        &bobbo.zome(SweetEasyInline::COORDINATOR),
        bob_hash.clone(),
        entry_hash.clone(),
    )
    .await;

    check_for_private_entries(alice.dht_db().clone());
    check_for_private_entries(conductors[0].get_cache_db(alice.cell_id()).unwrap());
    check_for_private_entries(bobbo.dht_db().clone());
    check_for_private_entries(conductors[1].get_cache_db(bobbo.cell_id()).unwrap());
}

fn check_for_private_entries<Kind: DbKindT>(env: DbWrite<Kind>) {
    let count: usize = fresh_reader_test(env, |txn| {
        txn.query_row(
            "select count(action.rowid) from action join entry on action.entry_hash = entry.hash where private_entry = 1",
            [],
            |row| row.get(0),
        )
        .unwrap()
    });
    assert_eq!(count, 0);
}

async fn check_all_gets_for_private_entry(
    conductor: &SweetConductor,
    zome: &SweetZome,
    action_hash: ActionHash,
    entry_hash: EntryHash,
) {
    let mut records: Vec<Option<Record>> = conductor
        .call(zome, "get", AnyDhtHash::from(action_hash.clone()))
        .await;
    let e: Vec<Option<Record>> = conductor
        .call(zome, "get", AnyDhtHash::from(entry_hash.clone()))
        .await;
    records.extend(e);
    let details: Vec<Option<Details>> = conductor
        .call(zome, "get_details", AnyDhtHash::from(action_hash.clone()))
        .await;
    records.extend(
        details
            .into_iter()
            .map(|d| d.map(|d| unwrap_to!(d => Details::Record).clone().record)),
    );
    let records = records.into_iter().filter_map(|a| a).collect();
    check_records_for_private_entry(zome.cell_id().agent_pubkey().clone(), records);
    let entries: Vec<Option<Details>> = conductor
        .call(zome, "get_details", AnyDhtHash::from(entry_hash.clone()))
        .await;
    for entry in entries {
        let entry = match entry {
            Some(e) => e,
            None => continue,
        };
        let details = unwrap_to!(entry=> Details::Entry).clone();
        let actions = details.actions;
        for action in actions {
            assert_eq!(action.action().author(), zome.cell_id().agent_pubkey());
        }
    }
}

fn check_records_for_private_entry(caller: AgentPubKey, records: Vec<Record>) {
    for record in records {
        if *record.action().author() == caller {
            assert_ne!(*record.entry(), RecordEntry::Hidden);
        } else {
            assert_eq!(*record.entry(), RecordEntry::Hidden);
        }
    }
}<|MERGE_RESOLUTION|>--- conflicted
+++ resolved
@@ -206,13 +206,8 @@
     let zome = SweetEasyInline::new(vec![entry_def.clone()], 0)
         .callback("create", move |api, _: ()| {
             let entry = Entry::app(PrivateEntry {}.try_into().unwrap()).unwrap();
-<<<<<<< HEAD
             let hash = api.create(CreateInput::app_entry(
-                InlineZomeSet::get_entry_type(&api, 0),
-=======
-            let hash = api.create(CreateInput::new(
                 InlineZomeSet::get_entry_location(&api, EntryDefIndex(0)),
->>>>>>> 48980593
                 EntryVisibility::Private,
                 entry,
                 ChainTopOrdering::default(),
