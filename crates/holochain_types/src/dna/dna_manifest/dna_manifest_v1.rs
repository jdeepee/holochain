--- conflicted
+++ resolved
@@ -29,23 +29,17 @@
     /// The time used to denote the origin of the network, used to calculate
     /// time windows during gossip.
     /// All Header timestamps must come after this time.
-<<<<<<< HEAD
-=======
     #[serde(default = "default_origin_time")]
->>>>>>> 5ff5e6c6
     pub origin_time: HumanTimestamp,
 
     /// An array of zomes associated with your DNA.
     /// The order is significant: it determines initialization order.
     pub zomes: Vec<ZomeManifest>,
-<<<<<<< HEAD
-=======
 }
 
 fn default_origin_time() -> HumanTimestamp {
     // Jan 1, 2022, 12:00:00 AM UTC
     Timestamp::from_micros(1640995200000000).into()
->>>>>>> 5ff5e6c6
 }
 
 /// Manifest for an individual Zome
