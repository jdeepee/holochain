[package]
name = "holochain_state"
version = "0.0.1"
description = "TODO minimize deps"
license-file = "LICENSE_CAL-1.0"
homepage = "https://github.com/holochain/holochain"
documentation = "https://github.com/holochain/holochain"
authors = [ "Holochain Core Dev Team <devcore@holochain.org>" ]
edition = "2018"

[dependencies]
byteorder = "1.3.4"
chrono = "0.4.6"
derive_more = "0.99.3"
<<<<<<< HEAD
holochain_sqlite = { version = "0.0.1", path = "../holochain_sqlite" }
holo_hash = { version = "0.0.1", path = "../holo_hash", features = ["full"] }
=======
holochain_lmdb = { version = "0.0.1", path = "../holochain_lmdb" }
holo_hash = { version = "^0.0.2-alpha.1", path = "../holo_hash", features = ["full"] }
>>>>>>> 2f387a09
fallible-iterator = "0.2.0"
serde = { version = "1.0", features = [ "derive" ] }
tracing = "=0.1.21"
tracing-futures = "0.2.4"
holochain_keystore = { version = "0.0.1", path = "../holochain_keystore" }
holochain_serialized_bytes = "=0.0.50"
holochain_p2p = { version = "0.0.1", path = "../holochain_p2p" }
holochain_types = { version = "0.0.1", path = "../holochain_types" }
holochain_wasm_test_utils = { path = "../test_utils/wasm", optional = true }
holochain_zome_types = { version = "^0.0.2-alpha.1", path = "../holochain_zome_types" }
mockall = "0.8"
shrinkwraprs = "0.3.0"
serde_json = { version = "1.0.51", features = [ "preserve_order" ] }
thiserror = "1.0.22"
tokio = { version = "0.2.11", features = [ "full" ] }
tokio_safe_block_on = "0.1.2"

[dev-dependencies]
anyhow = "1.0.26"
fixt = { version = "^0.0.2-alpha.1", path = "../fixt" }
hdk = { version = "^0.0.100-alpha.1", path = "../hdk" }
holochain_wasm_test_utils = { path = "../test_utils/wasm" }
matches = "0.1.8"
observability = "0.1.3"
pretty_assertions = "0.6.1"

[features]
default = ["test_utils"]

test_utils = [
    "holochain_types/test_utils",
    "holochain_zome_types/test_utils",
    "holochain_wasm_test_utils",
]<|MERGE_RESOLUTION|>--- conflicted
+++ resolved
@@ -12,13 +12,8 @@
 byteorder = "1.3.4"
 chrono = "0.4.6"
 derive_more = "0.99.3"
-<<<<<<< HEAD
 holochain_sqlite = { version = "0.0.1", path = "../holochain_sqlite" }
-holo_hash = { version = "0.0.1", path = "../holo_hash", features = ["full"] }
-=======
-holochain_lmdb = { version = "0.0.1", path = "../holochain_lmdb" }
 holo_hash = { version = "^0.0.2-alpha.1", path = "../holo_hash", features = ["full"] }
->>>>>>> 2f387a09
 fallible-iterator = "0.2.0"
 serde = { version = "1.0", features = [ "derive" ] }
 tracing = "=0.1.21"
