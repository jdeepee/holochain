#![cfg(test)]

use super::*;

use crate::fixt::CallContextFixturator;
use crate::fixt::ZomeCallHostAccessFixturator;
use crate::here;
use crate::{
    core::{
        queue_consumer::TriggerSender,
        ribosome::{guest_callback::entry_defs::EntryDefsResult, host_fn, MockRibosomeT},
        state::{metadata::LinkMetaKey, workspace::WorkspaceError},
        workflow::unsafe_call_zome_workspace::UnsafeCallZomeWorkspace,
    },
    fixt::*,
    test_utils::test_network,
};
use ::fixt::prelude::*;
use holo_hash::*;
use holochain_keystore::Signature;
use holochain_state::{
    env::{EnvironmentWrite, ReadManager, WriteManager},
    error::DatabaseError,
    test_utils::test_cell_env,
};
use holochain_types::{
    dht_op::{DhtOp, DhtOpHashed},
    fixt::*,
    header::NewEntryHeader,
    metadata::TimedHeaderHash,
    observability,
    validate::ValidationStatus,
    Entry, EntryHashed, HeaderHashed,
};
use holochain_zome_types::{
    entry::GetOptions,
    entry_def::EntryDefs,
    header::{builder, ElementDelete, EntryUpdate, LinkAdd, LinkRemove, ZomeId},
    link::{LinkTag, Links},
    zome::ZomeName,
    CommitEntryInput, GetInput, GetLinksInput, Header, LinkEntriesInput,
};
use produce_dht_ops_workflow::{produce_dht_ops_workflow, ProduceDhtOpsWorkspace};
use std::{
    collections::BTreeMap,
    convert::{TryFrom, TryInto},
    sync::Arc,
};

#[derive(Clone)]
struct TestData {
    signature: Signature,
    original_entry: Entry,
    new_entry: Entry,
    any_header: Header,
    entry_update_header: EntryUpdate,
    entry_update_entry: EntryUpdate,
    original_header_hash: HeaderHash,
    original_entry_hash: EntryHash,
    new_entry_hash: EntryHash,
    original_header: NewEntryHeader,
    entry_delete: ElementDelete,
    link_add: LinkAdd,
    link_remove: LinkRemove,
}

impl TestData {
    async fn new() -> Self {
        // original entry
        let original_entry = fixt!(Entry);
        // New entry
        let new_entry = fixt!(Entry);
        Self::new_inner(original_entry, new_entry).await
    }

    #[instrument()]
    async fn new_inner(original_entry: Entry, new_entry: Entry) -> Self {
        // original entry
        let original_entry_hash = EntryHashed::from_content(original_entry.clone())
            .await
            .into_hash();

        // New entry
        let new_entry_hash = EntryHashed::from_content(new_entry.clone())
            .await
            .into_hash();

        // Original entry and header for updates
        let mut original_header = fixt!(NewEntryHeader);

        match &mut original_header {
            NewEntryHeader::Create(c) => c.entry_hash = original_entry_hash.clone(),
            NewEntryHeader::Update(u) => u.entry_hash = original_entry_hash.clone(),
        }

        let original_header_hash = HeaderHashed::from_content(original_header.clone().into())
            .await
            .into_hash();

        // Header for the new entry
        let mut new_entry_header = fixt!(NewEntryHeader);

        // Update to new entry
        match &mut new_entry_header {
            NewEntryHeader::Create(c) => c.entry_hash = new_entry_hash.clone(),
            NewEntryHeader::Update(u) => u.entry_hash = new_entry_hash.clone(),
        }

        // Entry update for header
        let mut entry_update_header = fixt!(EntryUpdate);
        entry_update_header.entry_hash = new_entry_hash.clone();
        entry_update_header.original_header_address = original_header_hash.clone();

        // Entry update for entry
        let mut entry_update_entry = fixt!(EntryUpdate);
        entry_update_entry.entry_hash = new_entry_hash.clone();
        entry_update_entry.original_entry_address = original_entry_hash.clone();
        entry_update_entry.original_header_address = original_header_hash.clone();

        // Entry delete
        let mut entry_delete = fixt!(ElementDelete);
        entry_delete.removes_address = original_header_hash.clone();

        // Link add
        let mut link_add = fixt!(LinkAdd);
        link_add.base_address = original_entry_hash.clone();
        link_add.target_address = new_entry_hash.clone();
        link_add.zome_id = fixt!(ZomeId);
        link_add.tag = fixt!(LinkTag);

        let link_add_hash = HeaderHashed::from_content(link_add.clone().into())
            .await
            .into_hash();

        // Link remove
        let mut link_remove = fixt!(LinkRemove);
        link_remove.base_address = original_entry_hash.clone();
        link_remove.link_add_address = link_add_hash.clone();

        Self {
            signature: fixt!(Signature),
            original_entry,
            new_entry,
            any_header: fixt!(Header),
            entry_update_header,
            entry_update_entry,
            original_header,
            original_header_hash,
            original_entry_hash,
            entry_delete,
            link_add,
            link_remove,
            new_entry_hash,
        }
    }

    /// Sets the Entries to App types
    async fn with_app_entry_type() -> Self {
        let original_entry = EntryFixturator::new(AppEntry).next().unwrap();
        let new_entry = EntryFixturator::new(AppEntry).next().unwrap();
        Self::new_inner(original_entry, new_entry).await
    }
}

#[derive(Clone)]
enum Db {
    Integrated(DhtOp),
    IntegratedEmpty,
    IntQueue(DhtOp),
    IntQueueEmpty,
    CasHeader(Header, Option<Signature>),
    CasEntry(Entry, Option<Header>, Option<Signature>),
    MetaEmpty,
    MetaHeader(Entry, Header),
    MetaActivity(Header),
    MetaUpdate(AnyDhtHash, Header),
    MetaDelete(HeaderHash, Header),
    MetaLink(LinkAdd, EntryHash),
    MetaLinkEmpty(LinkAdd),
}

impl Db {
    /// Checks that the database is in a state
    #[instrument(skip(expects, env))]
    async fn check(expects: Vec<Self>, env: EnvironmentWrite, here: String) {
        let env_ref = env.guard().await;
        let reader = env_ref.reader().unwrap();
        let workspace = IntegrateDhtOpsWorkspace::new(env.clone().into(), &env_ref).unwrap();
        for expect in expects {
            match expect {
                Db::Integrated(op) => {
                    let op_hash = DhtOpHashed::from_content(op.clone()).await.into_hash();
                    let value = IntegratedDhtOpsValue {
                        validation_status: ValidationStatus::Valid,
                        op: op.to_light().await,
                        when_integrated: Timestamp::now().into(),
                    };
                    let mut r = workspace
                        .integrated_dht_ops
                        .get(&op_hash)
                        .await
                        .unwrap()
                        .unwrap();
                    r.when_integrated = value.when_integrated;
                    assert_eq!(r, value, "{}", here);
                }
                Db::IntQueue(op) => {
                    let value = IntegrationLimboValue {
                        validation_status: ValidationStatus::Valid,
                        op,
                    };
                    let res = workspace
                        .integration_limbo
                        .iter(&reader)
                        .unwrap()
                        .filter_map(|(_, v)| if v == value { Ok(Some(v)) } else { Ok(None) })
                        .collect::<Vec<_>>()
                        .unwrap();
                    let exp = [value];
                    assert_eq!(&res[..], &exp[..], "{}", here,);
                }
                Db::CasHeader(header, _) => {
                    let hash = HeaderHashed::from_content(header.clone()).await;
                    assert_eq!(
                        workspace
                            .elements
                            .get_header(hash.as_hash())
                            .await
                            .unwrap()
                            .expect(&format!(
                                "Header {:?} not in element vault for {}",
                                header, here
                            ))
                            .header(),
                        &header,
                        "{}",
                        here,
                    );
                }
                Db::CasEntry(entry, _, _) => {
                    let hash = EntryHashed::from_content(entry.clone()).await.into_hash();
                    assert_eq!(
                        workspace
                            .elements
                            .get_entry(&hash)
                            .await
                            .unwrap()
                            .expect(&format!(
                                "Entry {:?} not in element vault for {}",
                                entry, here
                            ))
                            .into_content(),
                        entry,
                        "{}",
                        here,
                    );
                }
                Db::MetaHeader(entry, header) => {
                    let header_hash = HeaderHashed::from_content(header.clone()).await;
                    let header_hash = TimedHeaderHash::from(header_hash);
                    let entry_hash = EntryHashed::from_content(entry.clone()).await.into_hash();
                    let res = workspace
                        .meta
                        .get_headers(&reader, entry_hash)
                        .unwrap()
                        .collect::<Vec<_>>()
                        .unwrap();
                    let exp = [header_hash];
                    assert_eq!(&res[..], &exp[..], "{}", here,);
                }
                Db::MetaActivity(header) => {
                    let header_hash = HeaderHashed::from_content(header.clone()).await;
                    let header_hash = TimedHeaderHash::from(header_hash);
                    let res = workspace
                        .meta
                        .get_activity(&reader, header.author().clone())
                        .unwrap()
                        .collect::<Vec<_>>()
                        .unwrap();
                    let exp = [header_hash];
                    assert_eq!(&res[..], &exp[..], "{}", here,);
                }
                Db::MetaUpdate(base, header) => {
                    let header_hash = HeaderHashed::from_content(header.clone()).await;
                    let header_hash = TimedHeaderHash::from(header_hash);
                    let res = workspace
                        .meta
                        .get_updates(&reader, base)
                        .unwrap()
                        .collect::<Vec<_>>()
                        .unwrap();
                    let exp = [header_hash];
                    assert_eq!(&res[..], &exp[..], "{}", here,);
                }
                Db::MetaDelete(deleted_header_hash, header) => {
                    let header_hash = HeaderHashed::from_content(header.clone()).await;
                    let header_hash = TimedHeaderHash::from(header_hash);
                    let res = workspace
                        .meta
                        .get_deletes_on_entry(
                            &reader,
                            ElementDelete::try_from(header)
                                .unwrap()
                                .removes_entry_address,
                        )
                        .unwrap()
                        .collect::<Vec<_>>()
                        .unwrap();
                    let res2 = workspace
                        .meta
                        .get_deletes_on_header(&reader, deleted_header_hash)
                        .unwrap()
                        .collect::<Vec<_>>()
                        .unwrap();
                    let exp = [header_hash];
                    assert_eq!(&res[..], &exp[..], "{}", here,);
                    assert_eq!(&res2[..], &exp[..], "{}", here,);
                }
                Db::IntegratedEmpty => {
                    assert_eq!(
                        workspace
                            .integrated_dht_ops
                            .iter(&reader)
                            .unwrap()
                            .count()
                            .unwrap(),
                        0,
                        "{}",
                        here
                    );
                }
                Db::IntQueueEmpty => {
                    assert_eq!(
                        workspace
                            .integration_limbo
                            .iter(&reader)
                            .unwrap()
                            .count()
                            .unwrap(),
                        0,
                        "{}",
                        here
                    );
                }
                Db::MetaEmpty => {
                    // TODO: Not currently possible because kvv bufs have no iterator over all keys
                }
                Db::MetaLink(link_add, target_hash) => {
                    let link_add_hash = HeaderHashed::from_content(link_add.clone().into())
                        .await
                        .into_hash();

                    // LinkMetaKey
                    let mut link_meta_keys = Vec::new();
                    link_meta_keys.push(LinkMetaKey::Full(
                        &link_add.base_address,
                        link_add.zome_id,
                        &link_add.tag,
                        &link_add_hash,
                    ));
                    link_meta_keys.push(LinkMetaKey::BaseZomeTag(
                        &link_add.base_address,
                        link_add.zome_id,
                        &link_add.tag,
                    ));
                    link_meta_keys.push(LinkMetaKey::BaseZome(
                        &link_add.base_address,
                        link_add.zome_id,
                    ));
                    link_meta_keys.push(LinkMetaKey::Base(&link_add.base_address));

                    for link_meta_key in link_meta_keys {
                        let res = workspace
                            .meta
                            .get_live_links(&reader, &link_meta_key)
                            .unwrap()
                            .collect::<Vec<_>>()
                            .unwrap();

                        assert_eq!(res.len(), 1, "{}", here);
                        assert_eq!(res[0].link_add_hash, link_add_hash, "{}", here);
                        assert_eq!(res[0].target, target_hash, "{}", here);
                        assert_eq!(res[0].zome_id, link_add.zome_id, "{}", here);
                        assert_eq!(res[0].tag, link_add.tag, "{}", here);
                    }
                }
                Db::MetaLinkEmpty(link_add) => {
                    let link_add_hash = HeaderHashed::from_content(link_add.clone().into())
                        .await
                        .into_hash();

                    // LinkMetaKey
                    let mut link_meta_keys = Vec::new();
                    link_meta_keys.push(LinkMetaKey::Full(
                        &link_add.base_address,
                        link_add.zome_id,
                        &link_add.tag,
                        &link_add_hash,
                    ));
                    link_meta_keys.push(LinkMetaKey::BaseZomeTag(
                        &link_add.base_address,
                        link_add.zome_id,
                        &link_add.tag,
                    ));
                    link_meta_keys.push(LinkMetaKey::BaseZome(
                        &link_add.base_address,
                        link_add.zome_id,
                    ));
                    link_meta_keys.push(LinkMetaKey::Base(&link_add.base_address));

                    for link_meta_key in link_meta_keys {
                        let res = workspace
                            .meta
                            .get_live_links(&reader, &link_meta_key)
                            .unwrap()
                            .collect::<Vec<_>>()
                            .unwrap();

                        assert_eq!(res.len(), 0, "{}", here);
                    }
                }
            }
        }
    }

    // Sets the database to a certain state
    #[instrument(skip(pre_state, env))]
    async fn set<'env>(pre_state: Vec<Self>, env: EnvironmentWrite) {
        let env_ref = env.guard().await;
        let mut workspace = IntegrateDhtOpsWorkspace::new(env.clone().into(), &env_ref).unwrap();
        for state in pre_state {
            match state {
                Db::Integrated(_) => {}
                Db::IntQueue(op) => {
                    let op_hash = DhtOpHashed::from_content(op.clone()).await.into_hash();
                    let val = IntegrationLimboValue {
                        validation_status: ValidationStatus::Valid,
                        op,
                    };
                    workspace
                        .integration_limbo
                        .put(op_hash.try_into().unwrap(), val)
                        .unwrap();
                }
                Db::CasHeader(header, signature) => {
                    let header_hash = HeaderHashed::from_content(header.clone()).await;
                    debug!(header_hash = %header_hash.as_hash());
                    let signed_header =
                        SignedHeaderHashed::with_presigned(header_hash, signature.unwrap());
                    workspace.elements.put(signed_header, None).unwrap();
                }
                Db::CasEntry(entry, header, signature) => {
                    let header_hash = HeaderHashed::from_content(header.unwrap().clone()).await;
                    let entry_hash = EntryHashed::from_content(entry.clone()).await;
                    let signed_header =
                        SignedHeaderHashed::with_presigned(header_hash, signature.unwrap());
                    workspace
                        .elements
                        .put(signed_header, Some(entry_hash))
                        .unwrap();
                }
                Db::MetaHeader(_, _) => {}
                Db::MetaActivity(_) => {}
                Db::MetaUpdate(_, _) => {}
                Db::IntegratedEmpty => {}
                Db::MetaEmpty => {}
                Db::MetaDelete(_, _) => {}
                Db::MetaLink(link_add, _) => {
                    workspace.meta.add_link(link_add).await.unwrap();
                }
                Db::MetaLinkEmpty(_) => {}
                Db::IntQueueEmpty => {}
            }
        }
        // Commit workspace
        env_ref
            .with_commit::<WorkspaceError, _, _>(|writer| {
                workspace.flush_to_txn(writer)?;
                Ok(())
            })
            .unwrap();
    }
}

async fn call_workflow<'env>(env: EnvironmentWrite) {
    let env_ref = env.guard().await;
    let workspace = IntegrateDhtOpsWorkspace::new(env.clone().into(), &env_ref).unwrap();
    integrate_dht_ops_workflow(workspace, env.clone().into())
        .await
        .unwrap();
}

// Need to clear the data from the previous test
async fn clear_dbs(env: EnvironmentWrite) {
    let env_ref = env.guard().await;
    let mut workspace = IntegrateDhtOpsWorkspace::new(env.clone().into(), &env_ref).unwrap();
    env_ref
        .with_commit::<DatabaseError, _, _>(|writer| {
            workspace.integration_limbo.clear_all(writer)?;
            workspace.integrated_dht_ops.clear_all(writer)?;
            workspace.elements.clear_all(writer)?;
            workspace.meta.clear_all(writer)?;
            Ok(())
        })
        .unwrap();
}

// TESTS BEGIN HERE
// The following show an op or ops that you want to test
// with a desired pre-state that you want the database in
// and the expected state of the database after the workflow is run

fn store_element(a: TestData) -> (Vec<Db>, Vec<Db>, &'static str) {
    let entry = match &a.any_header {
        Header::EntryCreate(_) | Header::EntryUpdate(_) => Some(a.original_entry.clone().into()),
        _ => None,
    };
    let op = DhtOp::StoreElement(
        a.signature.clone(),
        a.any_header.clone().into(),
        entry.clone(),
    );
    let pre_state = vec![Db::IntQueue(op.clone())];
    let mut expect = vec![
        Db::Integrated(op.clone()),
        Db::CasHeader(a.any_header.clone().into(), None),
    ];
    if let Some(_) = &entry {
        expect.push(Db::CasEntry(a.original_entry.clone(), None, None));
    }
    (pre_state, expect, "store element")
}

fn store_entry(a: TestData) -> (Vec<Db>, Vec<Db>, &'static str) {
    let op = DhtOp::StoreEntry(
        a.signature.clone(),
        a.original_header.clone(),
        a.original_entry.clone().into(),
    );
    let pre_state = vec![Db::IntQueue(op.clone())];
    let expect = vec![
        Db::Integrated(op.clone()),
        Db::CasHeader(a.original_header.clone().into(), None),
        Db::CasEntry(a.original_entry.clone(), None, None),
        Db::MetaHeader(a.original_entry.clone(), a.original_header.clone().into()),
    ];
    (pre_state, expect, "store entry")
}

fn register_agent_activity(a: TestData) -> (Vec<Db>, Vec<Db>, &'static str) {
    let op = DhtOp::RegisterAgentActivity(a.signature.clone(), a.any_header.clone());
    let pre_state = vec![Db::IntQueue(op.clone())];
    let expect = vec![
        Db::Integrated(op.clone()),
        Db::MetaActivity(a.any_header.clone()),
    ];
    (pre_state, expect, "register agent activity")
}

#[allow(dead_code)]
fn register_replaced_by_for_header(a: TestData) -> (Vec<Db>, Vec<Db>, &'static str) {
    let op = DhtOp::RegisterUpdatedBy(a.signature.clone(), a.entry_update_header.clone());
    let pre_state = vec![
        Db::IntQueue(op.clone()),
        Db::CasHeader(a.original_header.clone().into(), Some(a.signature.clone())),
    ];
    let expect = vec![
        Db::Integrated(op.clone()),
        Db::MetaUpdate(
            a.original_header_hash.clone().into(),
            a.entry_update_header.clone().into(),
        ),
    ];
    (pre_state, expect, "register replaced by for header")
}

fn register_replaced_by_for_entry(a: TestData) -> (Vec<Db>, Vec<Db>, &'static str) {
    let op = DhtOp::RegisterUpdatedBy(a.signature.clone(), a.entry_update_entry.clone());
    let pre_state = vec![
        Db::IntQueue(op.clone()),
        Db::CasEntry(
            a.original_entry.clone(),
            Some(a.original_header.clone().into()),
            Some(a.signature.clone()),
        ),
    ];
    let expect = vec![
        Db::Integrated(op.clone()),
        Db::MetaUpdate(
            a.original_entry_hash.clone().into(),
            a.entry_update_entry.clone().into(),
        ),
    ];
    (pre_state, expect, "register replaced by for entry")
}

fn register_deleted_by(a: TestData) -> (Vec<Db>, Vec<Db>, &'static str) {
    let op = DhtOp::RegisterDeletedEntryHeader(a.signature.clone(), a.entry_delete.clone());
    let pre_state = vec![
        Db::IntQueue(op.clone()),
        Db::CasEntry(
            a.original_entry.clone(),
            Some(a.original_header.clone().into()),
            Some(a.signature.clone()),
        ),
    ];
    let expect = vec![
        Db::IntQueueEmpty,
        Db::Integrated(op.clone()),
        Db::MetaDelete(
            a.original_header_hash.clone().into(),
            a.entry_delete.clone().into(),
        ),
    ];
    (pre_state, expect, "register deleted by")
}

fn register_deleted_header_by(a: TestData) -> (Vec<Db>, Vec<Db>, &'static str) {
    let op = DhtOp::RegisterDeletedBy(a.signature.clone(), a.entry_delete.clone());
    let pre_state = vec![
        Db::IntQueue(op.clone()),
        Db::CasEntry(
            a.original_entry.clone(),
            Some(a.original_header.clone().into()),
            Some(a.signature.clone()),
        ),
    ];
    let expect = vec![
        Db::Integrated(op.clone()),
        Db::MetaDelete(
            a.original_header_hash.clone().into(),
            a.entry_delete.clone().into(),
        ),
    ];
    (pre_state, expect, "register deleted header by")
}

fn register_add_link(a: TestData) -> (Vec<Db>, Vec<Db>, &'static str) {
    let op = DhtOp::RegisterAddLink(a.signature.clone(), a.link_add.clone());
    let pre_state = vec![
        Db::IntQueue(op.clone()),
        Db::CasEntry(
            a.original_entry.clone().into(),
            Some(a.original_header.clone().into()),
            Some(a.signature.clone()),
        ),
    ];
    let expect = vec![
        Db::Integrated(op.clone()),
        Db::MetaLink(a.link_add.clone(), a.new_entry_hash.clone().into()),
    ];
    (pre_state, expect, "register link add")
}

fn register_remove_link(a: TestData) -> (Vec<Db>, Vec<Db>, &'static str) {
    let op = DhtOp::RegisterRemoveLink(a.signature.clone(), a.link_remove.clone());
    let pre_state = vec![
        Db::IntQueue(op.clone()),
        Db::CasHeader(a.link_add.clone().into(), Some(a.signature.clone())),
        Db::CasEntry(
            a.original_entry.clone().into(),
            Some(a.original_header.clone().into()),
            Some(a.signature.clone()),
        ),
        Db::MetaLink(a.link_add.clone(), a.new_entry_hash.clone().into()),
    ];
    let expect = vec![
        Db::Integrated(op.clone()),
        Db::MetaLinkEmpty(a.link_add.clone()),
    ];
    (pre_state, expect, "register link remove")
}

// Link remove when not an author
fn register_remove_link_missing_base(a: TestData) -> (Vec<Db>, Vec<Db>, &'static str) {
    let op = DhtOp::RegisterRemoveLink(a.signature.clone(), a.link_remove.clone());
    let pre_state = vec![Db::IntQueue(op.clone())];
    let expect = vec![Db::IntegratedEmpty, Db::IntQueue(op.clone()), Db::MetaEmpty];
    (
        pre_state,
        expect,
        "register remove link remove missing base",
    )
}

// This runs the above tests
#[tokio::test(threaded_scheduler)]
async fn test_ops_state() {
    observability::test_run().ok();
<<<<<<< HEAD
    let test_env = test_cell_env();
    let env = test_env.env();
    let dbs = env.dbs().await;
    let env_ref = env.guard().await;
=======
    let env = test_cell_env();
>>>>>>> 80957390

    let tests = [
        store_element,
        store_entry,
        register_agent_activity,
        register_replaced_by_for_entry,
        register_deleted_by,
        register_deleted_header_by,
        register_add_link,
        register_remove_link,
        register_remove_link_missing_base,
    ];

    for t in tests.iter() {
        clear_dbs(env.clone()).await;
        let td = TestData::new().await;
        let (pre_state, expect, name) = t(td);
        Db::set(pre_state, env.clone()).await;
        call_workflow(env.clone()).await;
        Db::check(expect, env.clone(), format!("{}: {}", name, here!(""))).await;
    }
}

/// Call the produce dht ops workflow
async fn produce_dht_ops<'env>(env: EnvironmentWrite) {
    let env_ref = env.guard().await;
    let (mut qt, _rx) = TriggerSender::new();
    let workspace = ProduceDhtOpsWorkspace::new(env.clone().into(), &env_ref)
        .await
        .unwrap();
    produce_dht_ops_workflow(workspace, env.clone().into(), &mut qt)
        .await
        .unwrap();
}

/// Run genesis on the source chain
async fn genesis<'env>(env: EnvironmentWrite) {
    let env_ref = env.guard().await;
    let mut workspace = CallZomeWorkspace::new(env.clone().into(), &env_ref)
        .await
        .unwrap();
    fake_genesis(&mut workspace.source_chain).await.unwrap();
    env_ref
        .with_commit(|writer| workspace.flush_to_txn(writer))
        .unwrap();
}

async fn commit_entry<'env>(
    pre_state: Vec<Db>,
    env: EnvironmentWrite,
    zome_name: ZomeName,
) -> (EntryHash, HeaderHash) {
    let env_ref = env.guard().await;
    let mut workspace = CallZomeWorkspace::new(env.clone().into(), &env_ref)
        .await
        .unwrap();

    // Create entry def with the correct zome name
    let entry_def_id = fixt!(EntryDefId);
    let mut entry_def = fixt!(EntryDef);
    entry_def.id = entry_def_id.clone();
    let mut entry_defs_map = BTreeMap::new();
    entry_defs_map.insert(
        ZomeName::from(zome_name.clone()),
        EntryDefs::from(vec![entry_def]),
    );

    // Create a dna file with the correct zome name in the desired position (ZomeId)
    let mut dna_file = DnaFileFixturator::new(Empty).next().unwrap();
    dna_file.dna.zomes.clear();
    dna_file
        .dna
        .zomes
        .push((zome_name.clone().into(), fixt!(Zome)));

    // Create ribosome mock to return fixtures
    // This is a lot faster then compiling a zome
    let mut ribosome = MockRibosomeT::new();
    ribosome.expect_dna_file().return_const(dna_file);
    ribosome
        .expect_zome_name_to_id()
        .returning(|_| Ok(ZomeId::from(1)));

    ribosome
        .expect_run_entry_defs()
        .returning(move |_, _| Ok(EntryDefsResult::Defs(entry_defs_map.clone())));

    let mut call_context = CallContextFixturator::new(Unpredictable).next().unwrap();
    call_context.zome_name = zome_name.clone();

    // Collect the entry from the pre-state to commit
    let entry = pre_state
        .into_iter()
        .filter_map(|state| match state {
            Db::IntQueue(_) => {
                // Will be provided by triggering the produce workflow
                None
            }
            Db::CasEntry(entry, _, _) => Some(entry),
            _ => {
                unreachable!("This test only needs integration queue and an entry in the elements")
            }
        })
        .next()
        .unwrap();

    let input = CommitEntryInput::new((entry_def_id.clone(), entry.clone()));

    let output = {
        let (_g, raw_workspace) = UnsafeCallZomeWorkspace::from_mut(&mut workspace);
        let mut host_access = fixt!(ZomeCallHostAccess);
        host_access.workspace = raw_workspace;
        call_context.host_access = host_access.into();
        let ribosome = Arc::new(ribosome);
        let call_context = Arc::new(call_context);
        host_fn::commit_entry::commit_entry(ribosome.clone(), call_context.clone(), input).unwrap()
    };

    // Write
    env_ref
        .with_commit(|writer| workspace.flush_to_txn(writer))
        .unwrap();

    let entry_hash = holochain_types::entry::EntryHashed::from_content(entry)
        .await
        .into_hash();

    (entry_hash, output.into_inner().try_into().unwrap())
}

async fn get_entry(env: EnvironmentWrite, entry_hash: EntryHash) -> Option<Entry> {
    let env_ref = env.guard().await;
    let mut workspace = CallZomeWorkspace::new(env.clone().into(), &env_ref)
        .await
        .unwrap();

    // Create ribosome mock to return fixtures
    // This is a lot faster then compiling a zome
    let ribosome = MockRibosomeT::new();

    let mut call_context = CallContextFixturator::new(Unpredictable).next().unwrap();

    let input = GetInput::new((entry_hash.clone().into(), GetOptions));

    let output = {
        let (_g, raw_workspace) = UnsafeCallZomeWorkspace::from_mut(&mut workspace);
        let mut host_access = fixt!(ZomeCallHostAccess);
        host_access.workspace = raw_workspace;
        call_context.host_access = host_access.into();
        let ribosome = Arc::new(ribosome);
        let call_context = Arc::new(call_context);
        host_fn::get::get(ribosome.clone(), call_context.clone(), input).unwrap()
    };
    output.into_inner().and_then(|el| el.into())
}

async fn link_entries(
    env: EnvironmentWrite,
    base_address: EntryHash,
    target_address: EntryHash,
    zome_name: ZomeName,
    link_tag: LinkTag,
) -> HeaderHash {
    let env_ref = env.guard().await;
    let mut workspace = CallZomeWorkspace::new(env.clone().into(), &env_ref)
        .await
        .unwrap();

    // Create data for calls
    let mut dna_file = DnaFileFixturator::new(Empty).next().unwrap();
    dna_file.dna.zomes.clear();
    dna_file
        .dna
        .zomes
        .push((zome_name.clone().into(), fixt!(Zome)));

    // Create ribosome mock to return fixtures
    // This is a lot faster then compiling a zome
    let mut ribosome = MockRibosomeT::new();
    ribosome.expect_dna_file().return_const(dna_file);
    ribosome
        .expect_zome_name_to_id()
        .returning(|_| Ok(ZomeId::from(1)));

    let mut call_context = CallContextFixturator::new(Unpredictable).next().unwrap();
    call_context.zome_name = zome_name.clone();

    // Call link_entries
    let input = LinkEntriesInput::new((base_address.into(), target_address.into(), link_tag));

    let output = {
        let (_g, raw_workspace) = UnsafeCallZomeWorkspace::from_mut(&mut workspace);

        let mut host_access = fixt!(ZomeCallHostAccess);
        host_access.workspace = raw_workspace;
        call_context.host_access = host_access.into();
        let ribosome = Arc::new(ribosome);
        let call_context = Arc::new(call_context);
        // Call the real link_entries host fn
        host_fn::link_entries::link_entries(ribosome.clone(), call_context.clone(), input).unwrap()
    };

    // Write the changes
    env_ref
        .with_commit(|writer| workspace.flush_to_txn(writer))
        .unwrap();

    // Get the LinkAdd HeaderHash back
    output.into_inner()
}

async fn get_links(
    env: EnvironmentWrite,
    base_address: EntryHash,
    zome_name: ZomeName,
    link_tag: LinkTag,
) -> Links {
    let env_ref = env.guard().await;
    let mut workspace = CallZomeWorkspace::new(env.clone().into(), &env_ref)
        .await
        .unwrap();

    // Create data for calls
    let mut dna_file = DnaFileFixturator::new(Empty).next().unwrap();
    dna_file.dna.zomes.clear();
    dna_file
        .dna
        .zomes
        .push((zome_name.clone().into(), fixt!(Zome)));

    let (_network, _r, cell_network) = test_network(Some(dna_file.dna_hash().clone()), None).await;

    // Create ribosome mock to return fixtures
    // This is a lot faster then compiling a zome
    let mut ribosome = MockRibosomeT::new();
    ribosome.expect_dna_file().return_const(dna_file);
    ribosome
        .expect_zome_name_to_id()
        .returning(|_| Ok(ZomeId::from(1)));

    let mut call_context = CallContextFixturator::new(Unpredictable).next().unwrap();
    call_context.zome_name = zome_name.clone();

    // Call get links
    let input = GetLinksInput::new((base_address.into(), Some(link_tag)));

    let output = {
        let (_g, raw_workspace) = UnsafeCallZomeWorkspace::from_mut(&mut workspace);

        let mut host_access = fixt!(ZomeCallHostAccess);
        host_access.workspace = raw_workspace;
        host_access.network = cell_network;
        call_context.host_access = host_access.into();
        let ribosome = Arc::new(ribosome);
        let call_context = Arc::new(call_context);
        host_fn::get_links::get_links(ribosome.clone(), call_context.clone(), input)
            .unwrap()
            .into_inner()
    };

    output
}

// This test is designed to run like the
// register_add_link test except all the
// pre-state is added through real host fn calls
#[tokio::test(threaded_scheduler)]
async fn test_metadata_from_wasm_api() {
    // test workspace boilerplate
    observability::test_run().ok();
<<<<<<< HEAD
    let test_env = holochain_state::test_utils::test_cell_env();
    let env = test_env.env();
    let dbs = env.dbs().await;
    let env_ref = env.guard().await;
    clear_dbs(&env_ref, &dbs);
=======
    let env = holochain_state::test_utils::test_cell_env();
    let _dbs = env.dbs().await;
    clear_dbs(env.clone()).await;
>>>>>>> 80957390

    // Generate fixture data
    let mut td = TestData::with_app_entry_type().await;
    // Only one zome in this test
    td.link_add.zome_id = 0.into();
    let link_tag = td.link_add.tag.clone();
    let target_entry_hash = td.new_entry_hash.clone();
    let zome_name = fixt!(ZomeName);

    // Get db states for an add link op
    let (pre_state, _expect, _) = register_add_link(td);

    // Setup the source chain
    genesis(env.clone()).await;

    // Commit the base
    let base_address = commit_entry(pre_state, env.clone(), zome_name.clone())
        .await
        .0;

    // Link the base to the target
    let _link_add_address = link_entries(
        env.clone(),
        base_address.clone(),
        target_entry_hash.clone(),
        zome_name.clone(),
        link_tag.clone(),
    )
    .await;

    // Trigger the produce workflow
    produce_dht_ops(env.clone()).await;

    // Call integrate
    call_workflow(env.clone()).await;

    // Call get links and get back the targets
    let links = get_links(env.clone(), base_address, zome_name, link_tag).await;
    let links = links
        .into_inner()
        .into_iter()
        .map(|h| h.target.try_into().unwrap())
        .collect::<Vec<EntryHash>>();

    // Check we only go a single link
    assert_eq!(links.len(), 1);
    // Check we got correct target_entry_hash
    assert_eq!(links[0], target_entry_hash);
    // TODO: create the expect from the result of the commit and link entries
    // Db::check(
    //     expect,
    //     &env_ref,
    //     &dbs,
    //     format!("{}: {}", "metadata from wasm", here!("")),
    // )
    // .await;
}

// This doesn't work without inline integration
#[ignore]
#[tokio::test(threaded_scheduler)]
async fn test_wasm_api_without_integration_links() {
    // test workspace boilerplate
    observability::test_run().ok();
    let env = holochain_state::test_utils::test_cell_env();
    let _dbs = env.dbs().await;
    clear_dbs(env.clone()).await;

    // Generate fixture data
    let mut td = TestData::with_app_entry_type().await;
    // Only one zome in this test
    td.link_add.zome_id = 0.into();
    let link_tag = td.link_add.tag.clone();
    let target_entry_hash = td.new_entry_hash.clone();
    let zome_name = fixt!(ZomeName);

    // Get db states for an add link op
    let (pre_state, _expect, _) = register_add_link(td);

    // Setup the source chain
    genesis(env.clone()).await;

    // Commit the base
    let base_address = commit_entry(pre_state, env.clone(), zome_name.clone())
        .await
        .0;

    // Link the base to the target
    let _link_add_address = link_entries(
        env.clone(),
        base_address.clone(),
        target_entry_hash.clone(),
        zome_name.clone(),
        link_tag.clone(),
    )
    .await;

    // Call get links and get back the targets
    let links = get_links(env.clone(), base_address, zome_name, link_tag).await;
    let links = links
        .into_inner()
        .into_iter()
        .map(|h| h.target.try_into().unwrap())
        .collect::<Vec<EntryHash>>();

    // Check we only go a single link
    assert_eq!(links.len(), 1);
    // Check we got correct target_entry_hash
    assert_eq!(links[0], target_entry_hash);
}

// This doesn't work without inline integration
#[ignore]
#[tokio::test(threaded_scheduler)]
async fn test_wasm_api_without_integration_delete() {
    // test workspace boilerplate
    observability::test_run().ok();
    let test_env = holochain_state::test_utils::test_cell_env();
    let env = test_env.env();
    let dbs = env.dbs().await;
    let env_ref = env.guard().await;
    clear_dbs(env.clone()).await;

    // Generate fixture data
    let mut td = TestData::with_app_entry_type().await;
    // Only one zome in this test
    td.link_add.zome_id = 0.into();
    let original_entry = td.original_entry.clone();
    let zome_name = fixt!(ZomeName);

    // Get db states for an add link op
    let (pre_state, _expect, _) = register_add_link(td.clone());

    // Setup the source chain
    genesis(env.clone()).await;

    // Commit the base
    let base_address = commit_entry(pre_state.clone(), env.clone(), zome_name.clone())
        .await
        .0;

    // Trigger the produce workflow
    produce_dht_ops(env.clone()).await;

    // Call integrate
    call_workflow(env.clone()).await;

    {
        let reader = env_ref.reader().unwrap();
        let mut workspace = CallZomeWorkspace::new(env.clone().into(), &dbs)
            .await
            .unwrap();
        let entry_header = workspace
            .meta
            .get_headers(&reader, base_address.clone())
            .unwrap()
            .next()
            .unwrap()
            .unwrap();
        let delete = builder::ElementDelete {
            removes_address: entry_header.header_hash,
            removes_entry_address: base_address.clone(),
        };
        workspace.source_chain.put(delete, None).await.unwrap();
        env_ref
            .with_commit(|writer| workspace.flush_to_txn(writer))
            .unwrap();
    }
    // Trigger the produce workflow
    produce_dht_ops(env.clone()).await;

    // Call integrate
    call_workflow(env.clone()).await;
    assert_eq!(get_entry(env.clone(), base_address.clone()).await, None);
    let base_address = commit_entry(pre_state, env.clone(), zome_name.clone())
        .await
        .0;
    assert_eq!(
        get_entry(env.clone(), base_address.clone()).await,
        Some(original_entry)
    );
}

#[tokio::test(threaded_scheduler)]
#[ignore]
async fn test_integrate_single_register_replaced_by_for_header() {
    // For RegisterUpdatedBy with intended_for Header
    // metadata has EntryUpdate on HeaderHash but not EntryHash
    todo!()
}

#[tokio::test(threaded_scheduler)]
#[ignore]
async fn test_integrate_single_register_replaced_by_for_entry() {
    // For RegisterUpdatedBy with intended_for Entry
    // metadata has EntryUpdate on EntryHash but not HeaderHash
    todo!()
}

#[tokio::test(threaded_scheduler)]
#[ignore]
async fn test_integrate_single_register_delete_on_headerd_by() {
    // For RegisterDeletedBy
    // metadata has ElementDelete on HeaderHash
    todo!()
}

#[tokio::test(threaded_scheduler)]
#[ignore]
async fn test_integrate_single_register_add_link() {
    // For RegisterAddLink
    // metadata has link on EntryHash
    todo!()
}

#[tokio::test(threaded_scheduler)]
#[ignore]
async fn test_integrate_single_register_remove_link() {
    // For RegisterAddLink
    // metadata has link on EntryHash
    todo!()
}

#[cfg(feature = "slow_tests")]
mod slow_tests {

    use super::*;
    use crate::conductor::{
        api::{
            AdminInterfaceApi, AdminRequest, AdminResponse, AppInterfaceApi, AppRequest,
            RealAdminInterfaceApi, RealAppInterfaceApi,
        },
        ConductorBuilder,
    };
    use crate::core::ribosome::{NamedInvocation, ZomeCallInvocationFixturator};
    use crate::core::state::cascade::{test_dbs_and_mocks, Cascade};
    use hdk3::prelude::EntryVisibility;
    use holochain_p2p::actor::HolochainP2pRefToCell;
    use holochain_state::{
        env::{ReadManager, WriteManager},
        test_utils::{test_conductor_env, test_wasm_env, TestEnvironment},
    };
    use holochain_types::{
        app::{InstallAppDnaPayload, InstallAppPayload},
        observability,
        test_utils::{fake_agent_pubkey_1, fake_dna_zomes, write_fake_dna_file},
        Entry, EntryHashed,
    };
    use holochain_wasm_test_utils::TestWasm;
    use holochain_zome_types::header::{builder, AppEntryType, EntryType};
    use holochain_zome_types::HostInput;
    use matches::assert_matches;
    use unwrap_to::unwrap_to;
    use uuid::Uuid;

    // TODO: Document this test
    // TODO: Use the wasm calls directly instead of setting the databases to
    // a state
    // Integration
    #[tokio::test(threaded_scheduler)]
    async fn commit_entry_add_link() {
        observability::test_run().ok();
        let test_env = test_conductor_env();
        let _tmpdir = test_env.tmpdir.clone();
        let TestEnvironment {
            env: wasm_env,
            tmpdir: _tmpdir,
        } = test_wasm_env();
        let conductor = ConductorBuilder::new()
            .test(test_env, wasm_env)
            .await
            .unwrap();
        let shutdown = conductor.take_shutdown_handle().await.unwrap();
        let interface = RealAdminInterfaceApi::new(conductor.clone());
        let app_interface = RealAppInterfaceApi::new(conductor.clone());

        // Create dna
        let uuid = Uuid::new_v4();
        let dna = fake_dna_zomes(
            &uuid.to_string(),
            vec![(TestWasm::Foo.into(), TestWasm::Foo.into())],
        );

        // Install Dna
        let (fake_dna_path, _tmpdir) = write_fake_dna_file(dna.clone()).await.unwrap();
        let dna_payload = InstallAppDnaPayload::path_only(fake_dna_path, "".to_string());
        let agent_key = fake_agent_pubkey_1();
        let payload = InstallAppPayload {
            dnas: vec![dna_payload],
            app_id: "test".to_string(),
            agent_key: agent_key.clone(),
        };
        let request = AdminRequest::InstallApp(Box::new(payload));
        let r = interface.handle_admin_request(request).await;
        debug!(?r);
        let installed_app = unwrap_to!(r => AdminResponse::AppInstalled).clone();

        let cell_id = installed_app.cell_data[0].as_id().clone();
        // Activate app
        let request = AdminRequest::ActivateApp {
            app_id: installed_app.app_id,
        };
        let r = interface.handle_admin_request(request).await;
        assert_matches!(r, AdminResponse::AppActivated);

        let mut entry_fixt = SerializedBytesFixturator::new(Predictable).map(|b| Entry::App(b));

        let base_entry = entry_fixt.next().unwrap();
        let base_entry_hash = EntryHashed::from_content(base_entry.clone())
            .await
            .into_hash();
        let target_entry = entry_fixt.next().unwrap();
        let target_entry_hash = EntryHashed::from_content(target_entry.clone())
            .await
            .into_hash();
        // Put commit entry into source chain
        {
            let cell_env = conductor.get_cell_env(&cell_id).await.unwrap();
            let dbs = cell_env.dbs().await;
            let env_ref = cell_env.guard().await;

            let mut workspace = CallZomeWorkspace::new(cell_env.clone().into(), &dbs)
                .await
                .unwrap();

            let header_builder = builder::EntryCreate {
                entry_type: EntryType::App(AppEntryType::new(
                    0.into(),
                    0.into(),
                    EntryVisibility::Public,
                )),
                entry_hash: base_entry_hash.clone(),
            };
            workspace
                .source_chain
                .put(header_builder, Some(base_entry.clone()))
                .await
                .unwrap();

            // Commit the target
            let header_builder = builder::EntryCreate {
                entry_type: EntryType::App(AppEntryType::new(
                    1.into(),
                    0.into(),
                    EntryVisibility::Public,
                )),
                entry_hash: target_entry_hash.clone(),
            };
            let hh = workspace
                .source_chain
                .put(header_builder, Some(target_entry.clone()))
                .await
                .unwrap();

            // Integrate the ops to cache
            let element = workspace
                .source_chain
                .get_element(&hh)
                .await
                .unwrap()
                .unwrap();
            integrate_to_cache(
                &element,
                workspace.source_chain.elements(),
                &mut workspace.cache_meta,
            )
            .await
            .unwrap();

            // Commit the base
            let header_builder = builder::EntryCreate {
                entry_type: EntryType::App(AppEntryType::new(
                    2.into(),
                    0.into(),
                    EntryVisibility::Public,
                )),
                entry_hash: base_entry_hash.clone(),
            };
            let hh = workspace
                .source_chain
                .put(header_builder, Some(base_entry.clone()))
                .await
                .unwrap();

            // Integrate the ops to cache
            let element = workspace
                .source_chain
                .get_element(&hh)
                .await
                .unwrap()
                .unwrap();
            integrate_to_cache(
                &element,
                workspace.source_chain.elements(),
                &mut workspace.cache_meta,
            )
            .await
            .unwrap();

            let header_builder = builder::LinkAdd {
                base_address: base_entry_hash.clone(),
                target_address: target_entry_hash.clone(),
                zome_id: 0.into(),
                tag: BytesFixturator::new(Unpredictable).next().unwrap().into(),
            };
            let hh = workspace
                .source_chain
                .put(header_builder, None)
                .await
                .unwrap();

            // Integrate the ops to cache
            let element = workspace
                .source_chain
                .get_element(&hh)
                .await
                .unwrap()
                .unwrap();
            integrate_to_cache(
                &element,
                workspace.source_chain.elements(),
                &mut workspace.cache_meta,
            )
            .await
            .unwrap();

            env_ref
                .with_commit::<crate::core::state::source_chain::SourceChainError, _, _>(|writer| {
                    workspace.flush_to_txn(writer).unwrap();
                    Ok(())
                })
                .unwrap();
        }

        // Call zome to trigger a the produce workflow
        let request = Box::new(
            ZomeCallInvocationFixturator::new(NamedInvocation(
                cell_id.clone(),
                TestWasm::Foo,
                "foo".into(),
                HostInput::new(fixt!(SerializedBytes)),
            ))
            .next()
            .unwrap(),
        );
        let request = AppRequest::ZomeCallInvocation(request);
        let _r = app_interface.handle_app_request(request).await;

        tokio::time::delay_for(std::time::Duration::from_secs(4)).await;

        // Check the ops
        {
            let cell_env = conductor.get_cell_env(&cell_id).await.unwrap();
            let dbs = cell_env.dbs().await;
            let env_ref = cell_env.guard().await;

            let reader = env_ref.reader().unwrap();
            let db = dbs.get_db(&*INTEGRATED_DHT_OPS).unwrap();
            let ops_db = IntegratedDhtOpsStore::new(cell_env.clone().into(), db);
            let ops = ops_db.iter(&reader).unwrap().collect::<Vec<_>>().unwrap();
            debug!(?ops);
            assert!(!ops.is_empty());

            let meta = MetadataBuf::vault(cell_env.clone().into(), &dbs).unwrap();
            let mut meta_cache = MetadataBuf::cache(cell_env.clone().into(), &dbs).unwrap();
            let key = LinkMetaKey::Base(&base_entry_hash);
            let links = meta
                .get_live_links(&reader, &key)
                .unwrap()
                .collect::<Vec<_>>()
                .unwrap();
            let link = links[0].clone();
            assert_eq!(link.target, target_entry_hash);

            let (elements, _metadata, mut element_cache, _metadata_cache) =
                test_dbs_and_mocks(cell_env.clone().into(), &dbs);
            let cell_network = conductor
                .holochain_p2p()
                .to_cell(cell_id.dna_hash().clone(), cell_id.agent_pubkey().clone());
            let mut cascade = Cascade::new(
                cell_env.clone().into(),
                &elements,
                &meta,
                &mut element_cache,
                &mut meta_cache,
                cell_network,
            );

            let links = cascade
                .dht_get_links(&key, Default::default())
                .await
                .unwrap();
            let link = links[0].clone();
            assert_eq!(link.target, target_entry_hash);

            let e = cascade
                .dht_get(target_entry_hash.into(), Default::default())
                .await
                .unwrap()
                .unwrap();
            assert_eq!(e.into_inner().1.unwrap(), target_entry);

            let e = cascade
                .dht_get(base_entry_hash.into(), Default::default())
                .await
                .unwrap()
                .unwrap();
            assert_eq!(e.into_inner().1.unwrap(), base_entry);
        }
        conductor.shutdown().await;
        shutdown.await.unwrap();
    }
}<|MERGE_RESOLUTION|>--- conflicted
+++ resolved
@@ -687,14 +687,8 @@
 #[tokio::test(threaded_scheduler)]
 async fn test_ops_state() {
     observability::test_run().ok();
-<<<<<<< HEAD
     let test_env = test_cell_env();
     let env = test_env.env();
-    let dbs = env.dbs().await;
-    let env_ref = env.guard().await;
-=======
-    let env = test_cell_env();
->>>>>>> 80957390
 
     let tests = [
         store_element,
@@ -965,17 +959,9 @@
 async fn test_metadata_from_wasm_api() {
     // test workspace boilerplate
     observability::test_run().ok();
-<<<<<<< HEAD
     let test_env = holochain_state::test_utils::test_cell_env();
     let env = test_env.env();
-    let dbs = env.dbs().await;
-    let env_ref = env.guard().await;
-    clear_dbs(&env_ref, &dbs);
-=======
-    let env = holochain_state::test_utils::test_cell_env();
-    let _dbs = env.dbs().await;
     clear_dbs(env.clone()).await;
->>>>>>> 80957390
 
     // Generate fixture data
     let mut td = TestData::with_app_entry_type().await;
@@ -1040,7 +1026,8 @@
 async fn test_wasm_api_without_integration_links() {
     // test workspace boilerplate
     observability::test_run().ok();
-    let env = holochain_state::test_utils::test_cell_env();
+    let test_env = holochain_state::test_utils::test_cell_env();
+    let env = test_env.env();
     let _dbs = env.dbs().await;
     clear_dbs(env.clone()).await;
 
