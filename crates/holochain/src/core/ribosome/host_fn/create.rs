use crate::core::ribosome::error::RibosomeError;
use crate::core::ribosome::guest_callback::entry_defs::EntryDefsInvocation;
use crate::core::ribosome::guest_callback::entry_defs::EntryDefsResult;
use crate::core::ribosome::CallContext;
use crate::core::ribosome::HostFnAccess;
use crate::core::ribosome::RibosomeT;
use holochain_wasmer_host::prelude::WasmError;

use holochain_types::prelude::*;
use std::sync::Arc;

/// create element
#[allow(clippy::extra_unused_lifetimes)]
pub fn create<'a>(
    ribosome: Arc<impl RibosomeT>,
    call_context: Arc<CallContext>,
    input: CreateInput,
) -> Result<HeaderHash, WasmError> {
    match HostFnAccess::from(&call_context.host_context()) {
        HostFnAccess {
            write_workspace: Permission::Allow,
            ..
        } => {
            let entry = AsRef::<Entry>::as_ref(&input);
            let chain_top_ordering = *input.chain_top_ordering();

            // Countersigned entries have different header handling.
            match entry {
                Entry::CounterSign(_, _) => tokio_helper::block_forever_on(async move {
                    call_context
                        .host_context
                        .workspace_write()
                        .source_chain()
<<<<<<< HEAD
                        .as_ref()
                        .expect("Must have source chain if write_workspace access is given")
                        .put_countersigned(input.into_entry(), chain_top_ordering)
=======
                        .put_countersigned(Some(call_context.zome.clone()), input.into_entry(), chain_top_ordering)
>>>>>>> 35564564
                        .await
                        .map_err(|source_chain_error| {
                            WasmError::Host(source_chain_error.to_string())
                        })
                }),
                _ => {
                    // build the entry hash
                    let entry_hash = EntryHash::with_data_sync(AsRef::<Entry>::as_ref(&input));

                    // extract the zome position
                    let header_zome_id = ribosome
                        .zome_to_id(&call_context.zome)
                        .expect("Failed to get ID for current zome");

                    // extract the entry defs for a zome
                    let entry_type = match AsRef::<EntryDefId>::as_ref(&input) {
                        EntryDefId::App(entry_def_id) => {
                            let (header_entry_def_id, entry_visibility) = extract_entry_def(
                                ribosome,
                                call_context.clone(),
                                entry_def_id.to_owned().into(),
                            )?;
                            let app_entry_type = AppEntryType::new(
                                header_entry_def_id,
                                header_zome_id,
                                entry_visibility,
                            );
                            EntryType::App(app_entry_type)
                        }
                        EntryDefId::CapGrant => EntryType::CapGrant,
                        EntryDefId::CapClaim => EntryType::CapClaim,
                    };

                    // build a header for the entry being committed
                    let header_builder = builder::Create {
                        entry_type,
                        entry_hash,
                    };

                    // return the hash of the committed entry
                    // note that validation is handled by the workflow
                    // if the validation fails this commit will be rolled back by virtue of the DB transaction
                    // being atomic
                    tokio_helper::block_forever_on(async move {
                        // push the header and the entry into the source chain
                        call_context
                            .host_context
                            .workspace_write()
                            .source_chain()
<<<<<<< HEAD
                            .as_ref()
                            .expect("Must have source chain if write_workspace access is given")
                            .put(header_builder, Some(input.into_entry()), chain_top_ordering)
=======
                            .put(Some(call_context.zome.clone()), header_builder, Some(input.into_entry()), chain_top_ordering)
>>>>>>> 35564564
                            .await
                            .map_err(|source_chain_error| {
                                WasmError::Host(source_chain_error.to_string())
                            })
                    })
                }
            }
        }
        _ => unreachable!(),
    }
}

pub fn extract_entry_def(
    ribosome: Arc<impl RibosomeT>,
    call_context: Arc<CallContext>,
    entry_def_id: EntryDefId,
) -> Result<(holochain_zome_types::header::EntryDefIndex, EntryVisibility), WasmError> {
    let app_entry_type = match ribosome
        .run_entry_defs((&call_context.host_context).into(), EntryDefsInvocation)
        .map_err(|ribosome_error| WasmError::Host(ribosome_error.to_string()))?
    {
        // the ribosome returned some defs
        EntryDefsResult::Defs(defs) => {
            let maybe_entry_defs = defs.get(call_context.zome.zome_name());
            match maybe_entry_defs {
                // convert the entry def id string into a numeric position in the defs
                Some(entry_defs) => {
                    entry_defs
                        .entry_def_index_from_id(entry_def_id.clone())
                        .map(|index| {
                            // build an app entry type from the entry def at the found position
                            (index, entry_defs[index.0 as usize].visibility)
                        })
                }
                None => None,
            }
        }
        _ => None,
    };
    match app_entry_type {
        Some(app_entry_type) => Ok(app_entry_type),
        None => Err(WasmError::Host(
            RibosomeError::EntryDefs(
                call_context.zome.zome_name().clone(),
                format!("entry def not found for {:?}", entry_def_id),
            )
            .to_string(),
        )),
    }
}

#[cfg(test)]
#[cfg(feature = "slow_tests")]
pub mod wasm_test {
    use super::create;
    use crate::conductor::api::ZomeCall;
    use crate::fixt::*;
    use crate::test_utils::setup_app;
    use ::fixt::prelude::*;
    use hdk::prelude::*;
    use holo_hash::AnyDhtHash;
    use holo_hash::EntryHash;
    use holochain_state::source_chain::SourceChainResult;
    use holochain_types::prelude::*;
    use holochain_types::test_utils::fake_agent_pubkey_1;
    use holochain_types::test_utils::fake_agent_pubkey_2;
    use holochain_wasm_test_utils::TestWasm;
    use observability;
    use std::sync::Arc;

    #[tokio::test(flavor = "multi_thread")]
    /// we can get an entry hash out of the fn directly
    async fn create_entry_test<'a>() {
        let ribosome =
            RealRibosomeFixturator::new(crate::fixt::curve::Zomes(vec![TestWasm::Create]))
                .next()
                .unwrap();
        let mut call_context = CallContextFixturator::new(Unpredictable).next().unwrap();
        call_context.zome = TestWasm::Create.into();
        let host_access = fixt!(ZomeCallHostAccess, Predictable);
        let host_access_2 = host_access.clone();
        call_context.host_context = host_access.into();
        let app_entry = EntryFixturator::new(AppEntry).next().unwrap();
        let entry_def_id = EntryDefId::App("post".into());
        let input = CreateInput::new(entry_def_id, app_entry.clone(), ChainTopOrdering::default());

        let output = create(Arc::new(ribosome), Arc::new(call_context), input).unwrap();

        // the chain head should be the committed entry header
        let chain_head = tokio_helper::block_forever_on(async move {
            SourceChainResult::Ok(
                host_access_2
                    .workspace
                    .source_chain()
                    .as_ref()
                    .unwrap()
                    .chain_head()?
                    .0,
            )
        })
        .unwrap();

        assert_eq!(chain_head, output);
    }

    #[tokio::test(flavor = "multi_thread")]
    async fn ribosome_create_entry_test<'a>() {
        observability::test_run().ok();
        let host_access = fixt!(ZomeCallHostAccess, Predictable);

        // get the result of a commit entry
        let output: HeaderHash =
            crate::call_test_ribosome!(host_access, TestWasm::Create, "create_entry", ()).unwrap();

        // the chain head should be the committed entry header
        let host_access_2 = host_access.clone();
        let chain_head = tokio_helper::block_forever_on(async move {
            SourceChainResult::Ok(
                host_access_2
                    .workspace
                    .source_chain()
                    .as_ref()
                    .unwrap()
                    .chain_head()?
                    .0,
            )
        })
        .unwrap();

        assert_eq!(&chain_head, &output);

        let round: Option<Element> =
            crate::call_test_ribosome!(host_access, TestWasm::Create, "get_entry", ()).unwrap();

        let bytes: Vec<u8> = match round.clone().and_then(|el| el.into()) {
            Some(holochain_zome_types::entry::Entry::App(entry_bytes)) => {
                entry_bytes.bytes().to_vec()
            }
            other => panic!("unexpected output: {:?}", other),
        };
        // this should be the content "foo" of the committed post
        assert_eq!(vec![163, 102, 111, 111], bytes);

        let round_twice: Vec<Option<Element>> =
            crate::call_test_ribosome!(host_access, TestWasm::Create, "get_entry_twice", ())
                .unwrap();
        assert_eq!(round_twice, vec![round.clone(), round],);
    }

    #[tokio::test(flavor = "multi_thread")]
    #[ignore = "david.b (this test is flaky)"]
    // maackle: this consistently passes for me with n = 37
    //          but starts to randomly lock up at n = 38,
    //          and fails consistently for higher values
    async fn multiple_create_entry_limit_test() {
        observability::test_run().unwrap();
        let dna_file = DnaFile::new(
            DnaDef {
                name: "create_multi_test".to_string(),
                uid: "ba1d046d-ce29-4778-914b-47e6010d2faf".to_string(),
                properties: SerializedBytes::try_from(()).unwrap(),
                zomes: vec![TestWasm::MultipleCalls.into()].into(),
            },
            vec![TestWasm::MultipleCalls.into()],
        )
        .await
        .unwrap();

        // //////////
        // END DNA
        // //////////

        // ///////////
        // START ALICE
        // ///////////

        let alice_agent_id = fake_agent_pubkey_1();
        let alice_cell_id = CellId::new(dna_file.dna_hash().to_owned(), alice_agent_id.clone());
        let alice_installed_cell = InstalledCell::new(alice_cell_id.clone(), "alice_handle".into());

        // /////////
        // END ALICE
        // /////////

        // /////////
        // START BOB
        // /////////

        let bob_agent_id = fake_agent_pubkey_2();
        let bob_cell_id = CellId::new(dna_file.dna_hash().to_owned(), bob_agent_id.clone());
        let bob_installed_cell = InstalledCell::new(bob_cell_id.clone(), "bob_handle".into());

        // ///////
        // END BOB
        // ///////

        // ///////////////
        // START CONDUCTOR
        // ///////////////

        let (_tmpdir, _app_api, handle) = setup_app(
            vec![(
                "APPropriated",
                vec![(alice_installed_cell, None), (bob_installed_cell, None)],
            )],
            vec![dna_file.clone()],
        )
        .await;

        // /////////////
        // END CONDUCTOR
        // /////////////

        // ALICE DOING A CALL

        let n = 50_u32;

        // alice create a bunch of entries
        let output = handle
            .call_zome(ZomeCall {
                cell_id: alice_cell_id.clone(),
                zome_name: TestWasm::MultipleCalls.into(),
                cap_secret: None,
                fn_name: "create_entry_multiple".into(),
                payload: ExternIO::encode(n).unwrap(),
                provenance: alice_agent_id.clone(),
            })
            .await
            .unwrap()
            .unwrap();
        assert_eq!(output, ZomeCallResponse::Ok(ExternIO::encode(()).unwrap()));

        // bob get the entries
        let output = handle
            .call_zome(ZomeCall {
                cell_id: alice_cell_id,
                zome_name: TestWasm::MultipleCalls.into(),
                cap_secret: None,
                fn_name: "get_entry_multiple".into(),
                payload: ExternIO::encode(n).unwrap(),
                provenance: alice_agent_id,
            })
            .await
            .unwrap()
            .unwrap();

        // check the vals
        let mut expected = vec![];
        for i in 0..n {
            expected.append(&mut i.to_le_bytes().to_vec());
        }
        assert_eq!(
            output,
            ZomeCallResponse::Ok(ExternIO::encode(expected).unwrap())
        );

        let shutdown = handle.take_shutdown_handle().unwrap();
        handle.shutdown();
        shutdown.await.unwrap().unwrap();
    }

    #[tokio::test(flavor = "multi_thread")]
    async fn test_serialize_bytes_hash() {
        observability::test_run().ok();
        #[derive(Default, SerializedBytes, Serialize, Deserialize, Debug)]
        #[repr(transparent)]
        #[serde(transparent)]
        struct Post(String);
        impl TryFrom<&Post> for Entry {
            type Error = EntryError;
            fn try_from(post: &Post) -> Result<Self, Self::Error> {
                Entry::app(post.try_into()?)
            }
        }

        // This is normal trip that works as expected
        let entry: Entry = (&Post("foo".into())).try_into().unwrap();
        let entry_hash = EntryHash::with_data_sync(&entry);
        assert_eq!(
            "uhCEkPjYXxw4ztKx3wBsxzm-q3Rfoy1bXWbIQohifqC3_HNle3-SO",
            &entry_hash.to_string()
        );
        let sb: SerializedBytes = entry_hash.try_into().unwrap();
        let entry_hash: EntryHash = sb.try_into().unwrap();
        assert_eq!(
            "uhCEkPjYXxw4ztKx3wBsxzm-q3Rfoy1bXWbIQohifqC3_HNle3-SO",
            &entry_hash.to_string()
        );

        // Now I can convert to AnyDhtHash
        let any_hash: AnyDhtHash = entry_hash.clone().into();
        assert_eq!(
            "uhCEkPjYXxw4ztKx3wBsxzm-q3Rfoy1bXWbIQohifqC3_HNle3-SO",
            &entry_hash.to_string()
        );

        // The trip works as expected
        let sb: SerializedBytes = any_hash.try_into().unwrap();
        tracing::debug!(any_sb = ?sb);
        let any_hash: AnyDhtHash = sb.try_into().unwrap();
        assert_eq!(
            "uhCEkPjYXxw4ztKx3wBsxzm-q3Rfoy1bXWbIQohifqC3_HNle3-SO",
            &any_hash.to_string()
        );

        // Converting directly works
        let any_hash: AnyDhtHash = entry_hash.clone().try_into().unwrap();
        assert_eq!(
            "uhCEkPjYXxw4ztKx3wBsxzm-q3Rfoy1bXWbIQohifqC3_HNle3-SO",
            &any_hash.to_string()
        );
    }
}<|MERGE_RESOLUTION|>--- conflicted
+++ resolved
@@ -31,13 +31,9 @@
                         .host_context
                         .workspace_write()
                         .source_chain()
-<<<<<<< HEAD
                         .as_ref()
                         .expect("Must have source chain if write_workspace access is given")
-                        .put_countersigned(input.into_entry(), chain_top_ordering)
-=======
                         .put_countersigned(Some(call_context.zome.clone()), input.into_entry(), chain_top_ordering)
->>>>>>> 35564564
                         .await
                         .map_err(|source_chain_error| {
                             WasmError::Host(source_chain_error.to_string())
@@ -87,13 +83,9 @@
                             .host_context
                             .workspace_write()
                             .source_chain()
-<<<<<<< HEAD
                             .as_ref()
                             .expect("Must have source chain if write_workspace access is given")
-                            .put(header_builder, Some(input.into_entry()), chain_top_ordering)
-=======
                             .put(Some(call_context.zome.clone()), header_builder, Some(input.into_entry()), chain_top_ordering)
->>>>>>> 35564564
                             .await
                             .map_err(|source_chain_error| {
                                 WasmError::Host(source_chain_error.to_string())
