--- conflicted
+++ resolved
@@ -248,69 +248,4 @@
             Ok($crate::prelude::EntryDefsCallbackResult::from(vec![ $( $def ),* ]))
         }
     };
-<<<<<<< HEAD
-=======
-}
-
-/// Attempts to lookup the [`EntryDefIndex`] given an [`EntryDefId`].
-///
-/// The [`EntryDefId`] is a [`String`] newtype and the [`EntryDefIndex`] is a u8 newtype.
-/// The [`EntryDefIndex`] is used to reference the entry type in headers on the DHT and as the index of the type exported to tooling.
-/// The [`EntryDefId`] is the 'human friendly' string that the [`entry_defs!`] callback maps to the index.
-///
-/// The host actually has no idea how to do this mapping, it is provided by the wasm!
-///
-/// Therefore this is a macro that calls the [`entry_defs!`] callback as defined within a zome directly from the zome.
-/// It is a macro so that we can call a function with a known name `crate::entry_defs` from the HDI before the function is defined.
-///
-/// Obviously this assumes and requires that a compliant [`entry_defs!`] callback _is_ defined at the root of the crate.
-#[macro_export]
-macro_rules! entry_def_index {
-    ( $t:ty ) => {
-        match $crate::prelude::zome_info() {
-            Ok(ZomeInfo { entry_defs, .. }) => {
-                match entry_defs.entry_def_index_from_id(<$t>::entry_def_id()) {
-                    Some(entry_def_index) => Ok::<
-                        $crate::prelude::EntryDefIndex,
-                        $crate::prelude::WasmError,
-                    >(entry_def_index),
-                    None => {
-                        #[cfg(feature = "trace")]
-                        $crate::prelude::tracing::error!(
-                            entry_def_type = stringify!($t),
-                            ?entry_defs,
-                            "Failed to lookup index for entry def id."
-                        );
-                        Err::<$crate::prelude::EntryDefIndex, $crate::prelude::WasmError>(
-                            $crate::prelude::wasm_error!($crate::prelude::WasmErrorInner::Guest(
-                                "Failed to lookup index for entry def id.".into(),
-                            )),
-                        )
-                    }
-                }
-            }
-            Err(error) => {
-                #[cfg(feature = "trace")]
-                $crate::prelude::tracing::error!(?error, "Failed to lookup entry defs.");
-                Err::<$crate::prelude::EntryDefIndex, $crate::prelude::WasmError>(error)
-            }
-        }
-    };
-}
-
-#[macro_export]
-macro_rules! entry_type {
-    ( $t:ty ) => {
-        match $crate::prelude::entry_def_index!($t) {
-            Ok(e_id) => match $crate::prelude::zome_info() {
-                Ok(ZomeInfo { id, .. }) => Ok($crate::prelude::EntryType::App(
-                    $crate::prelude::AppEntryType::new(e_id, id, <$t>::entry_visibility()),
-                )),
-                Err(e) => Err(e),
-                _ => unreachable!(),
-            },
-            Err(e) => Err(e),
-        }
-    };
->>>>>>> 02e23933
 }