//! This module contains data and functions for running operations
//! at the level of a [`DnaHash`] space.
//! Multiple [`Cell`]'s could share the same space.

use std::{collections::HashMap, sync::Arc};

use holo_hash::{DhtOpHash, DnaHash};
<<<<<<< HEAD
use holochain_conductor_api::conductor::EnvironmentRootPath;
use holochain_p2p::{
    dht::{
        arq::{power_and_count_from_length, ArqBoundsSet},
        hash::RegionHash,
        quantum::{TelescopingTimes, TimeQuantum},
        region::{RegionBounds, RegionCoordSetXtcs, RegionData, RegionSetXtcs},
        ArqBounds, ArqStrat,
    },
    dht_arc::{ArcInterval, DhtArcSet},
    event::FetchOpDataQuery,
};
=======
use holochain_conductor_api::conductor::DatabaseRootPath;
use holochain_p2p::dht_arc::{ArcInterval, DhtArcSet};
>>>>>>> 12e281cd
use holochain_sqlite::{
    conn::{DbSyncLevel, DbSyncStrategy},
    db::{
        DbKindAuthored, DbKindCache, DbKindConductor, DbKindDht, DbKindP2pAgents, DbKindP2pMetrics,
        DbKindWasm, DbWrite, ReadAccess,
    },
    prelude::{DatabaseError, DatabaseResult},
};
use holochain_state::{
    prelude::{from_blob, StateQueryResult},
    query::{map_sql_dht_op_common, StateQueryError},
};
use holochain_types::{
    db_cache::DhtDbQueryCache,
    dht_op::{DhtOp, DhtOpType},
};
use holochain_zome_types::{DnaDefHashed, Entry, EntryVisibility, SignedHeader, Timestamp};
use kitsune_p2p::event::{TimeWindow, TimeWindowInclusive};
use rusqlite::named_params;
use tracing::instrument;

use crate::core::{
    queue_consumer::QueueConsumerMap,
    workflow::{
        countersigning_workflow::{incoming_countersigning, CountersigningWorkspace},
        incoming_dht_ops_workflow::{
            incoming_dht_ops_workflow, IncomingOpHashes, IncomingOpsBatch,
        },
    },
};

use super::{
    conductor::RwShare,
    error::{ConductorError, ConductorResult},
    p2p_agent_store::{self, P2pBatch},
};
use std::convert::TryInto;

#[derive(Clone)]
/// This is the set of all current
/// [`DnaHash`] spaces for all cells
/// installed on this conductor.
pub struct Spaces {
    map: RwShare<HashMap<DnaHash, Space>>,
    pub(crate) db_dir: Arc<DatabaseRootPath>,
    pub(crate) db_sync_strategy: DbSyncStrategy,
    /// The map of running queue consumer workflows.
    pub(crate) queue_consumer_map: QueueConsumerMap,
    pub(crate) conductor_db: DbWrite<DbKindConductor>,
    pub(crate) wasm_db: DbWrite<DbKindWasm>,
}

#[derive(Clone)]
/// This is the set of data required at the
/// [`DnaHash`] space level.
/// All cells in the same [`DnaHash`] space
/// will share these.
pub struct Space {
    /// The dna hash for this space.
    pub dna_hash: Arc<DnaHash>,

    /// The caches databases. These are shared across cells.
    /// There is one per unique Dna.
    pub cache_db: DbWrite<DbKindCache>,

    /// The authored databases. These are shared across cells.
    /// There is one per unique Dna.
    pub authored_db: DbWrite<DbKindAuthored>,

    /// The dht databases. These are shared across cells.
    /// There is one per unique Dna.
    pub dht_db: DbWrite<DbKindDht>,

    /// The database for storing AgentInfoSigned
    pub p2p_agents_db: DbWrite<DbKindP2pAgents>,

    /// The database for storing p2p MetricDatum(s)
    pub p2p_metrics_db: DbWrite<DbKindP2pMetrics>,

    /// The batch sender for writes to the p2p database.
    pub p2p_batch_sender: tokio::sync::mpsc::Sender<P2pBatch>,

    /// A cache for slow database queries.
    pub dht_query_cache: DhtDbQueryCache,

    /// Countersigning workspace that is shared across this cell.
    pub countersigning_workspace: CountersigningWorkspace,

    /// Incoming op hashes that are queued for processing.
    pub incoming_op_hashes: IncomingOpHashes,

    /// Incoming ops batch for this space.
    pub incoming_ops_batch: IncomingOpsBatch,
}

#[cfg(test)]
pub struct TestSpaces {
    pub spaces: Spaces,
    pub test_spaces: HashMap<DnaHash, TestSpace>,
    pub queue_consumer_map: QueueConsumerMap,
}
#[cfg(test)]
pub struct TestSpace {
    pub space: Space,
    _temp_dir: tempfile::TempDir,
}

impl Spaces {
    /// Create a new empty set of [`DnaHash`] spaces.
    pub fn new(
        root_db_dir: DatabaseRootPath,
        db_sync_strategy: DbSyncStrategy,
    ) -> ConductorResult<Self> {
        let db_sync_level = match db_sync_strategy {
            DbSyncStrategy::Fast => DbSyncLevel::Off,
            DbSyncStrategy::Resilient => DbSyncLevel::Normal,
        };
        let conductor_db =
            DbWrite::open_with_sync_level(root_db_dir.as_ref(), DbKindConductor, db_sync_level)?;
        let wasm_db =
            DbWrite::open_with_sync_level(root_db_dir.as_ref(), DbKindWasm, db_sync_level)?;
        Ok(Spaces {
            map: RwShare::new(HashMap::new()),
            db_dir: Arc::new(root_db_dir),
            db_sync_strategy,
            queue_consumer_map: QueueConsumerMap::new(),
            conductor_db,
            wasm_db,
        })
    }

    /// Get something from every space
    pub fn get_from_spaces<R, F: FnMut(&Space) -> R>(&self, f: F) -> Vec<R> {
        self.map
            .share_ref(|spaces| spaces.values().map(f).collect())
    }

    /// Get the space if it exists or create it if it doesn't.
    pub fn get_or_create_space(&self, dna_hash: &DnaHash) -> ConductorResult<Space> {
        self.get_or_create_space_ref(dna_hash, Space::clone)
    }

    fn get_or_create_space_ref<F, R>(&self, dna_hash: &DnaHash, f: F) -> ConductorResult<R>
    where
        F: Fn(&Space) -> R,
    {
        match self.map.share_ref(|spaces| spaces.get(dna_hash).map(&f)) {
            Some(r) => Ok(r),
            None => self
                .map
                .share_mut(|spaces| match spaces.entry(dna_hash.clone()) {
                    std::collections::hash_map::Entry::Occupied(entry) => Ok(f(entry.get())),
                    std::collections::hash_map::Entry::Vacant(entry) => {
                        let space = Space::new(
                            Arc::new(dna_hash.clone()),
                            &self.db_dir,
                            self.db_sync_strategy,
                        )?;

                        let r = f(&space);
                        entry.insert(space);
                        Ok(r)
                    }
                }),
        }
    }

    /// Get the cache database (this will create the space if it doesn't already exist).
    pub fn cache(&self, dna_hash: &DnaHash) -> ConductorResult<DbWrite<DbKindCache>> {
        self.get_or_create_space_ref(dna_hash, |space| space.cache_db.clone())
    }

    /// Get the authored database (this will create the space if it doesn't already exist).
    pub fn authored_db(&self, dna_hash: &DnaHash) -> ConductorResult<DbWrite<DbKindAuthored>> {
        self.get_or_create_space_ref(dna_hash, |space| space.authored_db.clone())
    }

    /// Get the dht database (this will create the space if it doesn't already exist).
    pub fn dht_db(&self, dna_hash: &DnaHash) -> ConductorResult<DbWrite<DbKindDht>> {
        self.get_or_create_space_ref(dna_hash, |space| space.dht_db.clone())
    }

    /// Get the peer database (this will create the space if it doesn't already exist).
    pub fn p2p_agents_db(&self, dna_hash: &DnaHash) -> ConductorResult<DbWrite<DbKindP2pAgents>> {
        self.get_or_create_space_ref(dna_hash, |space| space.p2p_agents_db.clone())
    }

    /// Get the peer database (this will create the space if it doesn't already exist).
    pub fn p2p_metrics_db(&self, dna_hash: &DnaHash) -> ConductorResult<DbWrite<DbKindP2pMetrics>> {
        self.get_or_create_space_ref(dna_hash, |space| space.p2p_metrics_db.clone())
    }

    /// Get the batch sender (this will create the space if it doesn't already exist).
    pub fn p2p_batch_sender(
        &self,
        dna_hash: &DnaHash,
    ) -> ConductorResult<tokio::sync::mpsc::Sender<P2pBatch>> {
        self.get_or_create_space_ref(dna_hash, |space| space.p2p_batch_sender.clone())
    }

    #[instrument(skip(self))]
    /// the network module is requesting a list of dht op hashes
    /// Get the [`DhtOpHash`]es and authored timestamps for a given time window.
    pub async fn handle_query_op_hashes(
        &self,
        dna_hash: &DnaHash,
        dht_arc_set: DhtArcSet,
        window: TimeWindow,
        max_ops: usize,
        include_limbo: bool,
    ) -> ConductorResult<Option<(Vec<DhtOpHash>, TimeWindowInclusive)>> {
        // The exclusive window bounds.
        let start = window.start;
        let end = window.end;
        let max_ops: u32 = max_ops.try_into().unwrap_or(u32::MAX);

        let db = self.dht_db(dna_hash)?;
        let include_limbo = include_limbo
            .then(|| "\n")
            .unwrap_or("AND DhtOp.when_integrated IS NOT NULL\n");

        let intervals = dht_arc_set.intervals();
        let sql = if let Some(ArcInterval::Full) = intervals.first() {
            format!(
                "{}{}{}",
                holochain_sqlite::sql::sql_cell::FETCH_OP_HASHES_P1,
                include_limbo,
                holochain_sqlite::sql::sql_cell::FETCH_OP_HASHES_P2,
            )
        } else {
            let sql_ranges = intervals
                .into_iter()
                .filter(|i| matches!(i, &ArcInterval::Bounded(_, _)))
                .map(|interval| match interval {
                    ArcInterval::Bounded(start_loc, end_loc) => {
                        if start_loc <= end_loc {
                            format!(
                                "AND storage_center_loc >= {} AND storage_center_loc <= {}",
                                start_loc, end_loc
                            )
                        } else {
                            format!(
                                "AND (storage_center_loc < {} OR storage_center_loc > {})",
                                end_loc, start_loc
                            )
                        }
                    }
                    _ => unreachable!(),
                })
                .collect::<String>();
            format!(
                "{}{}{}{}",
                holochain_sqlite::sql::sql_cell::FETCH_OP_HASHES_P1,
                include_limbo,
                sql_ranges,
                holochain_sqlite::sql::sql_cell::FETCH_OP_HASHES_P2,
            )
        };
        let results = db
            .async_reader(move |txn| {
                let hashes = txn
                    .prepare_cached(&sql)?
                    .query_map(
                        named_params! {
                            ":from": start,
                            ":to": end,
                            ":limit": max_ops,
                        },
                        |row| row.get("hash"),
                    )?
                    .collect::<rusqlite::Result<Vec<DhtOpHash>>>()?;
                let range = hashes.first().and_then(|s| hashes.last().map(|e| (s, e)));
                match range {
                    Some((start, end)) => {
                        let start: Timestamp = txn.query_row(
                            "SELECT authored_timestamp FROM DhtOp WHERE hash = ?",
                            [start],
                            |row| row.get(0),
                        )?;
                        let end: Timestamp = txn.query_row(
                            "SELECT authored_timestamp FROM DhtOp WHERE hash = ?",
                            [end],
                            |row| row.get(0),
                        )?;
                        DatabaseResult::Ok(Some((hashes, start..=end)))
                    }
                    None => Ok(None),
                }
            })
            .await?;

        Ok(results)
    }

    /// The network module needs info about various groupings ("regions") of ops
    pub async fn handle_fetch_op_regions(
        &self,
        dna_def: &DnaDefHashed,
        // author: AgentPubKey,
        dht_arc_set: DhtArcSet,
    ) -> ConductorResult<RegionSetXtcs> {
        use holo_hash::HasHash;
        let dna_hash = dna_def.as_hash();
        let sql = holochain_sqlite::sql::sql_cell::FETCH_OP_REGION;
        let topology = dna_def.topology();
        let max_chunks = ArqStrat::default().max_chunks();
        let arq_set = ArqBoundsSet::new(
            dht_arc_set
                .intervals()
                .into_iter()
                .map(|i| {
                    let len = i.length();
                    let (pow, _) = power_and_count_from_length(len, max_chunks);
                    ArqBounds::from_interval_rounded(pow, i)
                })
                .collect(),
        );
        // TODO: This should be behind the current moment by however much Recent gossip covers.
        let current = Timestamp::now();
        let times = TelescopingTimes::new(TimeQuantum::from_timestamp(&topology, current));
        let coords = RegionCoordSetXtcs::new(times, arq_set);
        let coords_clone = coords.clone();
        let data = self
            .authored_env(dna_hash)?
            .async_reader(move |txn| {
                let mut stmt = txn.prepare_cached(sql).map_err(DatabaseError::from)?;
                coords_clone
                    .region_coords_nested()
                    .map(|column| {
                        column
                            .map(|(_, coords)| {
                                let bounds = coords.to_bounds(&topology);
                                let (x0, x1) = bounds.x;
                                let (t0, t1) = bounds.t;
                                stmt.query_row(
                                    named_params! {
                                        ":storage_start_loc": x0,
                                        ":storage_end_loc": x1,
                                        ":timestamp_min": t0,
                                        ":timestamp_max": t1,
                                        // ":author": &author, // TODO: unneeded for authored table?
                                    },
                                    |row| {
                                        Ok(RegionData {
                                            hash: RegionHash::from_vec(row.get("hash")?)
                                                .expect("region hash must be 32 bytes"),
                                            size: row.get("size")?,
                                            count: row.get("count")?,
                                        })
                                    },
                                )
                            })
                            .collect::<Result<Vec<RegionData>, rusqlite::Error>>()
                            .map_err(DatabaseError::from)
                    })
                    .collect::<Result<Vec<Vec<RegionData>>, DatabaseError>>()
            })
            .await?;
        Ok(RegionSetXtcs::from_data(coords, data))
    }

    #[instrument(skip(self, query))]
    /// The network module is requesting the content for dht ops
    pub async fn handle_fetch_op_data(
        &self,
        dna_hash: &DnaHash,
        query: FetchOpDataQuery,
    ) -> ConductorResult<Vec<(holo_hash::DhtOpHash, holochain_types::dht_op::DhtOp)>> {
        match query {
            FetchOpDataQuery::Hashes(op_hashes) => {
                self.handle_fetch_op_data_by_hashes(dna_hash, op_hashes)
                    .await
            }
            FetchOpDataQuery::Regions(regions) => {
                self.handle_fetch_op_data_by_regions(dna_hash, regions)
                    .await
            }
        }
    }

    #[instrument(skip(self, regions))]
    /// The network module is requesting the content for dht ops
    pub async fn handle_fetch_op_data_by_regions(
        &self,
        dna_hash: &DnaHash,
        regions: Vec<RegionBounds>,
    ) -> ConductorResult<Vec<(holo_hash::DhtOpHash, holochain_types::dht_op::DhtOp)>> {
        let sql = holochain_sqlite::sql::sql_cell::FETCH_OPS_BY_REGION;
        Ok(self
            .authored_env(dna_hash)?
            .async_reader(move |txn| {
                let mut stmt = txn.prepare_cached(sql).map_err(StateQueryError::from)?;
                StateQueryResult::Ok(
                    regions
                        .into_iter()
                        .map(|bounds| {
                            let (x0, x1) = bounds.x;
                            let (t0, t1) = bounds.t;
                            stmt.query_and_then(
                                named_params! {
                                    ":storage_start_loc": x0,
                                    ":storage_end_loc": x1,
                                    ":timestamp_min": t0,
                                    ":timestamp_max": t1,
                                    // ":author": &author, // TODO: unneeded for authored table?
                                },
                                |row| {
                                    let hash: DhtOpHash =
                                        row.get("hash").map_err(StateQueryError::from)?;
                                    Ok(map_sql_dht_op_common(row)?.map(|op| (hash, op)))
                                },
                            )
                            .map_err(StateQueryError::from)?
                            .collect::<Result<Vec<Option<_>>, StateQueryError>>()
                        })
                        .collect::<Result<Vec<Vec<Option<_>>>, _>>()?
                        .into_iter()
                        .flatten()
                        .filter_map(|x| x)
                        .collect(),
                )
            })
            .await?)
    }

    #[instrument(skip(self, op_hashes))]
    /// The network module is requesting the content for dht ops
    pub async fn handle_fetch_op_data_by_hashes(
        &self,
        dna_hash: &DnaHash,
        op_hashes: Vec<holo_hash::DhtOpHash>,
    ) -> ConductorResult<Vec<(holo_hash::DhtOpHash, holochain_types::dht_op::DhtOp)>> {
        const OPS_IN_MEMORY_BOUND_BYTES: usize = 3_000_000; // 3MB
                                                            // FIXME: Test this query.
        let db = self.dht_db(dna_hash)?;
        let results = db
            .async_reader(move |txn| {
                let mut out = Vec::with_capacity(op_hashes.len());
                let mut total_bytes = 0;
                for hash in op_hashes {
                    let r = txn.query_row_and_then(
                        "
                            SELECT DhtOp.hash, DhtOp.type AS dht_type,
                            Header.blob AS header_blob, Entry.blob AS entry_blob,
                            LENGTH(Header.blob) as header_size, LENGTH(Entry.blob) as entry_size
                            FROM DHtOp
                            JOIN Header ON DhtOp.header_hash = Header.hash
                            LEFT JOIN Entry ON Header.entry_hash = Entry.hash
                            WHERE
                            DhtOp.hash = ?
                            AND
                            DhtOp.when_integrated IS NOT NULL
                        ",
                        [hash],
                        |row| {
                            let header_bytes: Option<usize> = row.get("header_size")?;
                            let entry_bytes: Option<usize> = row.get("entry_size")?;
                            let bytes = header_bytes.unwrap_or(0) + entry_bytes.unwrap_or(0);
                            let header = from_blob::<SignedHeader>(row.get("header_blob")?)?;
                            let op_type: DhtOpType = row.get("dht_type")?;
                            let hash: DhtOpHash = row.get("hash")?;
                            // Check the entry isn't private before gossiping it.
                            let mut entry: Option<Entry> = None;
                            if header
                                .0
                                .entry_type()
                                .filter(|et| *et.visibility() == EntryVisibility::Public)
                                .is_some()
                            {
                                let e: Option<Vec<u8>> = row.get("entry_blob")?;
                                entry = match e {
                                    Some(entry) => Some(from_blob::<Entry>(entry)?),
                                    None => None,
                                };
                            }
                            let op = DhtOp::from_type(op_type, header, entry)?;
                            StateQueryResult::Ok(((hash, op), bytes))
                        },
                    );
                    match r {
                        Ok((r, bytes)) => {
                            out.push(r);
                            total_bytes += bytes;
                            if total_bytes > OPS_IN_MEMORY_BOUND_BYTES {
                                break;
                            }
                        }
                        Err(holochain_state::query::StateQueryError::Sql(
                            rusqlite::Error::QueryReturnedNoRows,
                        )) => (),
                        Err(e) => return Err(e),
                    }
                }
                StateQueryResult::Ok(out)
            })
            .await?;
        Ok(results)
    }

    #[instrument(skip(self, request_validation_receipt, ops))]
    /// we are receiving a "publish" event from the network
    pub async fn handle_publish(
        &self,
        dna_hash: &DnaHash,
        request_validation_receipt: bool,
        countersigning_session: bool,
        ops: Vec<holochain_types::dht_op::DhtOp>,
    ) -> ConductorResult<()> {
        use futures::StreamExt;
        let ops = futures::stream::iter(ops.into_iter().map(|op| {
            let hash = DhtOpHash::with_data_sync(&op);
            (hash, op)
        }))
        .collect()
        .await;

        // If this is a countersigning session then
        // send it to the countersigning workflow otherwise
        // send it to the incoming ops workflow.
        if countersigning_session {
            let (workspace, trigger) = self.get_or_create_space_ref(dna_hash, |space| {
                (
                    space.countersigning_workspace.clone(),
                    self.queue_consumer_map
                        .countersigning_trigger(space.dna_hash.clone()),
                )
            })?;
            let trigger = match trigger {
                Some(t) => t,
                // If the workflow has not been spawned yet we can't handle incoming messages.
                None => return Ok(()),
            };
            incoming_countersigning(ops, &workspace, trigger)?;
        } else {
            let space = self.get_or_create_space(dna_hash)?;
            let trigger = match self
                .queue_consumer_map
                .sys_validation_trigger(space.dna_hash.clone())
            {
                Some(t) => t,
                // If the workflow has not been spawned yet we can't handle incoming messages.
                // Note this is not an error because only a validation receipt is proof of a publish.
                None => return Ok(()),
            };
            incoming_dht_ops_workflow(&space, trigger, ops, request_validation_receipt).await?;
        }
        Ok(())
    }
}

impl Space {
    fn new(
        dna_hash: Arc<DnaHash>,
        root_db_dir: &DatabaseRootPath,
        db_sync_strategy: DbSyncStrategy,
    ) -> ConductorResult<Self> {
        use holochain_p2p::DnaHashExt;
        let space = dna_hash.to_kitsune();
        let db_sync_level = match db_sync_strategy {
            DbSyncStrategy::Fast => DbSyncLevel::Off,
            DbSyncStrategy::Resilient => DbSyncLevel::Normal,
        };
        let cache = DbWrite::open_with_sync_level(
            root_db_dir.as_ref(),
            DbKindCache(dna_hash.clone()),
            db_sync_level,
        )?;
        let authored_db = DbWrite::open_with_sync_level(
            root_db_dir.as_ref(),
            DbKindAuthored(dna_hash.clone()),
            DbSyncLevel::Normal,
        )?;
        let dht_db = DbWrite::open_with_sync_level(
            root_db_dir.as_ref(),
            DbKindDht(dna_hash.clone()),
            db_sync_level,
        )?;
        let p2p_agents_db = DbWrite::open_with_sync_level(
            root_db_dir.as_ref(),
            DbKindP2pAgents(space.clone()),
            db_sync_level,
        )?;
        let p2p_metrics_db = DbWrite::open_with_sync_level(
            root_db_dir.as_ref(),
            DbKindP2pMetrics(space),
            db_sync_level,
        )?;

        let (tx, rx) = tokio::sync::mpsc::channel(100);
        tokio::spawn(p2p_agent_store::p2p_put_all_batch(
            p2p_agents_db.clone(),
            rx,
        ));
        let p2p_batch_sender = tx;

        let countersigning_workspace = CountersigningWorkspace::new();
        let incoming_op_hashes = IncomingOpHashes::default();
        let incoming_ops_batch = IncomingOpsBatch::default();
        let dht_query_cache = DhtDbQueryCache::new(dht_db.clone().into());
        let r = Self {
            dna_hash,
            cache_db: cache,
            authored_db,
            dht_db,
            p2p_agents_db,
            p2p_metrics_db,
            p2p_batch_sender,
            countersigning_workspace,
            incoming_op_hashes,
            incoming_ops_batch,
            dht_query_cache,
        };
        Ok(r)
    }
}

#[cfg(test)]
impl TestSpaces {
    pub fn new(dna_hashes: impl IntoIterator<Item = DnaHash>) -> Self {
        let queue_consumer_map = QueueConsumerMap::new();
        Self::with_queue_consumer(dna_hashes, queue_consumer_map)
    }

    pub fn with_queue_consumer(
        dna_hashes: impl IntoIterator<Item = DnaHash>,
        queue_consumer_map: QueueConsumerMap,
    ) -> Self {
        let mut test_spaces: HashMap<DnaHash, _> = HashMap::new();
        for hash in dna_hashes.into_iter() {
            test_spaces.insert(hash.clone(), TestSpace::new(hash));
        }
        let temp_dir = tempfile::Builder::new()
            .prefix("holochain-test-environments")
            .tempdir()
            .unwrap();
        let spaces = Spaces::new(temp_dir.path().to_path_buf().into(), Default::default()).unwrap();
        spaces.map.share_mut(|map| {
            map.extend(
                test_spaces
                    .iter()
                    .map(|(k, v)| (k.clone(), v.space.clone())),
            );
        });
        Self {
            queue_consumer_map,
            spaces,
            test_spaces,
        }
    }
}

#[cfg(test)]
impl TestSpace {
    pub fn new(dna_hash: DnaHash) -> Self {
        let temp_dir = tempfile::Builder::new()
            .prefix("holochain-test-environments")
            .tempdir()
            .unwrap();

        Self {
            space: Space::new(
                Arc::new(dna_hash),
                &temp_dir.path().to_path_buf().into(),
                Default::default(),
            )
            .unwrap(),
            _temp_dir: temp_dir,
        }
    }
}<|MERGE_RESOLUTION|>--- conflicted
+++ resolved
@@ -5,8 +5,7 @@
 use std::{collections::HashMap, sync::Arc};
 
 use holo_hash::{DhtOpHash, DnaHash};
-<<<<<<< HEAD
-use holochain_conductor_api::conductor::EnvironmentRootPath;
+use holochain_conductor_api::conductor::DatabaseRootPath;
 use holochain_p2p::{
     dht::{
         arq::{power_and_count_from_length, ArqBoundsSet},
@@ -18,10 +17,6 @@
     dht_arc::{ArcInterval, DhtArcSet},
     event::FetchOpDataQuery,
 };
-=======
-use holochain_conductor_api::conductor::DatabaseRootPath;
-use holochain_p2p::dht_arc::{ArcInterval, DhtArcSet};
->>>>>>> 12e281cd
 use holochain_sqlite::{
     conn::{DbSyncLevel, DbSyncStrategy},
     db::{
@@ -345,7 +340,7 @@
         let coords = RegionCoordSetXtcs::new(times, arq_set);
         let coords_clone = coords.clone();
         let data = self
-            .authored_env(dna_hash)?
+            .authored_db(dna_hash)?
             .async_reader(move |txn| {
                 let mut stmt = txn.prepare_cached(sql).map_err(DatabaseError::from)?;
                 coords_clone
@@ -411,7 +406,7 @@
     ) -> ConductorResult<Vec<(holo_hash::DhtOpHash, holochain_types::dht_op::DhtOp)>> {
         let sql = holochain_sqlite::sql::sql_cell::FETCH_OPS_BY_REGION;
         Ok(self
-            .authored_env(dna_hash)?
+            .authored_db(dna_hash)?
             .async_reader(move |txn| {
                 let mut stmt = txn.prepare_cached(sql).map_err(StateQueryError::from)?;
                 StateQueryResult::Ok(
