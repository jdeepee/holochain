--- conflicted
+++ resolved
@@ -6,11 +6,7 @@
 use fallible_iterator::FallibleIterator;
 
 use holo_hash::EntryHash;
-<<<<<<< HEAD
 use holochain_state::{env::EnvironmentWrite, fresh_reader};
-=======
-use holochain_state::{env::EnvironmentWrite, fresh_reader, prelude::ReadManager};
->>>>>>> 8f0e3a56
 use holochain_types::{
     element::{GetElementResponse, RawGetEntryResponse},
     header::WireEntryUpdateRelationship,
@@ -27,14 +23,8 @@
     options: holochain_p2p::event::GetOptions,
 ) -> CellResult<GetElementResponse> {
     // Get the vaults
-<<<<<<< HEAD
-    let dbs = state_env.dbs();
-    let element_vault = ElementBuf::vault(state_env.clone().into(), &dbs, false)?;
-    let meta_vault = MetadataBuf::vault(state_env.clone().into(), &dbs)?;
-=======
     let element_vault = ElementBuf::vault(state_env.clone().into(), false)?;
     let meta_vault = MetadataBuf::vault(state_env.clone().into())?;
->>>>>>> 8f0e3a56
 
     // ## Helper closures to DRY and make more readable
 
@@ -70,7 +60,7 @@
 
     // ### Gather headers closure
     // This gathers the headers and deletes we want
-    let gather_headers = |reader| {
+    let gather_headers = || {
         let mut deletes = Vec::new();
         let mut updates = Vec::new();
         let headers = fresh_reader!(meta_vault.env(), |r| meta_vault
@@ -81,7 +71,6 @@
         // We want all the live headers and deletes
         if options.all_live_headers_with_metadata {
             for hash in headers {
-<<<<<<< HEAD
                 fresh_reader!(meta_vault.env(), |r| {
                     deletes.extend(
                         meta_vault
@@ -90,30 +79,14 @@
                     );
                     CellResult::Ok(())
                 })?;
-                let header = render_header(hash).await?;
+                let header = render_header(hash)?;
                 live_headers.insert(header.try_into()?);
             }
             let updates_returns = fresh_reader!(meta_vault.env(), |r| meta_vault
                 .get_updates(&r, hash.clone().into())?
                 .collect::<Vec<_>>())?;
-            let updates_returns = updates_returns.into_iter().map(|update| async {
-                let update: WireEntryUpdateRelationship = render_header(update)
-                    .await?
-=======
-                deletes.extend(
-                    meta_vault
-                        .get_deletes_on_header(&reader, hash.header_hash.clone())?
-                        .iterator(),
-                );
-                let header = render_header(hash)?;
-                live_headers.insert(header.try_into()?);
-            }
-            let updates_returns = meta_vault
-                .get_updates(&reader, hash.clone().into())?
-                .collect::<Vec<_>>()?;
             let updates_returns = updates_returns.into_iter().map(|update| {
                 let update: WireEntryUpdateRelationship = render_header(update)?
->>>>>>> 8f0e3a56
                     .try_into()
                     .map_err(AuthorityDataError::from)?;
                 CellResult::Ok(update)
@@ -162,47 +135,34 @@
 
     // ### Gather the entry
     // Get the entry from the first header
-<<<<<<< HEAD
-    let first_header = fresh_reader!(meta_vault.env(), |r| meta_vault
-        .get_headers(&r, hash.clone())?
-        .next())?;
+
+    let first_header = fresh_reader!(state_env, |reader| {
+        meta_vault.get_headers(&reader, hash.clone())?.next()
+    })?;
     let entry_data = match first_header {
         Some(first_header) => {
-            let header = render_header(first_header).await?;
-            Some(get_entry(header).await?)
+            let header = render_header(first_header)?;
+            Some(get_entry(header)?)
         }
         None => None,
     };
-=======
->>>>>>> 8f0e3a56
 
-    fresh_reader!(state_env, |reader| {
-        let first_header = meta_vault.get_headers(&reader, hash.clone())?.next()?;
-        let entry_data = match first_header {
-            Some(first_header) => {
-                let header = render_header(first_header)?;
-                Some(get_entry(header)?)
-            }
-            None => None,
-        };
-
-        let r = match entry_data {
-            Some((entry, entry_type)) => {
-                // ### Gather headers
-                // There is at least one header with an entry so gather all the required data
-                let (live_headers, deletes, updates) = gather_headers(reader)?;
-                let r = RawGetEntryResponse {
-                    live_headers,
-                    deletes,
-                    updates,
-                    entry,
-                    entry_type,
-                };
-                Some(Box::new(r))
-            }
-            _ => None,
-        };
-        debug!(handle_get_details_return = ?r);
-        Ok(GetElementResponse::GetEntryFull(r))
-    })
+    let r = match entry_data {
+        Some((entry, entry_type)) => {
+            // ### Gather headers
+            // There is at least one header with an entry so gather all the required data
+            let (live_headers, deletes, updates) = gather_headers()?;
+            let r = RawGetEntryResponse {
+                live_headers,
+                deletes,
+                updates,
+                entry,
+                entry_type,
+            };
+            Some(Box::new(r))
+        }
+        _ => None,
+    };
+    debug!(handle_get_details_return = ?r);
+    Ok(GetElementResponse::GetEntryFull(r))
 }