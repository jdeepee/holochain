--- conflicted
+++ resolved
@@ -138,21 +138,6 @@
     // - Set bob up with a current round that expects one
     // response to a sent bloom.
     let bob = setup_standard_player(
-<<<<<<< HEAD
-        ShardedGossipLocalState {
-            round_map: maplit::hashmap! {
-                cert.clone() => RoundState {
-                    remote_agent_list: vec![],
-                    common_arc_set: Arc::new(DhtArcSet::Full),
-                    num_sent_ops_blooms: 1,
-                    received_all_incoming_ops_blooms: true,
-                    has_pending_historical_op_data: false,
-                    last_touch: Instant::now(),
-                    round_timeout: std::time::Duration::MAX,
-                    bloom_batch_cursor: None,
-                    ops_batch_queue: OpsBatchQueue::new(),
-                    region_set_sent: None,
-=======
         ShardedGossipLocalStateBuilder::default()
             .round_map(
                 maplit::hashmap! {
@@ -166,7 +151,6 @@
                         .bloom_batch_cursor(None)
                         .ops_batch_queue(OpsBatchQueue::new()).build().unwrap()
 
->>>>>>> 5f9acd15
                 }
                 .into(),
             )
@@ -204,21 +188,6 @@
 
     // - Set bob up the same as the test above.
     let bob = setup_standard_player(
-<<<<<<< HEAD
-        ShardedGossipLocalState {
-            round_map: maplit::hashmap! {
-                cert.clone() => RoundState {
-                    remote_agent_list: vec![],
-                    common_arc_set: Arc::new(DhtArcSet::Full),
-                    num_sent_ops_blooms: 1,
-                    received_all_incoming_ops_blooms: true,
-                    has_pending_historical_op_data: false,
-                    last_touch: Instant::now(),
-                    round_timeout: std::time::Duration::MAX,
-                    bloom_batch_cursor: None,
-                    ops_batch_queue: OpsBatchQueue::new(),
-                    region_set_sent: None,
-=======
         ShardedGossipLocalStateBuilder::default()
             .round_map(
                 maplit::hashmap! {
@@ -232,7 +201,6 @@
                         .bloom_batch_cursor(None)
                         .ops_batch_queue(OpsBatchQueue::new()).build().unwrap()
 
->>>>>>> 5f9acd15
                 }
                 .into(),
             )
@@ -271,21 +239,6 @@
 
     // - Set bob up awaiting incoming blooms and one response.
     let bob = setup_standard_player(
-<<<<<<< HEAD
-        ShardedGossipLocalState {
-            round_map: maplit::hashmap! {
-                cert.clone() => RoundState {
-                    remote_agent_list: vec![],
-                    common_arc_set: Arc::new(DhtArcSet::Full),
-                    num_sent_ops_blooms: 1,
-                    received_all_incoming_ops_blooms: false,
-                    has_pending_historical_op_data: false,
-                    last_touch: Instant::now(),
-                    round_timeout: std::time::Duration::MAX,
-                    bloom_batch_cursor: None,
-                    ops_batch_queue: OpsBatchQueue::new(),
-                    region_set_sent: None,
-=======
         ShardedGossipLocalStateBuilder::default()
             .round_map(
                 maplit::hashmap! {
@@ -299,7 +252,6 @@
                         .bloom_batch_cursor(None)
                         .ops_batch_queue(OpsBatchQueue::new()).build().unwrap()
 
->>>>>>> 5f9acd15
                 }
                 .into(),
             )
@@ -338,21 +290,6 @@
     // - Set bob up with a current round that expects no responses
     // and has not received all blooms.
     let bob = setup_standard_player(
-<<<<<<< HEAD
-        ShardedGossipLocalState {
-            round_map: maplit::hashmap! {
-                cert.clone() => RoundState {
-                    remote_agent_list: vec![],
-                    common_arc_set: Arc::new(DhtArcSet::Full),
-                    num_sent_ops_blooms: 0,
-                    received_all_incoming_ops_blooms: false,
-                    has_pending_historical_op_data: false,
-                    last_touch: Instant::now(),
-                    round_timeout: std::time::Duration::MAX,
-                    bloom_batch_cursor: None,
-                    ops_batch_queue: OpsBatchQueue::new(),
-                    region_set_sent: None,
-=======
         ShardedGossipLocalStateBuilder::default()
             .round_map(
                 maplit::hashmap! {
@@ -366,7 +303,6 @@
                         .bloom_batch_cursor(None)
                         .ops_batch_queue(OpsBatchQueue::new()).build().unwrap()
 
->>>>>>> 5f9acd15
                 }
                 .into(),
             )
@@ -405,21 +341,6 @@
     // - Set bob up with a current round that expects one response
     // and has not received all blooms.
     let bob = setup_standard_player(
-<<<<<<< HEAD
-        ShardedGossipLocalState {
-            round_map: maplit::hashmap! {
-                cert.clone() => RoundState {
-                    remote_agent_list: vec![],
-                    common_arc_set: Arc::new(DhtArcSet::Full),
-                    num_sent_ops_blooms: 1,
-                    received_all_incoming_ops_blooms: false,
-                    has_pending_historical_op_data: false,
-                    last_touch: Instant::now(),
-                    round_timeout: std::time::Duration::MAX,
-                    bloom_batch_cursor: None,
-                    ops_batch_queue: OpsBatchQueue::new(),
-                    region_set_sent: None,
-=======
         ShardedGossipLocalStateBuilder::default()
             .round_map(
                 maplit::hashmap! {
@@ -433,7 +354,6 @@
                         .bloom_batch_cursor(None)
                         .ops_batch_queue(OpsBatchQueue::new()).build().unwrap()
 
->>>>>>> 5f9acd15
                 }
                 .into(),
             )
@@ -474,22 +394,6 @@
     let agents = agents_with_infos(2).await;
     // - Alice is expecting no responses and is expecting blooms.
     let alice = setup_empty_player(
-<<<<<<< HEAD
-        ShardedGossipLocalState {
-            local_agents: maplit::hashset!(agents[0].0.clone()),
-            round_map: maplit::hashmap! {
-                bob_cert.clone() => RoundState {
-                    remote_agent_list: vec![],
-                    common_arc_set: Arc::new(DhtArcSet::Full),
-                    num_sent_ops_blooms: 0,
-                    received_all_incoming_ops_blooms: false,
-                    has_pending_historical_op_data: false,
-                    last_touch: Instant::now(),
-                    round_timeout: std::time::Duration::MAX,
-                    bloom_batch_cursor: None,
-                    ops_batch_queue: OpsBatchQueue::new(),
-                    region_set_sent: None,
-=======
         ShardedGossipLocalStateBuilder::default()
             .local_agents(maplit::hashset!(agents[0].0.clone()))
             .round_map(
@@ -504,7 +408,6 @@
                         .bloom_batch_cursor(None)
                         .ops_batch_queue(OpsBatchQueue::new()).build().unwrap()
 
->>>>>>> 5f9acd15
                 }
                 .into(),
             )
@@ -516,22 +419,6 @@
 
     // - Bob is expecting one responses and is expecting no blooms.
     let bob = setup_empty_player(
-<<<<<<< HEAD
-        ShardedGossipLocalState {
-            local_agents: maplit::hashset!(agents[1].0.clone()),
-            round_map: maplit::hashmap! {
-                alice_cert.clone() => RoundState {
-                    remote_agent_list: vec![],
-                    common_arc_set: Arc::new(DhtArcSet::Full),
-                    num_sent_ops_blooms: 1,
-                    received_all_incoming_ops_blooms: true,
-                    has_pending_historical_op_data: false,
-                    last_touch: Instant::now(),
-                    round_timeout: std::time::Duration::MAX,
-                    bloom_batch_cursor: None,
-                    ops_batch_queue: OpsBatchQueue::new(),
-                    region_set_sent: None,
-=======
         ShardedGossipLocalStateBuilder::default()
             .local_agents(maplit::hashset!(agents[1].0.clone()))
             .round_map(
@@ -546,7 +433,6 @@
                         .bloom_batch_cursor(None)
                         .ops_batch_queue(OpsBatchQueue::new()).build().unwrap()
 
->>>>>>> 5f9acd15
                 }
                 .into(),
             )
