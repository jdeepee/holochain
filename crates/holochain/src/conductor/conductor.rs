#![deny(missing_docs)]
//! A Conductor is a dynamically changing group of [Cell]s.
//!
//! A Conductor can be managed:
//! - externally, via a [AppInterfaceApi]
//! - from within a [Cell], via [CellConductorApi]
//!
//! In normal use cases, a single Holochain user runs a single Conductor in a single process.
//! However, there's no reason we can't have multiple Conductors in a single process, simulating multiple
//! users in a testing environment.
use super::{
    api::{CellConductorApi, CellConductorApiT, RealAdminInterfaceApi, RealAppInterfaceApi},
    config::{AdminInterfaceConfig, InterfaceDriver},
    dna_store::{DnaDefBuf, DnaStore, RealDnaStore},
    entry_def_store::{get_entry_defs, EntryDefBuf, EntryDefBufferKey},
    error::{ConductorError, CreateAppError},
    handle::ConductorHandleImpl,
    interface::{
        error::InterfaceResult,
        websocket::{
            spawn_admin_interface_task, spawn_app_interface_task, spawn_websocket_listener,
            SIGNAL_BUFFER_SIZE,
        },
    },
    manager::{
        keep_alive_task, spawn_task_manager, ManagedTaskAdd, ManagedTaskHandle,
        TaskManagerRunHandle,
    },
    paths::EnvironmentRootPath,
    state::ConductorState,
    CellError,
};
use crate::{
    conductor::{
        api::error::ConductorApiResult, cell::Cell, config::ConductorConfig,
        dna_store::MockDnaStore, error::ConductorResult, handle::ConductorHandle,
    },
    core::state::{source_chain::SourceChainBuf, wasm::WasmBuf},
};
use holochain_keystore::{
    test_keystore::{spawn_test_keystore, MockKeypair},
    KeystoreApiSender, KeystoreSender,
};
use holochain_state::{
    buffer::BufferedStore,
    buffer::{KvStore, KvStoreT},
    db,
    env::{EnvironmentKind, EnvironmentWrite, ReadManager},
    exports::SingleStore,
    fresh_reader,
    prelude::*,
};
use holochain_types::{
    app::{AppId, InstalledApp, InstalledCell, MembraneProof},
    cell::CellId,
    dna::{wasm::DnaWasmHashed, DnaFile},
};
use std::collections::HashMap;
use std::sync::Arc;
use tokio::sync::{mpsc, RwLock};
use tracing::*;

pub use builder::*;
use futures::future::{self, TryFutureExt};
use holo_hash::DnaHash;

#[cfg(test)]
use super::handle::mock::MockConductorHandle;
use fallible_iterator::FallibleIterator;
use holochain_zome_types::entry_def::EntryDef;

/// Conductor-specific Cell state, this can probably be stored in a database.
/// Hypothesis: If nothing remains in this struct, then the Conductor state is
/// essentially immutable, and perhaps we just throw it out and make a new one
/// when we need to load new config, etc.
pub struct CellState {
    /// Whether or not we should call any methods on the cell
    _active: bool,
}

/// An [Cell] tracked by a Conductor, along with some [CellState]
struct CellItem<CA>
where
    CA: CellConductorApiT,
{
    cell: Cell<CA>,
    _state: CellState,
}

pub type StopBroadcaster = tokio::sync::broadcast::Sender<()>;
pub type StopReceiver = tokio::sync::broadcast::Receiver<()>;

/// A Conductor is a group of [Cell]s
pub struct Conductor<DS = RealDnaStore, CA = CellConductorApi>
where
    DS: DnaStore,
    CA: CellConductorApiT,
{
    /// The collection of cells associated with this Conductor
    cells: HashMap<CellId, CellItem<CA>>,

    /// The LMDB environment for persisting state related to this Conductor
    env: EnvironmentWrite,

    /// An LMDB environment for storing wasm
    wasm_env: EnvironmentWrite,

    /// The database for persisting [ConductorState]
    state_db: ConductorStateDb,

    /// Set to true when `conductor.shutdown()` has been called, so that other
    /// tasks can check on the shutdown status
    shutting_down: bool,

    /// The admin websocket ports this conductor has open.
    /// This exists so that we can run tests and bind to port 0, and find out
    /// the dynamically allocated port later.
    admin_websocket_ports: Vec<u16>,

    /// Channel on which to send info about tasks we want to manage
    managed_task_add_sender: mpsc::Sender<ManagedTaskAdd>,

    /// By sending on this channel,
    managed_task_stop_broadcaster: StopBroadcaster,

    /// The main task join handle to await on.
    /// The conductor is intended to live as long as this task does.
    task_manager_run_handle: Option<TaskManagerRunHandle>,

    /// Placeholder for what will be the real DNA/Wasm cache
    dna_store: DS,

    /// Access to private keys for signing and encryption.
    keystore: KeystoreSender,

    /// The root environment directory where all environments are created
    root_env_dir: EnvironmentRootPath,

    /// Handle to the network actor.
    holochain_p2p: holochain_p2p::HolochainP2pRef,
}

impl Conductor {
    /// Create a conductor builder
    pub fn builder() -> ConductorBuilder {
        ConductorBuilder::new()
    }
}

//-----------------------------------------------------------------------------
// Public methods
//-----------------------------------------------------------------------------
impl<DS> Conductor<DS>
where
    DS: DnaStore + 'static,
{
    /// Returns a port which is guaranteed to have a websocket listener with an Admin interface
    /// on it. Useful for specifying port 0 and letting the OS choose a free port.
    pub fn get_arbitrary_admin_websocket_port(&self) -> Option<u16> {
        self.admin_websocket_ports.get(0).copied()
    }
}

//-----------------------------------------------------------------------------
/// Methods used by the [ConductorHandle]
//-----------------------------------------------------------------------------
impl<DS> Conductor<DS>
where
    DS: DnaStore + 'static,
{
    pub(super) fn cell_by_id(&self, cell_id: &CellId) -> ConductorResult<&Cell> {
        let item = self
            .cells
            .get(cell_id)
            .ok_or_else(|| ConductorError::CellMissing(cell_id.clone()))?;
        Ok(&item.cell)
    }

    /// A gate to put at the top of public functions to ensure that work is not
    /// attempted after a shutdown has been issued
    pub(super) fn check_running(&self) -> ConductorResult<()> {
        if self.shutting_down {
            Err(ConductorError::ShuttingDown)
        } else {
            Ok(())
        }
    }

    pub(super) fn dna_store(&self) -> &DS {
        &self.dna_store
    }

    pub(super) fn dna_store_mut(&mut self) -> &mut DS {
        &mut self.dna_store
    }

    pub(super) fn shutdown(&mut self) {
        self.shutting_down = true;
        self.managed_task_stop_broadcaster
            .send(())
            .map(|_| ())
            .unwrap_or_else(|e| {
                error!(?e, "Couldn't broadcast stop signal to managed tasks!");
            })
    }

    pub(super) fn take_shutdown_handle(&mut self) -> Option<TaskManagerRunHandle> {
        self.task_manager_run_handle.take()
    }

    /// Spawn all admin interface tasks, register them with the TaskManager,
    /// and modify the conductor accordingly, based on the config passed in
    pub(super) async fn add_admin_interfaces_via_handle(
        &mut self,
        configs: Vec<AdminInterfaceConfig>,
        handle: ConductorHandle,
    ) -> ConductorResult<()>
    where
        DS: DnaStore + 'static,
    {
        let admin_api = RealAdminInterfaceApi::new(handle);
        let stop_tx = self.managed_task_stop_broadcaster.clone();

        // Closure to process each admin config item
        let spawn_from_config = |AdminInterfaceConfig { driver, .. }| {
            let admin_api = admin_api.clone();
            let stop_tx = stop_tx.clone();
            async move {
                match driver {
                    InterfaceDriver::Websocket { port } => {
                        let listener = spawn_websocket_listener(port).await?;
                        let port = listener.local_addr().port().unwrap_or(port);
                        let handle: ManagedTaskHandle = spawn_admin_interface_task(
                            listener,
                            admin_api.clone(),
                            stop_tx.subscribe(),
                        )?;
                        InterfaceResult::Ok((port, handle))
                    }
                }
            }
        };

        // spawn interface tasks, collect their JoinHandles,
        // panic on errors.
        let handles: Result<Vec<_>, _> =
            future::join_all(configs.into_iter().map(spawn_from_config))
                .await
                .into_iter()
                .collect();
        // Exit if the admin interfaces fail to be created
        let handles = handles.map_err(|e| Box::new(e))?;

        {
            let mut ports = Vec::new();

            // First, register the keepalive task, to ensure the conductor doesn't shut down
            // in the absence of other "real" tasks
            self.manage_task(ManagedTaskAdd::dont_handle(tokio::spawn(keep_alive_task(
                stop_tx.subscribe(),
            ))))
            .await?;

            // Now that tasks are spawned, register them with the TaskManager
            for (port, handle) in handles {
                ports.push(port);
                self.manage_task(ManagedTaskAdd::new(
                    handle,
                    Box::new(|result| {
                        result.unwrap_or_else(|e| {
                            error!(error = &e as &dyn std::error::Error, "Interface died")
                        });
                        None
                    }),
                ))
                .await?
            }
            for p in ports {
                self.add_admin_port(p);
            }
        }
        Ok(())
    }

    pub(super) async fn add_app_interface_via_handle(
        &mut self,
        port: u16,
        handle: ConductorHandle,
    ) -> ConductorResult<u16> {
        let app_api = RealAppInterfaceApi::new(handle);
        let (signal_broadcaster, _r) = tokio::sync::broadcast::channel(SIGNAL_BUFFER_SIZE);
        let stop_rx = self.managed_task_stop_broadcaster.subscribe();
        let (port, task) = spawn_app_interface_task(port, app_api, signal_broadcaster, stop_rx)
            .await
            .map_err(Box::new)?;
        // TODO: RELIABILITY: Handle this task by restating it if it fails and log the error
        self.manage_task(ManagedTaskAdd::dont_handle(task)).await?;
        Ok(port)
    }

    /// Perform Genesis on the source chains for each of the specified CellIds.
    ///
    /// If genesis fails for any cell, this entire function fails, and all other
    /// partial or complete successes are rolled back.
    pub(super) async fn genesis_cells(
        &self,
        cell_ids_with_proofs: Vec<(CellId, Option<MembraneProof>)>,
        conductor_handle: ConductorHandle,
    ) -> ConductorResult<()> {
        let root_env_dir = std::path::PathBuf::from(self.root_env_dir.clone());
        let keystore = self.keystore.clone();

        let cells_tasks = cell_ids_with_proofs.into_iter().map(|(cell_id, proof)| {
            let root_env_dir = root_env_dir.clone();
            let keystore = self.keystore.clone();
            let conductor_handle = conductor_handle.clone();
            let cell_id_inner = cell_id.clone();
            tokio::spawn(async move {
                let env = EnvironmentWrite::new(
                    &root_env_dir,
                    EnvironmentKind::Cell(cell_id_inner.clone()),
                    keystore.clone(),
                )?;
                Cell::genesis(cell_id_inner, conductor_handle, env, proof).await
            })
            .map_err(|e| CellError::from(e))
            .and_then(|result| async move { result.map(|_| cell_id) })
        });
        let (success, errors): (Vec<_>, Vec<_>) = futures::future::join_all(cells_tasks)
            .await
            .into_iter()
            .partition(Result::is_ok);

        // unwrap safe because of the partition
        let success = success.into_iter().map(Result::unwrap);

        // If there was errors, cleanup and return the errors
        if !errors.is_empty() {
            for cell_id in success {
                let env = EnvironmentWrite::new(
                    &root_env_dir,
                    EnvironmentKind::Cell(cell_id),
                    keystore.clone(),
                )?;
                env.remove().await?;
            }

            // match needed to avoid Debug requirement on unwrap_err
            let errors = errors
                .into_iter()
                .map(|e| match e {
                    Err(e) => e,
                    Ok(_) => unreachable!("Safe because of the partition"),
                })
                .collect();

            Err(ConductorError::GenesisFailed { errors })
        } else {
            // No errors so return the cells
            Ok(())
        }
    }

    /// Create Cells for each CellId marked active in the ConductorState db
    pub(super) async fn create_active_app_cells(
        &self,
        conductor_handle: ConductorHandle,
    ) -> ConductorResult<Vec<Result<Vec<Cell>, CreateAppError>>> {
        // Only create the active apps
        let active_apps = self.get_state().await?.active_apps;

        // Data required to create apps
        let root_env_dir = self.root_env_dir.clone();
        let keystore = self.keystore.clone();

        // Closure for creating all cells in an app
        let tasks =
            active_apps
                .into_iter()
                .map(move |(app_id, cells): (AppId, Vec<InstalledCell>)| {
                    let cell_ids = cells.into_iter().map(|c| c.into_id());
                    // Clone data for async block
                    let root_env_dir = std::path::PathBuf::from(root_env_dir.clone());
                    let conductor_handle = conductor_handle.clone();
                    let keystore = keystore.clone();

                    // Task that creates the cells
                    async move {
                        // Only create cells not already created
                        let cells_to_create = cell_ids
                            .filter(|cell_id| !self.cells.contains_key(cell_id))
                            .map(|cell_id| {
                                (
                                    cell_id,
                                    root_env_dir.clone(),
                                    keystore.clone(),
                                    conductor_handle.clone(),
                                )
                            });

                        use holochain_p2p::actor::HolochainP2pRefToCell;

                        // Create each cell
                        let cells_tasks = cells_to_create.map(
                            |(cell_id, dir, keystore, conductor_handle)| async move {
                                let holochain_p2p_cell = self.holochain_p2p.to_cell(
                                    cell_id.dna_hash().clone(),
                                    cell_id.agent_pubkey().clone(),
                                );

                                let env = EnvironmentWrite::new_cell(
                                    &dir,
                                    cell_id.clone(),
                                    keystore.clone(),
                                )?;
                                Cell::create(
                                    cell_id.clone(),
                                    conductor_handle.clone(),
                                    env,
                                    holochain_p2p_cell,
                                    self.managed_task_add_sender.clone(),
                                    self.managed_task_stop_broadcaster.clone(),
                                )
                                .await
                            },
                        );

                        // Join all the cell create tasks for this app
                        // and seperate any errors
                        let (success, errors): (Vec<_>, Vec<_>) =
                            futures::future::join_all(cells_tasks)
                                .await
                                .into_iter()
                                .partition(Result::is_ok);
                        // unwrap safe because of the partition
                        let success = success.into_iter().map(Result::unwrap);

                        // If there was errors, cleanup and return the errors
                        if !errors.is_empty() {
                            for cell in success {
                                // Error needs to capture which app failed
                                cell.destroy().await.map_err(|e| CreateAppError::Failed {
                                    app_id: app_id.clone(),
                                    errors: vec![e],
                                })?;
                            }
                            // match needed to avoid Debug requirement on unwrap_err
                            let errors = errors
                                .into_iter()
                                .map(|e| match e {
                                    Err(e) => e,
                                    Ok(_) => unreachable!("Safe because of the partition"),
                                })
                                .collect();
                            Err(CreateAppError::Failed { app_id, errors })
                        } else {
                            // No errors so return the cells
                            Ok(success.collect())
                        }
                    }
                });

        // Join on all apps and return a list of
        // apps that had succelly created cells
        // and any apps that encounted errors
        Ok(futures::future::join_all(tasks).await)
    }

    /// Register an app inactive in the database
    pub(super) async fn add_inactive_app_to_db(
        &mut self,
        app: InstalledApp,
    ) -> ConductorResult<()> {
        trace!(?app);
        self.update_state(move |mut state| {
            state.inactive_apps.insert(app.app_id, app.cell_data);
            Ok(state)
        })
        .await?;
        Ok(())
    }

    /// Activate an app in the database
    pub(super) async fn activate_app_in_db(&mut self, app_id: AppId) -> ConductorResult<()> {
        self.update_state(move |mut state| {
            let cell_data = state
                .inactive_apps
                .remove(&app_id)
                .ok_or(ConductorError::AppNotInstalled)?;
            state.active_apps.insert(app_id, cell_data);
            Ok(state)
        })
        .await?;
        Ok(())
    }

    /// Deactivate an app in the database
    pub(super) async fn deactivate_app_in_db(
        &mut self,
        app_id: AppId,
    ) -> ConductorResult<Vec<CellId>> {
        let state = self
            .update_state({
                let app_id = app_id.clone();
                move |mut state| {
                    let cell_ids = state
                        .active_apps
                        .remove(&app_id)
                        .ok_or(ConductorError::AppNotActive)?;
                    state.inactive_apps.insert(app_id, cell_ids);
                    Ok(state)
                }
            })
            .await?;
        Ok(state
            .inactive_apps
            .get(&app_id)
            .expect("This app was just put here")
            .clone()
            .into_iter()
            .map(|c| c.into_id())
            .collect())
    }

    /// Add fully constructed cells to the cell map in the Conductor
    pub(super) fn add_cells(&mut self, cells: Vec<Cell>) {
        for cell in cells {
            self.cells.insert(
                cell.id().clone(),
                CellItem {
                    cell,
                    _state: CellState { _active: false },
                },
            );
        }
    }

    pub(super) async fn load_wasms_into_dna_files(
        &self,
    ) -> ConductorResult<(
        impl IntoIterator<Item = (DnaHash, DnaFile)>,
        impl IntoIterator<Item = (EntryDefBufferKey, EntryDef)>,
    )> {
        let environ = &self.wasm_env;
        let wasm = environ.get_db(&*holochain_state::db::WASM)?;
        let dna_def_db = environ.get_db(&*holochain_state::db::DNA_DEF)?;
        let entry_def_db = environ.get_db(&*holochain_state::db::ENTRY_DEF)?;

        let wasm_buf = Arc::new(WasmBuf::new(environ.clone().into(), wasm)?);
        let dna_def_buf = DnaDefBuf::new(environ.clone().into(), dna_def_db)?;
        let entry_def_buf = EntryDefBuf::new(environ.clone().into(), entry_def_db)?;
        // Load out all dna defs
        let wasm_tasks = dna_def_buf
            .get_all()?
            .into_iter()
            .map(|dna_def| {
                // Load all wasms for each dna_def from the wasm db into memory
                let wasms = dna_def.zomes.clone().into_iter().map(|(_, zome)| {
                    let wasm_buf = wasm_buf.clone();
                    async move {
                        wasm_buf
                            .get(&zome.wasm_hash)
                            .await?
                            .map(|hashed| hashed.into_content())
                            .ok_or(ConductorError::WasmMissing)
                    }
                });
                async move {
                    let wasms = futures::future::try_join_all(wasms).await?;
                    let dna_file = DnaFile::new(dna_def.into_content(), wasms).await?;
                    ConductorResult::Ok((dna_file.dna_hash().clone(), dna_file))
                }
            })
            // This needs to happen due to the environment not being Send
            .collect::<Vec<_>>();
        // try to join all the tasks and return the list of dna files
        let dnas = futures::future::try_join_all(wasm_tasks).await?;
        let defs = fresh_reader!(environ, |r| entry_def_buf.get_all(&r)?.collect::<Vec<_>>())?;
        Ok((dnas, defs))
    }

    /// Remove cells from the cell map in the Conductor
    pub(super) fn remove_cells(&mut self, cell_ids: Vec<CellId>) {
        for cell_id in cell_ids {
            self.cells.remove(&cell_id);
        }
    }

    pub(super) async fn put_wasm(
        &self,
        dna: DnaFile,
    ) -> ConductorResult<Vec<(EntryDefBufferKey, EntryDef)>> {
<<<<<<< HEAD
        let environ = &self.wasm_env;
        let env = environ.guard();
=======
        let environ = self.wasm_env.clone();
>>>>>>> 8f0e3a56
        let wasm = environ.get_db(&*holochain_state::db::WASM)?;
        let dna_def_db = environ.get_db(&*holochain_state::db::DNA_DEF)?;
        let entry_def_db = environ.get_db(&*holochain_state::db::ENTRY_DEF)?;

        let zome_defs = get_entry_defs(dna.clone())?;

        let mut entry_def_buf = EntryDefBuf::new(environ.clone().into(), entry_def_db)?;

        for (key, entry_def) in zome_defs.clone() {
            entry_def_buf.put(key, entry_def)?;
        }

        let mut wasm_buf = WasmBuf::new(environ.clone().into(), wasm)?;
        let mut dna_def_buf = DnaDefBuf::new(environ.clone().into(), dna_def_db)?;
        // TODO: PERF: This loop might be slow
        for (wasm_hash, dna_wasm) in dna.code().clone().into_iter() {
            if let None = wasm_buf.get(&wasm_hash).await? {
                wasm_buf.put(DnaWasmHashed::from_content(dna_wasm).await);
            }
        }
        if let None = dna_def_buf.get(dna.dna_hash()).await? {
            dna_def_buf.put(dna.dna().clone()).await?;
        }
        {
            let env = environ.guard();
            // write the wasm db
            env.with_commit(|writer| wasm_buf.flush_to_txn(writer))?;

            // write the dna_def db
            env.with_commit(|writer| dna_def_buf.flush_to_txn(writer))?;

            // write the entry_def db
            env.with_commit(|writer| entry_def_buf.flush_to_txn(writer))?;
        }
        Ok(zome_defs)
    }

    pub(super) async fn dump_cell_state(&self, cell_id: &CellId) -> ConductorApiResult<String> {
        let cell = self.cell_by_id(cell_id)?;
<<<<<<< HEAD
        let arc = cell.state_env();
        let env = arc.guard();
        let source_chain = SourceChainBuf::new(arc.clone().into(), &env)?;
=======
        let arc = cell.env();
        let source_chain = SourceChainBuf::new(arc.clone().into())?;
>>>>>>> 8f0e3a56
        Ok(source_chain.dump_as_json().await?)
    }

    #[cfg(test)]
    pub(super) async fn get_state_from_handle(&self) -> ConductorResult<ConductorState> {
        self.get_state().await
    }
}

// -- TODO - delete this helper when we have a real keystore -- //

pub(crate) async fn delete_me_create_test_keystore() -> KeystoreSender {
    use std::convert::TryFrom;
    let keystore = spawn_test_keystore(vec![
        MockKeypair {
            pub_key: holo_hash::AgentPubKey::try_from(
                "uhCAkw-zrttiYpdfAYX4fR6W8DPUdheZJ-1QsRA4cTImmzTYUcOr4",
            )
            .unwrap(),
            sec_key: vec![
                220, 218, 15, 212, 178, 51, 204, 96, 121, 97, 6, 205, 179, 84, 80, 159, 84, 163,
                193, 46, 127, 15, 47, 91, 134, 106, 72, 72, 51, 76, 26, 16, 195, 236, 235, 182,
                216, 152, 165, 215, 192, 97, 126, 31, 71, 165, 188, 12, 245, 29, 133, 230, 73, 251,
                84, 44, 68, 14, 28, 76, 137, 166, 205, 54,
            ],
        },
        MockKeypair {
            pub_key: holo_hash::AgentPubKey::try_from(
                "uhCAkomHzekU0-x7p62WmrusdxD2w9wcjdajC88688JGSTEo6cbEK",
            )
            .unwrap(),
            sec_key: vec![
                170, 205, 134, 46, 233, 225, 100, 162, 101, 124, 207, 157, 12, 131, 239, 244, 216,
                190, 244, 161, 209, 56, 159, 135, 240, 134, 88, 28, 48, 75, 227, 244, 162, 97, 243,
                122, 69, 52, 251, 30, 233, 235, 101, 166, 174, 235, 29, 196, 61, 176, 247, 7, 35,
                117, 168, 194, 243, 206, 188, 240, 145, 146, 76, 74,
            ],
        },
    ])
    .await
    .unwrap();

    // pre-populate with our two fixture agent keypairs
    keystore
        .generate_sign_keypair_from_pure_entropy()
        .await
        .unwrap();
    keystore
        .generate_sign_keypair_from_pure_entropy()
        .await
        .unwrap();

    keystore
}

// -- TODO - end -- //

//-----------------------------------------------------------------------------
// Private methods
//-----------------------------------------------------------------------------

impl<DS> Conductor<DS>
where
    DS: DnaStore + 'static,
{
    async fn new(
        env: EnvironmentWrite,
        wasm_env: EnvironmentWrite,
        dna_store: DS,
        keystore: KeystoreSender,
        root_env_dir: EnvironmentRootPath,
        holochain_p2p: holochain_p2p::HolochainP2pRef,
    ) -> ConductorResult<Self> {
        let db: SingleStore = env.get_db(&db::CONDUCTOR_STATE)?;
        let (task_tx, task_manager_run_handle) = spawn_task_manager();
        let task_manager_run_handle = Some(task_manager_run_handle);
        let (stop_tx, _) = tokio::sync::broadcast::channel::<()>(1);
        Ok(Self {
            env,
            wasm_env,
            state_db: KvStore::new(db),
            cells: HashMap::new(),
            shutting_down: false,
            managed_task_add_sender: task_tx,
            managed_task_stop_broadcaster: stop_tx,
            task_manager_run_handle,
            admin_websocket_ports: Vec::new(),
            dna_store,
            keystore,
            root_env_dir,
            holochain_p2p,
        })
    }

    pub(super) async fn get_state(&self) -> ConductorResult<ConductorState> {
        let guard = self.env.guard();
        let reader = guard.reader()?;
        Ok(self.state_db.get(&reader, &UnitDbKey)?.unwrap_or_default())
    }

    async fn update_state<F: Send>(&self, f: F) -> ConductorResult<ConductorState>
    where
        F: FnOnce(ConductorState) -> ConductorResult<ConductorState>,
    {
        self.check_running()?;
        let guard = self.env.guard();
        let new_state = guard.with_commit(|txn| {
            let state: ConductorState = self.state_db.get(txn, &UnitDbKey)?.unwrap_or_default();
            let new_state = f(state)?;
            self.state_db.put(txn, &UnitDbKey, &new_state)?;
            Result::<_, ConductorError>::Ok(new_state)
        })?;
        Ok(new_state)
    }

    fn add_admin_port(&mut self, port: u16) {
        self.admin_websocket_ports.push(port);
    }

    /// Sends a JoinHandle to the TaskManager task to be managed
    async fn manage_task(&mut self, handle: ManagedTaskAdd) -> ConductorResult<()> {
        self.managed_task_add_sender
            .send(handle)
            .await
            .map_err(|e| ConductorError::SubmitTaskError(format!("{}", e)))
    }
}

/// The database used to store ConductorState. It has only one key-value pair.
pub type ConductorStateDb = KvStore<UnitDbKey, ConductorState>;

mod builder {

    use super::*;
    use crate::conductor::{dna_store::RealDnaStore, ConductorHandle};
    use holochain_state::{env::EnvironmentKind, test_utils::TestEnvironment};

    /// A configurable Builder for Conductor and sometimes ConductorHandle
    #[derive(Default)]
    pub struct ConductorBuilder<DS = RealDnaStore> {
        config: ConductorConfig,
        dna_store: DS,
        keystore: Option<KeystoreSender>,
        #[cfg(test)]
        state: Option<ConductorState>,
        #[cfg(test)]
        mock_handle: Option<MockConductorHandle>,
    }

    impl ConductorBuilder {
        /// Default ConductorBuilder
        pub fn new() -> Self {
            Self::default()
        }
    }

    impl ConductorBuilder<MockDnaStore> {
        /// ConductorBuilder using mocked DnaStore, for testing
        pub fn with_mock_dna_store(dna_store: MockDnaStore) -> ConductorBuilder<MockDnaStore> {
            Self {
                dna_store,
                ..Default::default()
            }
        }
    }

    impl<DS> ConductorBuilder<DS>
    where
        DS: DnaStore + 'static,
    {
        /// Set the ConductorConfig used to build this Conductor
        pub fn config(mut self, config: ConductorConfig) -> Self {
            self.config = config;
            self
        }

        /// Initialize a "production" Conductor
        pub async fn build(self) -> ConductorResult<ConductorHandle> {
            cfg_if::cfg_if! {
                // if mock_handle is specified, return that instead of
                // a real handle
                if #[cfg(test)] {
                    if let Some(handle) = self.mock_handle {
                        return Ok(Arc::new(handle));
                    }
                }
            }

            let _ = holochain_crypto::crypto_init_sodium();

            let keystore = if let Some(keystore) = self.keystore {
                keystore
            } else {
                delete_me_create_test_keystore().await
            };
            let env_path = self.config.environment_path.clone();

            let environment = EnvironmentWrite::new(
                env_path.as_ref(),
                EnvironmentKind::Conductor,
                keystore.clone(),
            )?;

            let wasm_environment =
                EnvironmentWrite::new(env_path.as_ref(), EnvironmentKind::Wasm, keystore.clone())?;

            #[cfg(test)]
            let state = self.state;

            let Self {
                dna_store, config, ..
            } = self;

            let (holochain_p2p, p2p_evt) = holochain_p2p::spawn_holochain_p2p().await?;

            let conductor = Conductor::new(
                environment,
                wasm_environment,
                dna_store,
                keystore,
                env_path,
                holochain_p2p,
            )
            .await?;

            #[cfg(test)]
            let conductor = Self::update_fake_state(state, conductor).await?;

            Self::finish(conductor, config, p2p_evt).await
        }

        async fn finish(
            conductor: Conductor<DS>,
            conductor_config: ConductorConfig,
            p2p_evt: holochain_p2p::event::HolochainP2pEventReceiver,
        ) -> ConductorResult<ConductorHandle> {
            // Get data before handle
            let keystore = conductor.keystore.clone();
            let holochain_p2p = conductor.holochain_p2p.clone();

            // Create handle
            let handle: ConductorHandle = Arc::new(ConductorHandleImpl {
                conductor: RwLock::new(conductor),
                keystore,
                holochain_p2p,
            });

            handle.add_dnas().await?;

            let cell_startup_errors = handle.clone().setup_cells().await?;

            // TODO: This should probably be emitted over the admin interface
            if !cell_startup_errors.is_empty() {
                error!(
                    msg = "Failed to create the following active apps",
                    ?cell_startup_errors
                );
            }

            // Create admin interfaces
            if let Some(configs) = conductor_config.admin_interfaces {
                handle.clone().add_admin_interfaces(configs).await?;
            }

            tokio::task::spawn(p2p_event_task(p2p_evt, handle.clone()));

            Ok(handle)
        }

        /// Pass a test keystore in, to ensure that generated test agents
        /// are actually available for signing (especially for tryorama compat)
        pub fn with_keystore(mut self, keystore: KeystoreSender) -> Self {
            self.keystore = Some(keystore);
            self
        }

        #[cfg(test)]
        /// Sets some fake conductor state for tests
        pub fn fake_state(mut self, state: ConductorState) -> Self {
            self.state = Some(state);
            self
        }

        /// Pass a mock handle in, which will be returned regardless of whatever
        /// else happens to this builder
        #[cfg(test)]
        pub fn with_mock_handle(mut self, handle: MockConductorHandle) -> Self {
            self.mock_handle = Some(handle);
            self
        }

        #[cfg(test)]
        async fn update_fake_state(
            state: Option<ConductorState>,
            conductor: Conductor<DS>,
        ) -> ConductorResult<Conductor<DS>> {
            if let Some(state) = state {
                conductor.update_state(move |_| Ok(state)).await?;
            }
            Ok(conductor)
        }

        /// Build a Conductor with a test environment
        pub async fn test(
            self,
            test_env: TestEnvironment,
            test_wasm_env: EnvironmentWrite,
        ) -> ConductorResult<ConductorHandle> {
            let TestEnvironment {
                env: environment,
                tmpdir,
            } = test_env;
            let keystore = environment.keystore();
            let (holochain_p2p, p2p_evt) = holochain_p2p::spawn_holochain_p2p().await?;
            let conductor = Conductor::new(
                environment,
                test_wasm_env,
                self.dna_store,
                keystore,
                tmpdir.path().to_path_buf().into(),
                holochain_p2p,
            )
            .await?;

            #[cfg(test)]
            let conductor = Self::update_fake_state(self.state, conductor).await?;

            Self::finish(conductor, self.config, p2p_evt).await
        }
    }
}

async fn p2p_event_task(
    mut p2p_evt: holochain_p2p::event::HolochainP2pEventReceiver,
    handle: ConductorHandle,
) {
    use tokio::stream::StreamExt;
    while let Some(evt) = p2p_evt.next().await {
        let cell_id = CellId::new(evt.dna_hash().clone(), evt.as_to_agent().clone());
        if let Err(e) = handle.dispatch_holochain_p2p_event(&cell_id, evt).await {
            tracing::error!(
                message = "error dispatching network event",
                error = ?e,
            );
        }
    }
    tracing::warn!("p2p_event_task has ended");
}

#[cfg(test)]
pub mod tests {
    use super::*;
    use super::{Conductor, ConductorState};
    use crate::conductor::dna_store::MockDnaStore;
    use holochain_state::test_utils::{test_conductor_env, test_wasm_env, TestEnvironment};
    use holochain_types::test_utils::fake_cell_id;

    #[tokio::test(threaded_scheduler)]
    async fn can_update_state() {
        let TestEnvironment {
            env: environment,
            tmpdir,
        } = test_conductor_env();
        let TestEnvironment {
            env: wasm_env,
            tmpdir: _tmpdir,
        } = test_wasm_env();
        let dna_store = MockDnaStore::new();
        let keystore = environment.keystore().clone();
        let (holochain_p2p, _p2p_evt) = holochain_p2p::spawn_holochain_p2p().await.unwrap();
        let conductor = Conductor::new(
            environment,
            wasm_env,
            dna_store,
            keystore,
            tmpdir.path().to_path_buf().into(),
            holochain_p2p,
        )
        .await
        .unwrap();
        let state = conductor.get_state().await.unwrap();
        assert_eq!(state, ConductorState::default());

        let cell_id = fake_cell_id(1);
        let installed_cell = InstalledCell::new(cell_id.clone(), "handle".to_string());

        conductor
            .update_state(|mut state| {
                state
                    .inactive_apps
                    .insert("fake app".to_string(), vec![installed_cell]);
                Ok(state)
            })
            .await
            .unwrap();
        let state = conductor.get_state().await.unwrap();
        assert_eq!(
            state.inactive_apps.values().collect::<Vec<_>>()[0]
                .into_iter()
                .map(|c| c.as_id().clone())
                .collect::<Vec<_>>()
                .as_slice(),
            &[cell_id]
        );
    }

    #[tokio::test(threaded_scheduler)]
    async fn can_set_fake_state() {
        let test_env = test_conductor_env();
        let _tmpdir = test_env.tmpdir.clone();
        let TestEnvironment {
            env: wasm_env,
            tmpdir: _tmpdir,
        } = test_wasm_env();
        let state = ConductorState::default();
        let conductor = ConductorBuilder::new()
            .fake_state(state.clone())
            .test(test_env, wasm_env)
            .await
            .unwrap();
        assert_eq!(state, conductor.get_state_from_handle().await.unwrap());
    }
}<|MERGE_RESOLUTION|>--- conflicted
+++ resolved
@@ -590,12 +590,7 @@
         &self,
         dna: DnaFile,
     ) -> ConductorResult<Vec<(EntryDefBufferKey, EntryDef)>> {
-<<<<<<< HEAD
-        let environ = &self.wasm_env;
-        let env = environ.guard();
-=======
         let environ = self.wasm_env.clone();
->>>>>>> 8f0e3a56
         let wasm = environ.get_db(&*holochain_state::db::WASM)?;
         let dna_def_db = environ.get_db(&*holochain_state::db::DNA_DEF)?;
         let entry_def_db = environ.get_db(&*holochain_state::db::ENTRY_DEF)?;
@@ -635,14 +630,8 @@
 
     pub(super) async fn dump_cell_state(&self, cell_id: &CellId) -> ConductorApiResult<String> {
         let cell = self.cell_by_id(cell_id)?;
-<<<<<<< HEAD
-        let arc = cell.state_env();
-        let env = arc.guard();
-        let source_chain = SourceChainBuf::new(arc.clone().into(), &env)?;
-=======
         let arc = cell.env();
         let source_chain = SourceChainBuf::new(arc.clone().into())?;
->>>>>>> 8f0e3a56
         Ok(source_chain.dump_as_json().await?)
     }
 
