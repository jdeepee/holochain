use ::fixt::prelude::*;
use holochain::core::state::{
    cascade::Cascade,
    element_buf::ElementBuf,
    metadata::{LinkMetaKey, MetadataBuf},
    source_chain::{SourceChainBuf, SourceChainResult},
};
use holochain::{fixt::ZomeIdFixturator, test_utils::test_network};
use holochain_state::test_utils::test_cell_env;
use holochain_types::{
    entry::EntryHashed,
    prelude::*,
    test_utils::{fake_agent_pubkey_1, fake_agent_pubkey_2, fake_header_hash},
};
use holochain_zome_types::link::LinkTag;
use holochain_zome_types::{header, Entry, Header};

fn fixtures() -> (
    AgentPubKey,
    Header,
    EntryHashed,
    AgentPubKey,
    Header,
    EntryHashed,
) {
    let previous_header = fake_header_hash(1);

    let jimbo_id = fake_agent_pubkey_1();
    let jessy_id = fake_agent_pubkey_2();

    let (jimbo_entry, jessy_entry) = tokio_safe_block_on::tokio_safe_block_on(
        async {
            (
                EntryHashed::from_content_sync(Entry::Agent(jimbo_id.clone().into())),
                EntryHashed::from_content_sync(Entry::Agent(jessy_id.clone().into())),
            )
        },
        std::time::Duration::from_secs(1),
    )
    .unwrap();

    let jimbo_header = Header::EntryCreate(header::EntryCreate {
        author: jimbo_id.clone(),
        timestamp: Timestamp::now().into(),
        header_seq: 0,
        prev_header: previous_header.clone().into(),
        entry_type: header::EntryType::AgentPubKey,
        entry_hash: jimbo_entry.as_hash().clone(),
    });

    let jessy_header = Header::EntryCreate(header::EntryCreate {
        author: jessy_id.clone(),
        timestamp: Timestamp::now().into(),
        header_seq: 0,
        prev_header: previous_header.clone().into(),
        entry_type: header::EntryType::AgentPubKey,
        entry_hash: jessy_entry.as_hash().clone(),
    });
    (
        jimbo_id,
        jimbo_header,
        jimbo_entry,
        jessy_id,
        jessy_header,
        jessy_entry,
    )
}

#[tokio::test(threaded_scheduler)]
async fn get_links() -> SourceChainResult<()> {
<<<<<<< HEAD
    let env = test_cell_env();
    let dbs = env.dbs();
=======
    let test_env = test_cell_env();
    let env = test_env.env();
    let dbs = env.dbs().await;
>>>>>>> 02053829

    let mut source_chain = SourceChainBuf::new(env.clone().into(), &dbs)?;
    let mut element_cache = ElementBuf::cache(env.clone().into(), &dbs)?;

    // create a cache and a cas for store and meta
    let meta_vault = MetadataBuf::vault(env.clone().into(), &dbs)?;
    let mut meta_cache = MetadataBuf::cache(env.clone().into(), &dbs)?;

    let (_jimbo_id, jimbo_header, jimbo_entry, _jessy_id, jessy_header, jessy_entry) = fixtures();

    let base = jimbo_entry.as_hash().clone();
    source_chain
        .put_raw(jimbo_header, Some(jimbo_entry.as_content().clone()))
        .await?;
    source_chain
        .put_raw(jessy_header, Some(jessy_entry.as_content().clone()))
        .await?;

    let (_n, _r, cell_network) = test_network(None, None).await;

    // Pass in stores as references
    let mut cascade = Cascade::new(
        env.clone().into(),
        &source_chain.elements(),
        &meta_vault,
        &mut element_cache,
        &mut meta_cache,
        cell_network,
    );
    let tag = LinkTag::new(BytesFixturator::new(Unpredictable).next().unwrap());
    let zome_id = ZomeIdFixturator::new(Unpredictable).next().unwrap();
    let key = LinkMetaKey::BaseZomeTag(&base, zome_id, &tag);

    let links = cascade
        .dht_get_links(&key, Default::default())
        .await
        .unwrap();
    let link = links.into_iter().next();
    assert_eq!(link, None);
    Ok(())
}<|MERGE_RESOLUTION|>--- conflicted
+++ resolved
@@ -68,14 +68,9 @@
 
 #[tokio::test(threaded_scheduler)]
 async fn get_links() -> SourceChainResult<()> {
-<<<<<<< HEAD
-    let env = test_cell_env();
-    let dbs = env.dbs();
-=======
     let test_env = test_cell_env();
     let env = test_env.env();
-    let dbs = env.dbs().await;
->>>>>>> 02053829
+    let dbs = env.dbs();
 
     let mut source_chain = SourceChainBuf::new(env.clone().into(), &dbs)?;
     let mut element_cache = ElementBuf::cache(env.clone().into(), &dbs)?;
