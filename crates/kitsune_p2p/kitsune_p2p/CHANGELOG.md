--- conflicted
+++ resolved
@@ -4,13 +4,10 @@
 
 ## \[Unreleased\]
 
-<<<<<<< HEAD
 - BREAKING: Wire message `Call` no longer takes `from_agent`. [#1091](https://github.com/holochain/holochain/pull/1091)
-=======
 ## 0.0.14
 
 ## 0.0.13
->>>>>>> 29d5c1fc
 
 ## 0.0.12
 
