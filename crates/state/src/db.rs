--- conflicted
+++ resolved
@@ -122,13 +122,8 @@
         if self.um.get(key).is_some() {
             return Ok(self.um.get(key).unwrap());
         } else {
-<<<<<<< HEAD
-            self.create(key)?;
-            Ok(self.um.get(key).unwrap())
-=======
             self.create(key).await?;
             Ok(self.um.get(key).unwrap().clone())
->>>>>>> 675c2193
         }
     }
 
