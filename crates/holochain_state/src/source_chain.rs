use std::collections::HashSet;

use crate::scratch::ScratchError;
use crate::scratch::SyncScratchError;
use async_recursion::async_recursion;
use holo_hash::AgentPubKey;
use holo_hash::DhtOpHash;
use holo_hash::DnaHash;
use holo_hash::HasHash;
use holo_hash::HeaderHash;
use holochain_keystore::MetaLairClient;
use holochain_p2p::HolochainP2pCellT;
use holochain_sqlite::rusqlite::Transaction;
use holochain_types::dht_op::produce_op_lights_from_elements;
use holochain_types::dht_op::produce_op_lights_from_iter;
use holochain_types::dht_op::DhtOp;
use holochain_types::dht_op::DhtOpLight;
use holochain_types::dht_op::DhtOpType;
use holochain_types::dht_op::OpOrder;
use holochain_types::dht_op::UniqueForm;
use holochain_types::element::SignedHeaderHashedExt;
use holochain_types::env::EnvRead;
use holochain_types::env::EnvWrite;
use holochain_zome_types::entry::EntryHashed;
use holochain_zome_types::header;
use holochain_zome_types::CapAccess;
use holochain_zome_types::CapGrant;
use holochain_zome_types::CapSecret;
use holochain_zome_types::ChainTopOrdering;
use holochain_zome_types::CounterSigningAgentState;
use holochain_zome_types::CounterSigningSessionData;
use holochain_zome_types::Element;
use holochain_zome_types::Entry;
use holochain_zome_types::EntryVisibility;
use holochain_zome_types::GrantedFunction;
use holochain_zome_types::Header;
use holochain_zome_types::HeaderBuilder;
use holochain_zome_types::HeaderBuilderCommon;
use holochain_zome_types::HeaderHashed;
use holochain_zome_types::HeaderInner;
use holochain_zome_types::PreflightRequest;
use holochain_zome_types::QueryFilter;
use holochain_zome_types::Signature;
use holochain_zome_types::SignedHeader;
use holochain_zome_types::SignedHeaderHashed;
use holochain_zome_types::Timestamp;
use holochain_zome_types::ValidationStatus;
use holochain_zome_types::Zome;

use crate::chain_lock::is_chain_locked;
use crate::chain_lock::is_lock_expired;
use crate::prelude::*;
use crate::query::chain_head::ChainHeadQuery;
use crate::scratch::Scratch;
use crate::scratch::SyncScratch;
use holo_hash::EntryHash;
use holochain_serialized_bytes::prelude::*;

pub use error::*;

mod error;
#[derive(Clone)]
pub struct SourceChain {
    scratch: SyncScratch,
    vault: EnvWrite,
    author: Arc<AgentPubKey>,
    persisted_seq: u32,
    persisted_head: HeaderHash,
    persisted_timestamp: Timestamp,
    public_only: bool,
}

// TODO fix this.  We shouldn't really have nil values but this would
// show if the database is corrupted and doesn't have an element
#[derive(Serialize, Deserialize)]
pub struct SourceChainJsonDump {
    pub elements: Vec<SourceChainJsonElement>,
    pub published_ops_count: usize,
}

#[derive(Serialize, Deserialize)]
pub struct SourceChainJsonElement {
    pub signature: Signature,
    pub header_address: HeaderHash,
    pub header: Header,
    pub entry: Option<Entry>,
}

// TODO: document that many functions here are only reading from the scratch,
//       not the entire source chain!
impl SourceChain {
    pub async fn new(vault: EnvWrite, author: AgentPubKey) -> SourceChainResult<Self> {
        let scratch = Scratch::new().into_sync();
        let author = Arc::new(author);
        let (persisted_head, persisted_seq, persisted_timestamp) = vault
            .async_reader({
                let author = author.clone();
                move |txn| chain_head_db(&txn, author)
            })
            .await?;
        Ok(Self {
            scratch,
            vault,
            author,
            persisted_seq,
            persisted_head,
            persisted_timestamp,
            public_only: false,
        })
    }
    pub fn public_only(&mut self) {
        self.public_only = true;
    }
    /// Take a snapshot of the scratch space that will
    /// not remain in sync with future updates.
    pub fn snapshot(&self) -> SourceChainResult<Scratch> {
        Ok(self.scratch.apply(|scratch| scratch.clone())?)
    }

    pub fn scratch(&self) -> SyncScratch {
        self.scratch.clone()
    }

    pub fn agent_pubkey(&self) -> &AgentPubKey {
        self.author.as_ref()
    }

    /// This has to clone all the data because we can't return
    /// references to constructed data.
    // TODO: Maybe we should store data as elements in the scratch?
    // TODO: document that this is only the elemnts in the SCRATCH, not the
    //       entire source chain!
    pub fn scratch_elements(&self) -> SourceChainResult<Vec<Element>> {
        Ok(self.scratch.apply(|scratch| scratch.elements().collect())?)
    }

    pub fn chain_head(&self) -> SourceChainResult<(HeaderHash, u32, Timestamp)> {
        // Check scratch for newer head.
        Ok(self.scratch.apply(|scratch| {
            let chain_head = chain_head_scratch(&(*scratch), self.author.as_ref());
            let (prev_header, header_seq, timestamp) = chain_head.unwrap_or_else(|| {
                (
                    self.persisted_head.clone(),
                    self.persisted_seq,
                    self.persisted_timestamp,
                )
            });
            (prev_header, header_seq, timestamp)
        })?)
    }

    async fn put_with_header(
        &self,
        zome: Option<Zome>,
        header: Header,
        maybe_entry: Option<Entry>,
        chain_top_ordering: ChainTopOrdering,
    ) -> SourceChainResult<HeaderHash> {
        let header = HeaderHashed::from_content_sync(header);
        let hash = header.as_hash().clone();
        let header = SignedHeaderHashed::new(&self.vault.keystore(), header).await?;
        let element = Element::new(header, maybe_entry);
        self.scratch
            .apply(|scratch| insert_element_scratch(scratch, zome, element, chain_top_ordering))?;
        Ok(hash)
    }

    pub async fn put_countersigned(
        &self,
        zome: Option<Zome>,
        entry: Entry,
        chain_top_ordering: ChainTopOrdering,
    ) -> SourceChainResult<HeaderHash> {
        let entry_hash = EntryHash::with_data_sync(&entry);
        if let Entry::CounterSign(ref session_data, _) = entry {
            self.put_with_header(
                zome,
                Header::from_countersigning_data(entry_hash, session_data, (*self.author).clone())?,
                Some(entry),
                chain_top_ordering,
            )
            .await
        } else {
            // The caller MUST guard against this case.
            unreachable!("Put countersigned called with the wrong entry type");
        }
    }

    pub async fn put<H: HeaderInner, B: HeaderBuilder<H>>(
        &self,
        zome: Option<Zome>,
        header_builder: B,
        maybe_entry: Option<Entry>,
        chain_top_ordering: ChainTopOrdering,
    ) -> SourceChainResult<HeaderHash> {
        let (prev_header, chain_head_seq, chain_head_timestamp) = self.chain_head()?;
        let header_seq = chain_head_seq + 1;

        // Build the header.
        let common = HeaderBuilderCommon {
            author: (*self.author).clone(),
            // If the current time is equal to the current chain head timestamp,
            // or even has drifted to be before it, just set the next timestamp
            // to be one unit ahead of the previous.
            //
            // TODO: put a limit on the size of the negative time interval
            //       we are willing to accept, beyond which we emit an error
            //       rather than bumping the timestamp
            timestamp: std::cmp::max(
                Timestamp::now(),
                (chain_head_timestamp + std::time::Duration::from_micros(1))?,
            ),
            header_seq,
            prev_header,
        };
        self.put_with_header(
            zome,
            header_builder.build(common).into(),
            maybe_entry,
            chain_top_ordering,
        )
        .await
    }

    pub fn has_initialized(&self) -> SourceChainResult<bool> {
        Ok(self.len()? > 3)
    }

    pub fn is_empty(&self) -> SourceChainResult<bool> {
        Ok(self.len()? == 0)
    }

    #[allow(clippy::len_without_is_empty)]
    pub fn len(&self) -> SourceChainResult<u32> {
        Ok(self.scratch.apply(|scratch| {
            let scratch_max =
                chain_head_scratch(&(*scratch), self.author.as_ref()).map(|(_, s, _)| s);
            scratch_max
                .map(|s| std::cmp::max(s, self.persisted_seq))
                .unwrap_or(self.persisted_seq)
                + 1
        })?)
    }
    pub fn valid_cap_grant(
        &self,
        check_function: &GrantedFunction,
        check_agent: &AgentPubKey,
        check_secret: Option<&CapSecret>,
    ) -> SourceChainResult<Option<CapGrant>> {
        let author_grant = CapGrant::from(self.agent_pubkey().clone());
        if author_grant.is_valid(check_function, check_agent, check_secret) {
            return Ok(Some(author_grant));
        }
        // TODO: SQL_PERF: This query could have a fast upper bound if we add indexes.
        let valid_cap_grant = self.vault.conn()?.with_reader(|txn| {
            let not_referenced_header = "
            SELECT COUNT(H_REF.hash)
            FROM Header AS H_REF
            JOIN DhtOp AS D_REF ON D_REF.header_hash = H_REF.hash
            WHERE
            D_REF.is_authored = 1
            AND
            (
                H_REF.original_header_hash = Header.hash
                OR
                H_REF.deletes_header_hash = Header.hash
            )
            ";
            let sql = format!(
                "
                SELECT DISTINCT Entry.blob
                FROM Entry
                JOIN Header ON Header.entry_hash = Entry.hash
                JOIN DhtOp ON Header.hash = DhtOp.header_hash
                WHERE
                DhtOp.is_authored = 1
                AND
                Entry.access_type IS NOT NULL
                AND
                ({}) = 0
                ",
                not_referenced_header
            );
            txn.prepare(&sql)?
                .query_and_then([], |row| from_blob(row.get("blob")?))?
                .filter_map(|result: StateQueryResult<Entry>| match result {
                    Ok(entry) => entry
                        .as_cap_grant()
                        .filter(|grant| !matches!(grant, CapGrant::ChainAuthor(_)))
                        .filter(|grant| grant.is_valid(check_function, check_agent, check_secret))
                        .map(|cap| Some(Ok(cap)))
                        .unwrap_or(None),
                    Err(e) => Some(Err(e)),
                })
                // if there are still multiple grants, fold them down based on specificity
                // authorship > assigned > transferable > unrestricted
                .fold(
                    Ok(None),
                    |acc: StateQueryResult<Option<CapGrant>>, grant| {
                        let grant = grant?;
                        let acc = acc?;
                        let acc = match &grant {
                            CapGrant::RemoteAgent(zome_call_cap_grant) => {
                                match &zome_call_cap_grant.access {
                                    CapAccess::Assigned { .. } => match &acc {
                                        Some(CapGrant::RemoteAgent(acc_zome_call_cap_grant)) => {
                                            match acc_zome_call_cap_grant.access {
                                                // an assigned acc takes precedence
                                                CapAccess::Assigned { .. } => acc,
                                                // current grant takes precedence over all other accs
                                                _ => Some(grant),
                                            }
                                        }
                                        None => Some(grant),
                                        // authorship should be short circuit and filtered
                                        _ => unreachable!(),
                                    },
                                    CapAccess::Transferable { .. } => match &acc {
                                        Some(CapGrant::RemoteAgent(acc_zome_call_cap_grant)) => {
                                            match acc_zome_call_cap_grant.access {
                                                // an assigned acc takes precedence
                                                CapAccess::Assigned { .. } => acc,
                                                // transferable acc takes precedence
                                                CapAccess::Transferable { .. } => acc,
                                                // current grant takes preference over other accs
                                                _ => Some(grant),
                                            }
                                        }
                                        None => Some(grant),
                                        // authorship should be short circuited and filtered by now
                                        _ => unreachable!(),
                                    },
                                    CapAccess::Unrestricted => match acc {
                                        Some(_) => acc,
                                        None => Some(grant),
                                    },
                                }
                            }
                            // ChainAuthor should have short circuited and be filtered out already
                            _ => unreachable!(),
                        };
                        Ok(acc)
                    },
                )
        })?;
        Ok(valid_cap_grant)
    }

    /// Query Headers in the source chain.
    /// This returns a Vec rather than an iterator because it is intended to be
    /// used by the `query` host function, which crosses the wasm boundary
    // FIXME: This query needs to be tested.
    pub async fn query(&self, query: QueryFilter) -> SourceChainResult<Vec<Element>> {
        let (range_min, range_max) = match query.sequence_range.clone() {
            Some(range) => (Some(range.start), Some(range.end)),
            None => (None, None),
        };
        let author = self.author.clone();
        let mut elements = self
            .vault
            .async_reader({
                let query = query.clone();
                move |txn| {
                    let mut sql = "
                SELECT DISTINCT
                Header.hash AS header_hash, Header.blob AS header_blob
            "
                    .to_string();
                    if query.include_entries {
                        sql.push_str(
                            "
                    , Entry.blob AS entry_blob
                    ",
                        );
                    }
                    sql.push_str(
                        "
                FROM Header
                ",
                    );
                    if query.include_entries {
                        sql.push_str(
                            "
                    LEFT JOIN Entry On Header.entry_hash = Entry.hash
                    ",
                        );
                    }
                    sql.push_str(
                        "
                JOIN DhtOp On DhtOp.header_hash = Header.hash
                WHERE
                Header.author = :author
                AND
                DhtOp.is_authored = 1
                AND
                (:range_min IS NULL OR Header.seq >= :range_min)
                AND
                (:range_max IS NULL OR Header.seq < :range_max)
                AND
                (:entry_type IS NULL OR Header.entry_type = :entry_type)
                AND
                (:header_type IS NULL OR Header.type = :header_type)
                ",
                    );
                    let mut stmt = txn.prepare(&sql)?;
                    let elements = stmt
                        .query_and_then(
                            named_params! {
                                ":author": author.as_ref(),
                                ":range_min": range_min,
                                ":range_max": range_max,
                                ":entry_type": query.entry_type,
                                ":header_type": query.header_type,
                            },
                            |row| {
                                let header = from_blob::<SignedHeader>(row.get("header_blob")?)?;
                                let SignedHeader(header, signature) = header;
                                let hash: HeaderHash = row.get("header_hash")?;
                                let header = HeaderHashed::with_pre_hashed(header, hash);
                                let shh = SignedHeaderHashed::with_presigned(header, signature);
                                let entry = if query.include_entries {
                                    let entry: Option<Vec<u8>> = row.get("entry_blob")?;
                                    match entry {
                                        Some(entry) => Some(from_blob::<Entry>(entry)?),
                                        None => None,
                                    }
                                } else {
                                    None
                                };
                                StateQueryResult::Ok(Element::new(shh, entry))
                            },
                        )?
                        .collect::<StateQueryResult<Vec<_>>>();
                    elements
                }
            })
            .await?;
        self.scratch.apply(|scratch| {
            let scratch_iter = scratch
                .headers()
                .filter(|shh| query.check(shh.header()))
                .filter_map(|shh| {
                    let entry = match shh.header().entry_hash() {
                        Some(eh) if query.include_entries => scratch.get_entry(eh).ok()?,
                        _ => None,
                    };
                    Some(Element::new(shh.clone(), entry))
                });
            elements.extend(scratch_iter);
        })?;
        Ok(elements)
    }

    pub async fn unlock_chain(&self) -> SourceChainResult<()> {
        self.vault
            .async_commit(move |txn| unlock_chain(txn))
            .await?;
        Ok(())
    }

    pub async fn is_chain_locked(&self, lock: Vec<u8>) -> SourceChainResult<bool> {
        Ok(self
            .vault
            .async_reader(move |txn| is_chain_locked(&txn, &lock))
            .await?)
    }

    pub async fn accept_countersigning_preflight_request(
        &self,
        preflight_request: PreflightRequest,
        agent_index: u8,
    ) -> SourceChainResult<CounterSigningAgentState> {
        let hashed_preflight_request = holo_hash::encode::blake2b_256(
            &holochain_serialized_bytes::encode(&preflight_request)?,
        );

        // This all needs to be ensured in a non-panicky way BEFORE calling into the source chain here.
        let author = self.author.clone();
        assert_eq!(
            *author,
            preflight_request.signing_agents()[agent_index as usize].0
        );

        let countersigning_agent_state = self
            .vault
            .async_commit(move |txn| {
                if is_chain_locked(txn, &hashed_preflight_request)? {
                    return Err(SourceChainError::ChainLocked);
                }
                let (persisted_head, persisted_seq, _) = chain_head_db(txn, author)?;
                let countersigning_agent_state =
                    CounterSigningAgentState::new(agent_index, persisted_head, persisted_seq);
                lock_chain(
                    txn,
                    &hashed_preflight_request,
                    preflight_request.session_times().end(),
                )?;
                SourceChainResult::Ok(countersigning_agent_state)
            })
            .await?;
        Ok(countersigning_agent_state)
    }

    /// If there is a countersigning session get the
    /// StoreEntry op to send to the entry authorities.
    pub fn countersigning_op(&self) -> SourceChainResult<Option<DhtOp>> {
        let r = self.scratch.apply(|scratch| {
            scratch
                .entries()
                .find(|e| matches!(**e.1, Entry::CounterSign(_, _)))
                .and_then(|(entry_hash, entry)| {
                    scratch
                        .headers()
                        .find(|shh| {
                            shh.header()
                                .entry_hash()
                                .map(|eh| eh == entry_hash)
                                .unwrap_or(false)
                        })
                        .and_then(|shh| {
                            Some(DhtOp::StoreEntry(
                                shh.signature().clone(),
                                shh.header().clone().try_into().ok()?,
                                Box::new((**entry).clone()),
                            ))
                        })
                })
        })?;
        Ok(r)
    }

    pub fn lock_for_entry(entry: Option<&Entry>) -> SourceChainResult<Vec<u8>> {
        Ok(match entry {
            Some(Entry::CounterSign(session_data, _)) => holo_hash::encode::blake2b_256(
                &holochain_serialized_bytes::encode(session_data.preflight_request())?,
            ),
            _ => Vec::with_capacity(0),
        })
    }

    #[async_recursion]
    pub async fn flush(
        &self,
        network: &(dyn HolochainP2pCellT + Send + Sync),
    ) -> SourceChainResult<Vec<(Option<Zome>, SignedHeaderHashed)>> {
        // Nothing to write
        if self.scratch.apply(|s| s.is_empty())? {
            return Ok(Vec::new());
        }
        let (scheduled_fns, zomed_headers, ops, entries) =
            self.scratch.apply_and_then(|scratch| {
                let (zomed_headers, ops) =
                    build_ops_from_headers(scratch.drain_zomed_headers().collect::<Vec<_>>())?;

                // Drain out any entries.
                let entries = scratch.drain_entries().collect::<Vec<_>>();
                let scheduled_fns = scratch.drain_scheduled_fns().collect::<Vec<_>>();
                SourceChainResult::Ok((scheduled_fns, zomed_headers, ops, entries))
            })?;
        let mut ops_to_integrate = HashSet::with_capacity(ops.len());
        for op in &ops {
            if network.authority_for_hash(op.0.dht_basis().clone()).await? {
                ops_to_integrate.insert(op.1.clone());
            }
        }

        let maybe_countersigned_entry = entries
            .iter()
            .map(|entry| entry.as_content())
            .find(|entry| matches!(entry, Entry::CounterSign(_, _)));

        if matches!(maybe_countersigned_entry, Some(Entry::CounterSign(_, _)))
            && zomed_headers.len() != 1
        {
            return Err(SourceChainError::DirtyCounterSigningWrite);
        }
        let lock = Self::lock_for_entry(maybe_countersigned_entry)?;

        // Write the entries, headers and ops to the database in one transaction.
        let author = self.author.clone();
        let persisted_head = self.persisted_head.clone();
        match self
            .vault
            .async_commit(move |txn: &mut Transaction| {
                let now = Timestamp::now();
                for scheduled_fn in scheduled_fns {
                    schedule_fn(txn, scheduled_fn, None, now)?;
                }
                // As at check.
<<<<<<< HEAD
                let (new_persisted_head, new_head_seq, new_timestamp) =
                    chain_head_db(&txn, author)?;
                if zomed_headers.last().is_none() {
=======
                let (new_persisted_head, new_head_seq, new_timestamp) = chain_head_db(txn, author)?;
                if headers.last().is_none() {
>>>>>>> 010b21f5
                    // Nothing to write
                    return Ok(Vec::new());
                }
                if persisted_head != new_persisted_head {
                    return Err(SourceChainError::HeadMoved(
                        zomed_headers,
                        entries,
                        Some(persisted_head),
                        Some((new_persisted_head, new_head_seq, new_timestamp)),
                    ));
                }

                // If the lock isn't empty this is a countersigning session.
                let is_countersigning_session = !lock.is_empty();

                if is_chain_locked(txn, &lock)? {
                    return Err(SourceChainError::ChainLocked);
                }
                // If this is a countersigning session, and the chain is NOT
                // locked then either the session expired or the countersigning
                // entry being committed now is the correct one for the lock.
                else if is_countersigning_session {
                    // If the lock is expired then we can't write this countersigning session.
                    if is_lock_expired(txn, &lock)? {
                        return Err(SourceChainError::LockExpired);
                    }
                }

                for entry in entries {
                    insert_entry(txn, entry)?;
                }
                for shh in zomed_headers.iter().map(|(_zome, shh)| shh) {
                    insert_header(txn, shh.clone())?;
                }
                for (op, op_hash, op_order, timestamp, visibility, dependency) in ops {
                    let op_type = op.get_type();
                    insert_op_lite(txn, op, op_hash.clone(), true, op_order, timestamp)?;
                    set_validation_status(
                        txn,
                        op_hash.clone(),
                        holochain_zome_types::ValidationStatus::Valid,
                    )?;
                    set_dependency(txn, op_hash.clone(), dependency)?;
                    // TODO: Can anything every depend on a private store entry op? I don't think so.
                    let is_private_entry = op_type == DhtOpType::StoreEntry
                        && visibility == Some(EntryVisibility::Private);

                    // Don't publish private entries or countersigning sessions.
                    if !is_private_entry
                        && !is_countersigning_session
                        && ops_to_integrate.contains(&op_hash)
                    {
                        set_validation_stage(
                            txn,
                            op_hash.clone(),
                            ValidationLimboStatus::AwaitingIntegration,
                        )?;
                    }
                    // If this is a countersigning session we want to withhold
                    // publishing the ops until the session is successful.
                    if is_countersigning_session {
                        set_withhold_publish(txn, op_hash)?;
                    }
                }
                SourceChainResult::Ok(zomed_headers)
            })
            .await
        {
            Err(SourceChainError::HeadMoved(
                zomed_headers,
                entries,
                old_head,
                Some((new_persisted_head, new_head_seq, new_timestamp)),
            )) => {
                let is_relaxed =
                    self.scratch
                        .apply_and_then::<bool, SyncScratchError, _>(|scratch| {
                            Ok(scratch.chain_top_ordering() == ChainTopOrdering::Relaxed)
                        })?;
                if is_relaxed {
                    let keystore = self.vault.keystore();
                    // A child chain is needed with a new as-at that matches
                    // the rebase.
                    let child_chain = Self::new(self.vault.clone(), (*self.author).clone()).await?;
                    let rebased_headers: Vec<(Option<Zome>, SignedHeaderHashed)> =
                        rebase_headers_on(
                            &keystore,
                            zomed_headers,
                            new_persisted_head,
                            new_head_seq,
                            new_timestamp,
                        )
                        .await?;
                    child_chain.scratch.apply(|scratch| {
                        for (zome, header) in rebased_headers {
                            scratch.add_header(zome, header, ChainTopOrdering::Relaxed);
                        }
                        for entry in entries {
                            scratch.add_entry(entry, ChainTopOrdering::Relaxed);
                        }
                    })?;
                    child_chain.flush(network).await
                } else {
                    Err(SourceChainError::HeadMoved(
                        zomed_headers,
                        entries,
                        old_head,
                        Some((new_persisted_head, new_head_seq, new_timestamp)),
                    ))
                }
            }
            result => result,
        }
    }
}

#[allow(clippy::complexity)]
fn build_ops_from_headers(
    zomed_headers: Vec<(Option<Zome>, SignedHeaderHashed)>,
) -> SourceChainResult<(
    Vec<(Option<Zome>, SignedHeaderHashed)>,
    Vec<(
        DhtOpLight,
        DhtOpHash,
        OpOrder,
        Timestamp,
        Option<EntryVisibility>,
        Dependency,
    )>,
)> {
    // Headers end up back in here.
    let mut headers_output = Vec::with_capacity(zomed_headers.len());
    // The op related data ends up here.
    let mut ops = Vec::with_capacity(zomed_headers.len());

    // Loop through each header and produce op related data.
    for (zome, shh) in zomed_headers {
        // &HeaderHash, &Header, EntryHash are needed to produce the ops.
        let entry_hash = shh.header().entry_hash().cloned();
        let item = (shh.as_hash(), shh.header(), entry_hash);
        let ops_inner = produce_op_lights_from_iter(vec![item].into_iter(), 1)?;

        // Break apart the SignedHeaderHashed.
        let (header, sig) = shh.into_header_and_signature();
        let (header, hash) = header.into_inner();

        // We need to take the header by value and put it back each loop.
        let mut h = Some(header);
        for op in ops_inner {
            let op_type = op.get_type();
            // Header is required by value to produce the DhtOpHash.
            let (header, op_hash) = UniqueForm::op_hash(op_type, h.expect("This can't be empty"))?;
            let op_order = OpOrder::new(op_type, header.timestamp());
            let timestamp = header.timestamp();
            let visibility = header.entry_type().map(|et| *et.visibility());
            // Put the header back by value.
            let dependency = get_dependency(op_type, &header);
            h = Some(header);
            // Collect the DhtOpLight, DhtOpHash and OpOrder.
            ops.push((op, op_hash, op_order, timestamp, visibility, dependency));
        }

        // Put the SignedHeaderHashed back together.
        let shh = SignedHeaderHashed::with_presigned(
            HeaderHashed::with_pre_hashed(h.expect("This can't be empty"), hash),
            sig,
        );
        // Put the header back in the list.
        headers_output.push((zome, shh));
    }
    Ok((headers_output, ops))
}

async fn rebase_headers_on(
    keystore: &MetaLairClient,
    mut zomed_headers: Vec<(Option<Zome>, SignedHeaderHashed)>,
    mut rebase_header: HeaderHash,
    mut rebase_seq: u32,
    mut rebase_timestamp: Timestamp,
) -> Result<Vec<(Option<Zome>, SignedHeaderHashed)>, ScratchError> {
    zomed_headers.sort_by_key(|(_zome, shh)| shh.header().header_seq());
    for (_zome, shh) in zomed_headers.iter_mut() {
        let mut header = shh.header().clone();
        header.rebase_on(rebase_header.clone(), rebase_seq, rebase_timestamp)?;
        rebase_seq = header.header_seq();
        rebase_timestamp = header.timestamp();
        let hh = HeaderHashed::from_content_sync(header);
        rebase_header = hh.as_hash().clone();
        let new_shh = SignedHeaderHashed::new(keystore, hh).await?;
        *shh = new_shh;
    }
    Ok(zomed_headers)
}

pub async fn genesis(
    vault: EnvWrite,
    dna_hash: DnaHash,
    agent_pubkey: AgentPubKey,
    membrane_proof: Option<SerializedBytes>,
) -> SourceChainResult<()> {
    let keystore = vault.keystore().clone();
    let dna_header = Header::Dna(header::Dna {
        author: agent_pubkey.clone(),
        timestamp: Timestamp::now(),
        hash: dna_hash,
    });
    let dna_header = HeaderHashed::from_content_sync(dna_header);
    let dna_header = SignedHeaderHashed::new(&keystore, dna_header).await?;
    let dna_header_address = dna_header.as_hash().clone();
    let element = Element::new(dna_header, None);
    let dna_ops = produce_op_lights_from_elements(vec![&element])?;
    let (dna_header, _) = element.into_inner();

    // create the agent validation entry and add it directly to the store
    let agent_validation_header = Header::AgentValidationPkg(header::AgentValidationPkg {
        author: agent_pubkey.clone(),
        timestamp: Timestamp::now(),
        header_seq: 1,
        prev_header: dna_header_address,
        membrane_proof,
    });
    let agent_validation_header = HeaderHashed::from_content_sync(agent_validation_header);
    let agent_validation_header =
        SignedHeaderHashed::new(&keystore, agent_validation_header).await?;
    let avh_addr = agent_validation_header.as_hash().clone();
    let element = Element::new(agent_validation_header, None);
    let avh_ops = produce_op_lights_from_elements(vec![&element])?;
    let (agent_validation_header, _) = element.into_inner();

    // create a agent chain element and add it directly to the store
    let agent_header = Header::Create(header::Create {
        author: agent_pubkey.clone(),
        timestamp: Timestamp::now(),
        header_seq: 2,
        prev_header: avh_addr,
        entry_type: header::EntryType::AgentPubKey,
        entry_hash: agent_pubkey.clone().into(),
    });
    let agent_header = HeaderHashed::from_content_sync(agent_header);
    let agent_header = SignedHeaderHashed::new(&keystore, agent_header).await?;
    let element = Element::new(agent_header, Some(Entry::Agent(agent_pubkey)));
    let agent_ops = produce_op_lights_from_elements(vec![&element])?;
    let (agent_header, agent_entry) = element.into_inner();
    let agent_entry = agent_entry.into_option();

    vault
        .async_commit(move |txn| {
            source_chain::put_raw(
                txn,
                dna_header,
                dna_ops,
                None,
                Some(ValidationStatus::Valid),
            )?;
            source_chain::put_raw(
                txn,
                agent_validation_header,
                avh_ops,
                None,
                Some(ValidationStatus::Valid),
            )?;
            source_chain::put_raw(
                txn,
                agent_header,
                agent_ops,
                agent_entry,
                Some(ValidationStatus::Valid),
            )?;
            SourceChainResult::Ok(())
        })
        .await
}

pub fn put_raw(
    txn: &mut Transaction,
    shh: SignedHeaderHashed,
    ops: Vec<DhtOpLight>,
    entry: Option<Entry>,
    validation_status: Option<ValidationStatus>,
) -> StateMutationResult<()> {
    let (header, signature) = shh.into_header_and_signature();
    let (header, hash) = header.into_inner();
    let mut header = Some(header);
    let mut hashes = Vec::with_capacity(ops.len());
    for op in &ops {
        let op_type = op.get_type();
        let (h, op_hash) =
            UniqueForm::op_hash(op_type, header.take().expect("This can't be empty"))?;
        let op_order = OpOrder::new(op_type, h.timestamp());
        let timestamp = h.timestamp();
        let visibility = h.entry_type().map(|et| *et.visibility());
        let dependency = get_dependency(op_type, &h);
        header = Some(h);
        hashes.push((
            op_hash, op_type, op_order, timestamp, visibility, dependency,
        ));
    }
    let shh = SignedHeaderHashed::with_presigned(
        HeaderHashed::with_pre_hashed(header.expect("This can't be empty"), hash),
        signature,
    );
    if let Some(entry) = entry {
        insert_entry(txn, EntryHashed::from_content_sync(entry))?;
    }
    insert_header(txn, shh)?;
    for (op, (op_hash, op_type, op_order, timestamp, visibility, dependency)) in
        ops.into_iter().zip(hashes)
    {
        insert_op_lite(txn, op, op_hash.clone(), true, op_order, timestamp)?;
        set_dependency(txn, op_hash.clone(), dependency)?;
        // TODO: SHARDING: Check if we are the authority here.
        // StoreEntry ops with private entries are never gossiped or published
        // so we don't need to integrate them.
        // TODO: Can anything every depend on a private store entry op? I don't think so.
        if let Some(status) = validation_status {
            set_validation_status(txn, op_hash.clone(), status)?;
        }
        if !(op_type == DhtOpType::StoreEntry && visibility == Some(EntryVisibility::Private)) {
            set_validation_stage(txn, op_hash, ValidationLimboStatus::AwaitingIntegration)?;
        }
    }
    Ok(())
}

fn chain_head_db(
    txn: &Transaction,
    author: Arc<AgentPubKey>,
) -> SourceChainResult<(HeaderHash, u32, Timestamp)> {
    let chain_head = ChainHeadQuery::new(author);
    let (prev_header, last_header_seq, last_header_timestamp) = chain_head
        .run(Txn::from(txn))?
        .ok_or(SourceChainError::ChainEmpty)?;
    Ok((prev_header, last_header_seq, last_header_timestamp))
}

fn chain_head_scratch(
    scratch: &Scratch,
    author: &AgentPubKey,
) -> Option<(HeaderHash, u32, Timestamp)> {
    scratch
        .headers()
        .filter_map(|shh| {
            if shh.header().author() == author {
                Some((
                    shh.header_address().clone(),
                    shh.header().header_seq(),
                    shh.header().timestamp(),
                ))
            } else {
                None
            }
        })
        .max_by_key(|h| h.1)
}

/// Check if there is a current countersigning session and if so, return the
/// session data and the entry hash.
pub fn current_countersigning_session(
    txn: &Transaction<'_>,
    author: Arc<AgentPubKey>,
) -> SourceChainResult<Option<(EntryHash, CounterSigningSessionData)>> {
    // The chain must be locked for a session to be active.
    if is_chain_locked(txn, &[])? {
        match chain_head_db(txn, author) {
            // We haven't done genesis so no session can be active.
            Err(SourceChainError::ChainEmpty) => Ok(None),
            Err(e) => Err(e),
            Ok((hash, _, _)) => {
                let txn: Txn = txn.into();
                // Get the session data from the database.
                let element = match txn.get_element(&hash.into())? {
                    Some(element) => element,
                    None => return Ok(None),
                };
                let (shh, ee) = element.into_inner();
                Ok(match (shh.header().entry_hash(), ee.into_option()) {
                    (Some(entry_hash), Some(Entry::CounterSign(cs, _))) => {
                        Some((entry_hash.to_owned(), *cs))
                    }
                    _ => None,
                })
            }
        }
    } else {
        Ok(None)
    }
}

#[cfg(test)]
async fn _put_db<H: HeaderInner, B: HeaderBuilder<H>>(
    vault: holochain_types::env::EnvWrite,
    author: Arc<AgentPubKey>,
    header_builder: B,
    maybe_entry: Option<Entry>,
) -> SourceChainResult<HeaderHash> {
    let (prev_header, last_header_seq, _) =
        fresh_reader!(vault, |txn| { chain_head_db(&txn, author.clone()) })?;
    let header_seq = last_header_seq + 1;

    let common = HeaderBuilderCommon {
        author: (*author).clone(),
        timestamp: Timestamp::now(),
        header_seq,
        prev_header: prev_header.clone(),
    };
    let header = header_builder.build(common).into();
    let header = HeaderHashed::from_content_sync(header);
    let header = SignedHeaderHashed::new(&vault.keystore(), header).await?;
    let element = Element::new(header, maybe_entry);
    let ops = produce_op_lights_from_elements(vec![&element])?;
    let (header, entry) = element.into_inner();
    let entry = entry.into_option();
    let hash = header.as_hash().clone();
    vault.conn()?.with_commit_sync(|txn| {
        let (new_head, new_seq, new_timestamp) = chain_head_db(txn, author.clone())?;
        if new_head != prev_header {
            let entries = match (entry, header.header().entry_hash()) {
                (Some(e), Some(entry_hash)) => {
                    vec![EntryHashed::with_pre_hashed(e, entry_hash.clone())]
                }
                _ => vec![],
            };
            return Err(SourceChainError::HeadMoved(
                // Using None for the zome here because it is only used to run
                // post commit callbacks, which isn't needed here.
                vec![(None, header)],
                entries,
                Some(prev_header),
                Some((new_head, new_seq, new_timestamp)),
            ));
        }
        SourceChainResult::Ok(put_raw(txn, header, ops, entry, None)?)
    })?;
    Ok(hash)
}

/// dump the entire source chain as a pretty-printed json string
pub async fn dump_state(
    vault: EnvRead,
    author: AgentPubKey,
) -> Result<SourceChainJsonDump, SourceChainError> {
    Ok(vault
        .async_reader(move |txn| {
            let elements = txn
                .prepare(
                    "
                SELECT DISTINCT
                Header.blob AS header_blob, Entry.blob AS entry_blob,
                Header.hash AS header_hash
                FROM Header
                JOIN DhtOp ON DhtOp.header_hash = Header.hash
                LEFT JOIN Entry ON Header.entry_hash = Entry.hash
                WHERE
                DhtOp.is_authored = 1
                AND
                Header.author = :author
                ORDER BY Header.seq ASC
                ",
                )?
                .query_and_then(
                    named_params! {
                        ":author": author,
                    },
                    |row| {
                        let SignedHeader(header, signature) = from_blob(row.get("header_blob")?)?;
                        let header_address = row.get("header_hash")?;
                        let entry: Option<Vec<u8>> = row.get("entry_blob")?;
                        let entry: Option<Entry> = match entry {
                            Some(entry) => Some(from_blob(entry)?),
                            None => None,
                        };
                        StateQueryResult::Ok(SourceChainJsonElement {
                            signature,
                            header_address,
                            header,
                            entry,
                        })
                    },
                )?
                .collect::<StateQueryResult<Vec<_>>>()?;
            let published_ops_count = txn.query_row(
                "
                SELECT COUNT(DhtOp.hash) FROM DhtOp
                JOIN Header ON DhtOp.header_hash = Header.hash
                WHERE
                DhtOp.is_authored = 1
                AND
                Header.author = :author
                AND
                last_publish_time IS NOT NULL
                ",
                named_params! {
                ":author": author,
                },
                |row| row.get(0),
            )?;
            StateQueryResult::Ok(SourceChainJsonDump {
                elements,
                published_ops_count,
            })
        })
        .await?)
}

#[cfg(test)]
pub mod tests {
    use super::*;
    use crate::prelude::*;
    use ::fixt::prelude::*;
    use hdk::prelude::*;
    use holochain_p2p::MockHolochainP2pCellT;
    use matches::assert_matches;

    use crate::source_chain::SourceChainResult;
    use holochain_zome_types::Entry;

    #[tokio::test(flavor = "multi_thread")]
    async fn test_relaxed_ordering() -> SourceChainResult<()> {
        let test_env = test_cell_env();
        let env = test_env.env();
        let alice = fixt!(AgentPubKey, Predictable, 0);
        let zome = fixt!(Zome);

        let mut mock = MockHolochainP2pCellT::new();
        mock.expect_authority_for_hash().returning(|_| Ok(false));

        source_chain::genesis(env.clone(), fake_dna_hash(1), alice.clone(), None)
            .await
            .unwrap();
        let chain_1 = SourceChain::new(env.clone().into(), alice.clone()).await?;
        let chain_2 = SourceChain::new(env.clone().into(), alice.clone()).await?;
        let chain_3 = SourceChain::new(env.clone().into(), alice.clone()).await?;

        let header_builder = builder::CloseChain {
            new_dna_hash: fixt!(DnaHash),
        };
        chain_1
            .put(
                Some(zome.clone()),
                header_builder.clone(),
                None,
                ChainTopOrdering::Strict,
            )
            .await?;
        chain_2
            .put(
                Some(zome.clone()),
                header_builder.clone(),
                None,
                ChainTopOrdering::Strict,
            )
            .await?;
        chain_3
            .put(
                Some(zome.clone()),
                header_builder,
                None,
                ChainTopOrdering::Relaxed,
            )
            .await?;

        let author = Arc::new(alice);
        chain_1.flush(&mock).await?;
        let author_1 = Arc::clone(&author);
        let (_, seq, _) = env
            .async_commit(move |txn: &mut Transaction| chain_head_db(&txn, author_1))
            .await?;
        assert_eq!(seq, 3);

        assert!(matches!(
            chain_2.flush(&mock).await,
            Err(SourceChainError::HeadMoved(_, _, _, _))
        ));
        let author_2 = Arc::clone(&author);
        let (_, seq, _) = env
            .async_commit(move |txn: &mut Transaction| chain_head_db(&txn, author_2))
            .await?;
        assert_eq!(seq, 3);

        chain_3.flush(&mock).await?;
        let author_3 = Arc::clone(&author);
        let (_, seq, _) = env
            .async_commit(move |txn: &mut Transaction| chain_head_db(&txn, author_3))
            .await?;
        assert_eq!(seq, 4);

        Ok(())
    }
    #[tokio::test(flavor = "multi_thread")]
    async fn test_relaxed_ordering_with_entry() -> SourceChainResult<()> {
        let test_env = test_cell_env();
        let env = test_env.env();
        let alice = fixt!(AgentPubKey, Predictable, 0);

        let mut mock = MockHolochainP2pCellT::new();
        mock.expect_authority_for_hash().returning(|_| Ok(false));

        source_chain::genesis(env.clone(), fake_dna_hash(1), alice.clone(), None)
            .await
            .unwrap();

        let chain_1 = SourceChain::new(env.clone().into(), alice.clone()).await?;
        let chain_2 = SourceChain::new(env.clone().into(), alice.clone()).await?;
        let chain_3 = SourceChain::new(env.clone().into(), alice.clone()).await?;

        let entry_1 = Entry::App(fixt!(AppEntryBytes));
        let eh1 = EntryHash::with_data_sync(&entry_1);
        let create = builder::Create {
            entry_type: EntryType::App(fixt!(AppEntryType)),
            entry_hash: eh1.clone(),
        };
        let h1 = chain_1
            .put(
                None,
                create,
                Some(entry_1.clone()),
                ChainTopOrdering::Strict,
            )
            .await
            .unwrap();

        let entry_err = Entry::App(fixt!(AppEntryBytes));
        let entry_hash_err = EntryHash::with_data_sync(&entry_err);
        let create = builder::Create {
            entry_type: EntryType::App(fixt!(AppEntryType)),
            entry_hash: entry_hash_err.clone(),
        };
        chain_2
            .put(
                None,
                create,
                Some(entry_err.clone()),
                ChainTopOrdering::Strict,
            )
            .await
            .unwrap();

        let entry_2 = Entry::App(fixt!(AppEntryBytes));
        let eh2 = EntryHash::with_data_sync(&entry_2);
        let create = builder::Create {
            entry_type: EntryType::App(AppEntryType::new(
                EntryDefIndex(0),
                fixt!(ZomeId),
                EntryVisibility::Private,
            )),
            entry_hash: eh2.clone(),
        };
        let old_h2 = chain_3
            .put(
                None,
                create,
                Some(entry_2.clone()),
                ChainTopOrdering::Relaxed,
            )
            .await
            .unwrap();

        let author = Arc::new(alice);
        chain_1.flush(&mock).await?;
        let author_1 = Arc::clone(&author);
        let (_, seq, _) = env
            .async_commit(move |txn: &mut Transaction| chain_head_db(&txn, author_1))
            .await?;
        assert_eq!(seq, 3);

        assert!(matches!(
            chain_2.flush(&mock).await,
            Err(SourceChainError::HeadMoved(_, _, _, _))
        ));

        chain_3.flush(&mock).await?;
        let author_2 = Arc::clone(&author);
        let (h2, seq, _) = env
            .async_commit(move |txn: &mut Transaction| chain_head_db(&txn, author_2.clone()))
            .await?;

        // not equal since header hash change due to rebasing
        assert_ne!(h2, old_h2);
        assert_eq!(seq, 4);

        fresh_reader_test!(env, |txn| {
            // get the full element
            let store = Txn::from(&txn);
            let h1_element_entry_fetched = store
                .get_element(&h1.clone().into())
                .expect("error retrieving")
                .expect("entry not found")
                .into_inner()
                .1;
            let h2_element_entry_fetched = store
                .get_element(&h2.clone().into())
                .expect("error retrieving")
                .expect("entry not found")
                .into_inner()
                .1;
            assert_eq!(ElementEntry::Present(entry_1), h1_element_entry_fetched);
            assert_eq!(ElementEntry::Present(entry_2), h2_element_entry_fetched);
        });

        Ok(())
    }

    #[tokio::test(flavor = "multi_thread")]
    async fn test_get_cap_grant() -> SourceChainResult<()> {
        let test_env = test_cell_env();
        let env = test_env.env();
        let secret = Some(CapSecretFixturator::new(Unpredictable).next().unwrap());
        let access = CapAccess::from(secret.unwrap());
        let zome = fixt!(Zome);
        let mut mock = MockHolochainP2pCellT::new();
        mock.expect_authority_for_hash().returning(|_| Ok(false));

        // @todo curry
        let _curry = CurryPayloadsFixturator::new(Empty).next().unwrap();
        let function: GrantedFunction = ("foo".into(), "bar".into());
        let mut functions: GrantedFunctions = BTreeSet::new();
        functions.insert(function.clone());
        let grant = ZomeCallCapGrant::new("tag".into(), access.clone(), functions.clone());
        let mut agents = AgentPubKeyFixturator::new(Predictable);
        let alice = agents.next().unwrap();
        let bob = agents.next().unwrap();
        source_chain::genesis(env.clone(), fake_dna_hash(1), alice.clone(), None)
            .await
            .unwrap();

        {
            let chain = SourceChain::new(env.clone().into(), alice.clone()).await?;
            assert_eq!(
                chain.valid_cap_grant(&function, &alice, secret.as_ref())?,
                Some(CapGrant::ChainAuthor(alice.clone())),
            );

            // bob should not match anything as the secret hasn't been committed yet
            assert_eq!(
                chain.valid_cap_grant(&function, &bob, secret.as_ref())?,
                None
            );
        }

        let (original_header_address, original_entry_address) = {
            let chain = SourceChain::new(env.clone().into(), alice.clone()).await?;
            let (entry, entry_hash) =
                EntryHashed::from_content_sync(Entry::CapGrant(grant.clone())).into_inner();
            let header_builder = builder::Create {
                entry_type: EntryType::CapGrant,
                entry_hash: entry_hash.clone(),
            };
            let header = chain
                .put(
                    Some(zome.clone()),
                    header_builder,
                    Some(entry),
                    ChainTopOrdering::default(),
                )
                .await?;

            chain.flush(&mock).await.unwrap();

            (header, entry_hash)
        };

        {
            let chain = SourceChain::new(env.clone().into(), alice.clone()).await?;
            // alice should find her own authorship with higher priority than the committed grant
            // even if she passes in the secret
            assert_eq!(
                chain.valid_cap_grant(&function, &alice, secret.as_ref())?,
                Some(CapGrant::ChainAuthor(alice.clone())),
            );

            // bob should be granted with the committed grant as it matches the secret he passes to
            // alice at runtime
            assert_eq!(
                chain.valid_cap_grant(&function, &bob, secret.as_ref())?,
                Some(grant.clone().into())
            );
        }

        // let's roll the secret and assign the grant to bob specifically
        let mut assignees = BTreeSet::new();
        assignees.insert(bob.clone());
        let updated_secret = Some(CapSecretFixturator::new(Unpredictable).next().unwrap());
        let updated_access = CapAccess::from((updated_secret.clone().unwrap(), assignees));
        let updated_grant = ZomeCallCapGrant::new("tag".into(), updated_access.clone(), functions);

        let (updated_header_hash, updated_entry_hash) = {
            let chain = SourceChain::new(env.clone().into(), alice.clone()).await?;
            let (entry, entry_hash) =
                EntryHashed::from_content_sync(Entry::CapGrant(updated_grant.clone())).into_inner();
            let header_builder = builder::Update {
                entry_type: EntryType::CapGrant,
                entry_hash: entry_hash.clone(),
                original_header_address,
                original_entry_address,
            };
            let header = chain
                .put(
                    Some(zome.clone()),
                    header_builder,
                    Some(entry),
                    ChainTopOrdering::default(),
                )
                .await?;

            chain.flush(&mock).await.unwrap();

            (header, entry_hash)
        };

        {
            let chain = SourceChain::new(env.clone().into(), alice.clone()).await?;
            // alice should find her own authorship with higher priority than the committed grant
            // even if she passes in the secret
            assert_eq!(
                chain.valid_cap_grant(&function, &alice, secret.as_ref())?,
                Some(CapGrant::ChainAuthor(alice.clone())),
            );
            assert_eq!(
                chain.valid_cap_grant(&function, &alice, updated_secret.as_ref())?,
                Some(CapGrant::ChainAuthor(alice.clone())),
            );

            // bob MUST provide the updated secret as the old one is invalidated by the new one
            assert_eq!(
                chain.valid_cap_grant(&function, &bob, secret.as_ref())?,
                None
            );
            assert_eq!(
                chain.valid_cap_grant(&function, &bob, updated_secret.as_ref())?,
                Some(updated_grant.into())
            );
        }

        {
            let chain = SourceChain::new(env.clone().into(), alice.clone()).await?;
            let header_builder = builder::Delete {
                deletes_address: updated_header_hash,
                deletes_entry_address: updated_entry_hash,
            };
            chain
                .put(
                    Some(zome),
                    header_builder,
                    None,
                    ChainTopOrdering::default(),
                )
                .await?;

            chain.flush(&mock).await.unwrap();
        }

        {
            let chain = SourceChain::new(env.clone().into(), alice.clone()).await?;
            // alice should find her own authorship
            assert_eq!(
                chain.valid_cap_grant(&function, &alice, secret.as_ref())?,
                Some(CapGrant::ChainAuthor(alice.clone())),
            );
            assert_eq!(
                chain.valid_cap_grant(&function, &alice, updated_secret.as_ref())?,
                Some(CapGrant::ChainAuthor(alice)),
            );

            // bob has no access
            assert_eq!(
                chain.valid_cap_grant(&function, &bob, secret.as_ref())?,
                None
            );
            assert_eq!(
                chain.valid_cap_grant(&function, &bob, updated_secret.as_ref())?,
                None
            );
        }

        Ok(())
    }

    // @todo bring all this back when we want to administer cap claims better
    // #[tokio::test(flavor = "multi_thread")]
    // async fn test_get_cap_claim() -> SourceChainResult<()> {
    //     let test_env = test_cell_env();
    //     let env = test_env.env();
    //     let env = env.conn().unwrap().await;
    //     let secret = CapSecretFixturator::new(Unpredictable).next().unwrap();
    //     let agent_pubkey = fake_agent_pubkey_1().into();
    //     let claim = CapClaim::new("tag".into(), agent_pubkey, secret.clone());
    //     {
    //         let mut store = SourceChainBuf::new(env.clone().into(), &env).await?;
    //         store
    //             .genesis(fake_dna_hash(1), fake_agent_pubkey_1(), None)
    //             .await?;
    //         arc.conn().unwrap().with_commit(|writer| store.flush_to_txn(writer))?;
    //     }
    //
    //     {
    //         let mut chain = SourceChain::new(env.clone().into(), &env).await?;
    //         chain.put_cap_claim(claim.clone()).await?;
    //
    // // ideally the following would work, but it won't because currently
    // // we can't get claims from the scratch space
    // // this will be fixed once we add the capability index
    //
    // // assert_eq!(
    // //     chain.get_persisted_cap_claim_by_secret(&secret)?,
    // //     Some(claim.clone())
    // // );
    //
    //         arc.conn().unwrap().with_commit(|writer| chain.flush_to_txn(writer))?;
    //     }
    //
    //     {
    //         let chain = SourceChain::new(env.clone().into(), &env).await?;
    //         assert_eq!(
    //             chain.get_persisted_cap_claim_by_secret(&secret).await?,
    //             Some(claim)
    //         );
    //     }
    //
    //     Ok(())

    #[tokio::test(flavor = "multi_thread")]
    async fn source_chain_buffer_iter_back() -> SourceChainResult<()> {
        observability::test_run().ok();
        let test_env = test_cell_env();
        let vault = test_env.env();
        let mut mock = MockHolochainP2pCellT::new();
        mock.expect_authority_for_hash().returning(|_| Ok(false));

        let zome = fixt!(Zome);

        let author = test_env.cell_id().unwrap().agent_pubkey().clone();
        let author = Arc::new(author);

        fresh_reader_test!(vault, |txn| {
            assert_matches!(
                chain_head_db(&txn, author.clone()),
                Err(SourceChainError::ChainEmpty)
            );
        });
        genesis(
            vault.clone().into(),
            fixt!(DnaHash),
            (*author).clone(),
            None,
        )
        .await
        .unwrap();

        let source_chain = SourceChain::new(vault.clone().into(), (*author).clone())
            .await
            .unwrap();
        let entry = Entry::App(fixt!(AppEntryBytes));
        let create = builder::Create {
            entry_type: EntryType::App(fixt!(AppEntryType)),
            entry_hash: EntryHash::with_data_sync(&entry),
        };
        let h1 = source_chain
            .put(
                Some(zome.clone()),
                create,
                Some(entry),
                ChainTopOrdering::default(),
            )
            .await
            .unwrap();
        let entry = Entry::App(fixt!(AppEntryBytes));
        let create = builder::Create {
            entry_type: EntryType::App(fixt!(AppEntryType)),
            entry_hash: EntryHash::with_data_sync(&entry),
        };
        let h2 = source_chain
            .put(Some(zome), create, Some(entry), ChainTopOrdering::default())
            .await
            .unwrap();
        source_chain.flush(&mock).await.unwrap();

        fresh_reader_test!(vault, |txn| {
            assert_eq!(chain_head_db(&txn, author.clone()).unwrap().0, h2);
            // get the full element
            let store = Txn::from(&txn);
            let h1_element_fetched = store
                .get_element(&h1.clone().into())
                .expect("error retrieving")
                .expect("entry not found");
            let h2_element_fetched = store
                .get_element(&h2.clone().into())
                .expect("error retrieving")
                .expect("entry not found");
            assert_eq!(h1, *h1_element_fetched.header_address());
            assert_eq!(h2, *h2_element_fetched.header_address());
        });

        // check that you can iterate on the chain
        let source_chain = SourceChain::new(vault.clone().into(), (*author).clone())
            .await
            .unwrap();
        let res = source_chain.query(QueryFilter::new()).await.unwrap();
        assert_eq!(res.len(), 5);
        assert_eq!(*res[3].header_address(), h1);
        assert_eq!(*res[4].header_address(), h2);

        Ok(())
    }

    #[tokio::test(flavor = "multi_thread")]
    async fn source_chain_buffer_dump_entries_json() -> SourceChainResult<()> {
        let test_env = test_cell_env();
        let vault = test_env.env();
        let author = test_env.cell_id().unwrap().agent_pubkey().clone();
        genesis(vault.clone().into(), fixt!(DnaHash), author.clone(), None)
            .await
            .unwrap();

        let json = dump_state(vault.clone().into(), author.clone()).await?;
        let json = serde_json::to_string_pretty(&json)?;
        let parsed: serde_json::Value = serde_json::from_str(&json).unwrap();

        assert_eq!(parsed["elements"][0]["header"]["type"], "Dna");
        assert_eq!(parsed["elements"][0]["entry"], serde_json::Value::Null);

        assert_eq!(parsed["elements"][2]["header"]["type"], "Create");
        assert_eq!(parsed["elements"][2]["header"]["entry_type"], "AgentPubKey");
        assert_eq!(parsed["elements"][2]["entry"]["entry_type"], "Agent");
        assert_ne!(
            parsed["elements"][2]["entry"]["entry"],
            serde_json::Value::Null
        );

        Ok(())
    }
}<|MERGE_RESOLUTION|>--- conflicted
+++ resolved
@@ -587,14 +587,9 @@
                     schedule_fn(txn, scheduled_fn, None, now)?;
                 }
                 // As at check.
-<<<<<<< HEAD
                 let (new_persisted_head, new_head_seq, new_timestamp) =
-                    chain_head_db(&txn, author)?;
+                    chain_head_db(txn, author)?;
                 if zomed_headers.last().is_none() {
-=======
-                let (new_persisted_head, new_head_seq, new_timestamp) = chain_head_db(txn, author)?;
-                if headers.last().is_none() {
->>>>>>> 010b21f5
                     // Nothing to write
                     return Ok(Vec::new());
                 }
