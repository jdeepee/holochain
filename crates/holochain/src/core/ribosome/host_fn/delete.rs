--- conflicted
+++ resolved
@@ -43,16 +43,7 @@
                     deletes_entry_address,
                 };
                 let header_hash = source_chain
-<<<<<<< HEAD
-                    .put_weightless(
-                        Some(call_context.zome.clone()),
-                        header_builder,
-                        None,
-                        chain_top_ordering,
-                    )
-=======
                     .put_weightless(header_builder, None, chain_top_ordering)
->>>>>>> 9b5c1f1f
                     .await
                     .map_err(|source_chain_error| {
                         wasm_error!(WasmErrorInner::Host(source_chain_error.to_string()))
