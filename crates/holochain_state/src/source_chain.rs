use std::sync::Arc;

use crate::integrate::authored_ops_to_dht_db;
use crate::integrate::authored_ops_to_dht_db_without_check;
use crate::scratch::ScratchError;
use crate::scratch::SyncScratchError;
use async_recursion::async_recursion;
use holo_hash::ActionHash;
use holo_hash::AgentPubKey;
use holo_hash::DhtOpHash;
use holo_hash::DnaHash;
use holo_hash::HasHash;
use holochain_keystore::MetaLairClient;
use holochain_p2p::HolochainP2pDnaT;
use holochain_sqlite::rusqlite::Transaction;
use holochain_types::db::DbRead;
use holochain_types::db::DbWrite;
use holochain_types::db_cache::DhtDbQueryCache;
use holochain_types::dht_op::produce_op_lights_from_iter;
use holochain_types::dht_op::produce_op_lights_from_records;
use holochain_types::dht_op::DhtOp;
use holochain_types::dht_op::DhtOpLight;
use holochain_types::dht_op::OpOrder;
use holochain_types::dht_op::UniqueForm;
use holochain_types::record::SignedActionHashedExt;
use holochain_types::sql::AsSql;
use holochain_zome_types::action;
use holochain_zome_types::query::ChainQueryFilterRange;
use holochain_zome_types::Action;
use holochain_zome_types::ActionBuilder;
use holochain_zome_types::ActionBuilderCommon;
use holochain_zome_types::ActionExt;
use holochain_zome_types::ActionHashed;
use holochain_zome_types::ActionInner;
use holochain_zome_types::CapAccess;
use holochain_zome_types::CapGrant;
use holochain_zome_types::CapSecret;
use holochain_zome_types::CellId;
use holochain_zome_types::ChainTopOrdering;
use holochain_zome_types::CounterSigningAgentState;
use holochain_zome_types::CounterSigningSessionData;
use holochain_zome_types::Entry;
use holochain_zome_types::EntryRateWeight;
use holochain_zome_types::EntryVisibility;
use holochain_zome_types::GrantedFunction;
<<<<<<< HEAD
use holochain_zome_types::Header;
use holochain_zome_types::HeaderBuilder;
use holochain_zome_types::HeaderBuilderCommon;
use holochain_zome_types::HeaderExt;
use holochain_zome_types::HeaderHashed;
use holochain_zome_types::HeaderUnweighed;
=======
>>>>>>> 7d8decf4
use holochain_zome_types::MembraneProof;
use holochain_zome_types::PreflightRequest;
use holochain_zome_types::QueryFilter;
use holochain_zome_types::Record;
use holochain_zome_types::Signature;
use holochain_zome_types::SignedAction;
use holochain_zome_types::SignedActionHashed;
use holochain_zome_types::Timestamp;

use crate::chain_lock::is_chain_locked;
use crate::chain_lock::is_lock_expired;
use crate::prelude::*;
use crate::query::chain_head::ChainHeadQuery;
use crate::scratch::Scratch;
use crate::scratch::SyncScratch;
use holo_hash::EntryHash;
use holochain_serialized_bytes::prelude::*;

pub use error::*;

mod error;

#[derive(Clone)]
pub struct SourceChain<AuthorDb = DbWrite<DbKindAuthored>, DhtDb = DbWrite<DbKindDht>> {
    scratch: SyncScratch,
    vault: AuthorDb,
    dht_db: DhtDb,
    dht_db_cache: DhtDbQueryCache,
    keystore: MetaLairClient,
    author: Arc<AgentPubKey>,
    persisted_seq: u32,
    persisted_head: ActionHash,
    persisted_timestamp: Timestamp,
    public_only: bool,
}

/// A source chain with read only access to the underlying databases.
pub type SourceChainRead = SourceChain<DbRead<DbKindAuthored>, DbRead<DbKindDht>>;

// TODO fix this.  We shouldn't really have nil values but this would
// show if the database is corrupted and doesn't have a record
#[derive(Serialize, Debug, Clone, Deserialize)]
pub struct SourceChainJsonDump {
    pub records: Vec<SourceChainJsonRecord>,
    pub published_ops_count: usize,
}

#[derive(Serialize, Debug, Clone, Deserialize)]
pub struct SourceChainJsonRecord {
    pub signature: Signature,
    pub action_address: ActionHash,
    pub action: Action,
    pub entry: Option<Entry>,
}

// TODO: document that many functions here are only reading from the scratch,
//       not the entire source chain!
/// Writable functions for a source chain with write access.
impl SourceChain {
    pub async fn unlock_chain(&self) -> SourceChainResult<()> {
        let author = self.author.clone();
        self.vault
            .async_commit(move |txn| unlock_chain(txn, &author))
            .await?;
        Ok(())
    }

    pub async fn accept_countersigning_preflight_request(
        &self,
        preflight_request: PreflightRequest,
        agent_index: u8,
    ) -> SourceChainResult<CounterSigningAgentState> {
        let hashed_preflight_request = holo_hash::encode::blake2b_256(
            &holochain_serialized_bytes::encode(&preflight_request)?,
        );

        // This all needs to be ensured in a non-panicky way BEFORE calling into the source chain here.
        let author = self.author.clone();
        assert_eq!(
            *author,
            preflight_request.signing_agents()[agent_index as usize].0
        );

        let countersigning_agent_state = self
            .vault
            .async_commit(move |txn| {
                if is_chain_locked(txn, &hashed_preflight_request, author.as_ref())? {
                    return Err(SourceChainError::ChainLocked);
                }
                let (persisted_head, persisted_seq, _) = chain_head_db(txn, author.clone())?;
                let countersigning_agent_state =
                    CounterSigningAgentState::new(agent_index, persisted_head, persisted_seq);
                lock_chain(
                    txn,
                    &hashed_preflight_request,
                    author.as_ref(),
                    preflight_request.session_times().end(),
                )?;
                SourceChainResult::Ok(countersigning_agent_state)
            })
            .await?;
        Ok(countersigning_agent_state)
    }

    pub async fn put_with_action(
        &self,
        action: Action,
        maybe_entry: Option<Entry>,
        chain_top_ordering: ChainTopOrdering,
    ) -> SourceChainResult<ActionHash> {
        let action = ActionHashed::from_content_sync(action);
        let hash = action.as_hash().clone();
        let action = SignedActionHashed::sign(&self.keystore, action).await?;
        let record = Record::new(action, maybe_entry);
        self.scratch
            .apply(|scratch| insert_record_scratch(scratch, record, chain_top_ordering))?;
        Ok(hash)
    }

    pub async fn put_countersigned(
        &self,
        entry: Entry,
        chain_top_ordering: ChainTopOrdering,
<<<<<<< HEAD
        weight: EntryRateWeight,
    ) -> SourceChainResult<HeaderHash> {
        let entry_hash = EntryHash::with_data_sync(&entry);
        if let Entry::CounterSign(ref session_data, _) = entry {
            self.put_with_header(
                Header::from_countersigning_data(
                    entry_hash,
                    session_data,
                    (*self.author).clone(),
                    weight,
                )?,
=======
    ) -> SourceChainResult<ActionHash> {
        let entry_hash = EntryHash::with_data_sync(&entry);
        if let Entry::CounterSign(ref session_data, _) = entry {
            self.put_with_action(
                Action::from_countersigning_data(entry_hash, session_data, (*self.author).clone())?,
>>>>>>> 7d8decf4
                Some(entry),
                chain_top_ordering,
            )
            .await
        } else {
            // The caller MUST guard against this case.
            unreachable!("Put countersigned called with the wrong entry type");
        }
    }

<<<<<<< HEAD
    /// Put a new element at the end of the source chain, using a HeaderBuilder
    /// for a header type which has no weight data.
    /// If needing to `put` a header with weight data, use
    /// [`SourceChain::put_weighed`] instead.
    pub async fn put<U: HeaderUnweighed<Weight = ()>, B: HeaderBuilder<U>>(
=======
    pub async fn put<H: ActionInner, B: ActionBuilder<H>>(
>>>>>>> 7d8decf4
        &self,
        action_builder: B,
        maybe_entry: Option<Entry>,
        chain_top_ordering: ChainTopOrdering,
<<<<<<< HEAD
    ) -> SourceChainResult<HeaderHash> {
        self.put_weighed(header_builder, maybe_entry, chain_top_ordering, ())
            .await
    }

    /// Put a new element at the end of the source chain, using a HeaderBuilder
    /// and the specified weight for rate limiting.
    pub async fn put_weighed<W, U: HeaderUnweighed<Weight = W>, B: HeaderBuilder<U>>(
        &self,
        header_builder: B,
        maybe_entry: Option<Entry>,
        chain_top_ordering: ChainTopOrdering,
        weight: W,
    ) -> SourceChainResult<HeaderHash> {
        let (prev_header, chain_head_seq, chain_head_timestamp) = self.chain_head()?;
        let header_seq = chain_head_seq + 1;
=======
    ) -> SourceChainResult<ActionHash> {
        let (prev_action, chain_head_seq, chain_head_timestamp) = self.chain_head()?;
        let action_seq = chain_head_seq + 1;
>>>>>>> 7d8decf4

        // Build the action.
        let common = ActionBuilderCommon {
            author: (*self.author).clone(),
            // If the current time is equal to the current chain head timestamp,
            // or even has drifted to be before it, just set the next timestamp
            // to be one unit ahead of the previous.
            //
            // TODO: put a limit on the size of the negative time interval
            //       we are willing to accept, beyond which we emit an error
            //       rather than bumping the timestamp
            timestamp: std::cmp::max(
                Timestamp::now(),
                (chain_head_timestamp + std::time::Duration::from_micros(1))?,
            ),
            action_seq,
            prev_action,
        };
<<<<<<< HEAD
        self.put_with_header(
            header_builder.build(common).weighed(weight).into(),
            maybe_entry,
            chain_top_ordering,
        )
        .await
    }

    #[cfg(feature = "test_utils")]
    pub async fn put_weightless<W: Default, U: HeaderUnweighed<Weight = W>, B: HeaderBuilder<U>>(
        &self,
        header_builder: B,
        maybe_entry: Option<Entry>,
        chain_top_ordering: ChainTopOrdering,
    ) -> SourceChainResult<HeaderHash> {
        self.put_weighed(
            header_builder,
=======
        self.put_with_action(
            action_builder.build(common).into(),
>>>>>>> 7d8decf4
            maybe_entry,
            chain_top_ordering,
            Default::default(),
        )
        .await
    }

    #[async_recursion]
    pub async fn flush(
        &self,
        network: &(dyn HolochainP2pDnaT + Send + Sync),
    ) -> SourceChainResult<Vec<SignedActionHashed>> {
        // Nothing to write
        if self.scratch.apply(|s| s.is_empty())? {
            return Ok(Vec::new());
        }
        let (scheduled_fns, actions, ops, entries) = self.scratch.apply_and_then(|scratch| {
            let (actions, ops) =
                build_ops_from_actions(scratch.drain_actions().collect::<Vec<_>>())?;

            // Drain out any entries.
            let entries = scratch.drain_entries().collect::<Vec<_>>();
            let scheduled_fns = scratch.drain_scheduled_fns().collect::<Vec<_>>();
            SourceChainResult::Ok((scheduled_fns, actions, ops, entries))
        })?;

        let maybe_countersigned_entry = entries
            .iter()
            .map(|entry| entry.as_content())
            .find(|entry| matches!(entry, Entry::CounterSign(_, _)));

        if matches!(maybe_countersigned_entry, Some(Entry::CounterSign(_, _))) && actions.len() != 1
        {
            return Err(SourceChainError::DirtyCounterSigningWrite);
        }
        let lock = lock_for_entry(maybe_countersigned_entry)?;

        // If the lock isn't empty this is a countersigning session.
        let is_countersigning_session = !lock.is_empty();

        let ops_to_integrate = ops
            .iter()
            .map(|op| (op.1.clone(), op.0.dht_basis().clone()))
            .collect::<Vec<_>>();

        // Write the entries, actions and ops to the database in one transaction.
        let author = self.author.clone();
        let persisted_head = self.persisted_head.clone();
        match self
            .vault
            .async_commit(move |txn: &mut Transaction| {
                let now = Timestamp::now();
                for scheduled_fn in scheduled_fns {
                    schedule_fn(txn, author.as_ref(), scheduled_fn, None, now)?;
                }
                // As at check.
                let (new_persisted_head, new_head_seq, new_timestamp) =
                    chain_head_db(txn, author.clone())?;
                if actions.last().is_none() {
                    // Nothing to write
                    return Ok(Vec::new());
                }
                if persisted_head != new_persisted_head {
                    return Err(SourceChainError::HeadMoved(
                        actions,
                        entries,
                        Some(persisted_head),
                        Some((new_persisted_head, new_head_seq, new_timestamp)),
                    ));
                }

                if is_chain_locked(txn, &lock, author.as_ref())? {
                    return Err(SourceChainError::ChainLocked);
                }
                // If this is a countersigning session, and the chain is NOT
                // locked then either the session expired or the countersigning
                // entry being committed now is the correct one for the lock.
                else if is_countersigning_session {
                    // If the lock is expired then we can't write this countersigning session.
                    if is_lock_expired(txn, &lock, author.as_ref())? {
                        return Err(SourceChainError::LockExpired);
                    }
                }

                for entry in entries {
                    insert_entry(txn, entry.as_hash(), entry.as_content())?;
                }
                for shh in actions.iter() {
                    insert_action(txn, shh)?;
                }
                for (op, op_hash, op_order, timestamp, _) in &ops {
                    insert_op_lite_into_authored(txn, op, op_hash, op_order, timestamp)?;
                    // If this is a countersigning session we want to withhold
                    // publishing the ops until the session is successful.
                    if is_countersigning_session {
                        set_withhold_publish(txn, op_hash)?;
                    }
                }
                SourceChainResult::Ok(actions)
            })
            .await
        {
            Err(SourceChainError::HeadMoved(
                actions,
                entries,
                old_head,
                Some((new_persisted_head, new_head_seq, new_timestamp)),
            )) => {
                let is_relaxed =
                    self.scratch
                        .apply_and_then::<bool, SyncScratchError, _>(|scratch| {
                            Ok(scratch.chain_top_ordering() == ChainTopOrdering::Relaxed)
                        })?;
                if is_relaxed {
                    let keystore = self.keystore.clone();
                    // A child chain is needed with a new as-at that matches
                    // the rebase.
                    let child_chain = Self::new(
                        self.vault.clone(),
                        self.dht_db.clone(),
                        self.dht_db_cache.clone(),
                        keystore.clone(),
                        (*self.author).clone(),
                    )
                    .await?;
                    let rebased_actions = rebase_actions_on(
                        &keystore,
                        actions,
                        new_persisted_head,
                        new_head_seq,
                        new_timestamp,
                    )
                    .await?;
                    child_chain.scratch.apply(move |scratch| {
                        for action in rebased_actions {
                            scratch.add_action(action, ChainTopOrdering::Relaxed);
                        }
                        for entry in entries {
                            scratch.add_entry(entry, ChainTopOrdering::Relaxed);
                        }
                    })?;
                    child_chain.flush(network).await
                } else {
                    Err(SourceChainError::HeadMoved(
                        actions,
                        entries,
                        old_head,
                        Some((new_persisted_head, new_head_seq, new_timestamp)),
                    ))
                }
            }
            Ok(actions) => {
                authored_ops_to_dht_db(
                    network,
                    ops_to_integrate,
                    &self.vault,
                    &self.dht_db,
                    &self.dht_db_cache,
                )
                .await?;
                SourceChainResult::Ok(actions)
            }
            result => result,
        }
    }
}

impl<AuthorDb, DhtDb> SourceChain<AuthorDb, DhtDb>
where
    AuthorDb: ReadAccess<DbKindAuthored>,
    DhtDb: ReadAccess<DbKindDht>,
{
    pub async fn new(
        vault: AuthorDb,
        dht_db: DhtDb,
        dht_db_cache: DhtDbQueryCache,
        keystore: MetaLairClient,
        author: AgentPubKey,
    ) -> SourceChainResult<Self> {
        let scratch = Scratch::new().into_sync();
        let author = Arc::new(author);
        let (persisted_head, persisted_seq, persisted_timestamp) = vault
            .async_reader({
                let author = author.clone();
                move |txn| chain_head_db(&txn, author)
            })
            .await?;
        Ok(Self {
            scratch,
            vault,
            dht_db,
            dht_db_cache,
            keystore,
            author,
            persisted_seq,
            persisted_head,
            persisted_timestamp,
            public_only: false,
        })
    }

    /// Create a source chain with a blank chain head.
    /// You probably don't want this.
    /// This type is only useful for when a source chain
    /// really needs to be constructed before genesis runs.
    pub async fn raw_empty(
        vault: AuthorDb,
        dht_db: DhtDb,
        dht_db_cache: DhtDbQueryCache,
        keystore: MetaLairClient,
        author: AgentPubKey,
    ) -> SourceChainResult<Self> {
        let scratch = Scratch::new().into_sync();
        let author = Arc::new(author);
        let (persisted_head, persisted_seq, persisted_timestamp) = vault
            .async_reader({
                let author = author.clone();
                move |txn| chain_head_db(&txn, author)
            })
            .await
            .unwrap_or_else(|_| {
                (
                    ActionHash::from_raw_32(vec![0u8; 32]),
                    0,
                    Timestamp::from_micros(0),
                )
            });
        Ok(Self {
            scratch,
            vault,
            dht_db,
            dht_db_cache,
            keystore,
            author,
            persisted_seq,
            persisted_head,
            persisted_timestamp,
            public_only: false,
        })
    }

    pub fn public_only(&mut self) {
        self.public_only = true;
    }

    pub fn keystore(&self) -> &MetaLairClient {
        &self.keystore
    }

    pub fn author_db(&self) -> &AuthorDb {
        &self.vault
    }

    /// Take a snapshot of the scratch space that will
    /// not remain in sync with future updates.
    pub fn snapshot(&self) -> SourceChainResult<Scratch> {
        Ok(self.scratch.apply(|scratch| scratch.clone())?)
    }

    pub fn scratch(&self) -> SyncScratch {
        self.scratch.clone()
    }

    pub fn agent_pubkey(&self) -> &AgentPubKey {
        self.author.as_ref()
    }

    pub fn to_agent_pubkey(&self) -> Arc<AgentPubKey> {
        self.author.clone()
    }

    pub fn cell_id(&self) -> CellId {
        CellId::new(
            self.vault.kind().dna_hash().clone(),
            self.agent_pubkey().clone(),
        )
    }

    /// This has to clone all the data because we can't return
    /// references to constructed data.
    // TODO: Maybe we should store data as records in the scratch?
    // TODO: document that this is only the records in the SCRATCH, not the
    //       entire source chain!
    pub fn scratch_records(&self) -> SourceChainResult<Vec<Record>> {
        Ok(self.scratch.apply(|scratch| scratch.records().collect())?)
    }

    pub fn has_initialized(&self) -> SourceChainResult<bool> {
        Ok(self.len()? > 3)
    }

    pub fn is_empty(&self) -> SourceChainResult<bool> {
        Ok(self.len()? == 0)
    }

    /// Accessor for the chain head that will be used at flush time to check
    /// the "as at" for ordering integrity etc.
    pub fn persisted_chain_head(&self) -> (ActionHash, u32, Timestamp) {
        (
            self.persisted_head.clone(),
            self.persisted_seq,
            self.persisted_timestamp,
        )
    }

    pub fn chain_head(&self) -> SourceChainResult<(ActionHash, u32, Timestamp)> {
        // Check scratch for newer head.
        Ok(self.scratch.apply(|scratch| {
            scratch
                .chain_head()
                .unwrap_or_else(|| self.persisted_chain_head())
        })?)
    }

    #[allow(clippy::len_without_is_empty)]
    pub fn len(&self) -> SourceChainResult<u32> {
        Ok(self.scratch.apply(|scratch| {
            let scratch_max = scratch.chain_head().map(|(_, s, _)| s);
            scratch_max
                .map(|s| std::cmp::max(s, self.persisted_seq))
                .unwrap_or(self.persisted_seq)
                + 1
        })?)
    }
    pub async fn valid_cap_grant(
        &self,
        check_function: GrantedFunction,
        check_agent: AgentPubKey,
        check_secret: Option<CapSecret>,
    ) -> SourceChainResult<Option<CapGrant>> {
        let author_grant = CapGrant::from(self.agent_pubkey().clone());
        if author_grant.is_valid(&check_function, &check_agent, check_secret.as_ref()) {
            return Ok(Some(author_grant));
        }
        let author = self.author.clone();
        // TODO: SQL_PERF: This query could have a fast upper bound if we add indexes.
        let valid_cap_grant = self
            .vault
            .async_reader(move |txn| {
                let not_referenced_action = "
            SELECT COUNT(H_REF.hash)
            FROM Action AS H_REF
            JOIN DhtOp AS D_REF ON D_REF.action_hash = H_REF.hash
            WHERE
            H_REF.author = :author
            AND
            (H_REF.original_action_hash = Action.hash
            OR
            H_REF.deletes_action_hash = Action.hash)
            ";
                let sql = format!(
                    "
                SELECT DISTINCT Entry.blob
                FROM Entry
                JOIN Action ON Action.entry_hash = Entry.hash
                JOIN DhtOp ON Action.hash = DhtOp.action_hash
                WHERE
                Action.author = :author
                AND
                Entry.access_type IS NOT NULL
                AND
                ({}) = 0
                ",
                    not_referenced_action
                );
                txn.prepare(&sql)?
                    .query_and_then(
                        named_params! {
                            ":author": author,
                        },
                        |row| from_blob(row.get("blob")?),
                    )?
                    .filter_map(|result: StateQueryResult<Entry>| match result {
                        Ok(entry) => entry
                            .as_cap_grant()
                            .filter(|grant| !matches!(grant, CapGrant::ChainAuthor(_)))
                            .filter(|grant| {
                                grant.is_valid(&check_function, &check_agent, check_secret.as_ref())
                            })
                            .map(|cap| Some(Ok(cap)))
                            .unwrap_or(None),
                        Err(e) => Some(Err(e)),
                    })
                    // if there are still multiple grants, fold them down based on specificity
                    // authorship > assigned > transferable > unrestricted
                    .fold(
                        Ok(None),
                        |acc: StateQueryResult<Option<CapGrant>>, grant| {
                            let grant = grant?;
                            let acc = acc?;
                            let acc = match &grant {
                                CapGrant::RemoteAgent(zome_call_cap_grant) => {
                                    match &zome_call_cap_grant.access {
                                        CapAccess::Assigned { .. } => match &acc {
                                            Some(CapGrant::RemoteAgent(
                                                acc_zome_call_cap_grant,
                                            )) => {
                                                match acc_zome_call_cap_grant.access {
                                                    // an assigned acc takes precedence
                                                    CapAccess::Assigned { .. } => acc,
                                                    // current grant takes precedence over all other accs
                                                    _ => Some(grant),
                                                }
                                            }
                                            None => Some(grant),
                                            // authorship should be short circuit and filtered
                                            _ => unreachable!(),
                                        },
                                        CapAccess::Transferable { .. } => match &acc {
                                            Some(CapGrant::RemoteAgent(
                                                acc_zome_call_cap_grant,
                                            )) => {
                                                match acc_zome_call_cap_grant.access {
                                                    // an assigned acc takes precedence
                                                    CapAccess::Assigned { .. } => acc,
                                                    // transferable acc takes precedence
                                                    CapAccess::Transferable { .. } => acc,
                                                    // current grant takes preference over other accs
                                                    _ => Some(grant),
                                                }
                                            }
                                            None => Some(grant),
                                            // authorship should be short circuited and filtered by now
                                            _ => unreachable!(),
                                        },
                                        CapAccess::Unrestricted => match acc {
                                            Some(_) => acc,
                                            None => Some(grant),
                                        },
                                    }
                                }
                                // ChainAuthor should have short circuited and be filtered out already
                                _ => unreachable!(),
                            };
                            Ok(acc)
                        },
                    )
            })
            .await?;
        Ok(valid_cap_grant)
    }

    /// Query Actions in the source chain.
    /// This returns a Vec rather than an iterator because it is intended to be
    /// used by the `query` host function, which crosses the wasm boundary
    // FIXME: This query needs to be tested.
    pub async fn query(&self, query: QueryFilter) -> SourceChainResult<Vec<Record>> {
        let author = self.author.clone();
        let public_only = self.public_only;
        let mut records = self
            .vault
            .async_reader({
                let query = query.clone();
                move |txn| {
                    let mut sql = "
                SELECT DISTINCT
                Action.hash AS action_hash, Action.blob AS action_blob
            "
                    .to_string();
                    if query.include_entries {
                        sql.push_str(
                            "
                    , Entry.blob AS entry_blob
                    ",
                        );
                    }
                    sql.push_str(
                        "
                FROM Action
                ",
                    );
                    if query.include_entries {
                        sql.push_str(
                            "
                    LEFT JOIN Entry On Action.entry_hash = Entry.hash
                    ",
                        );
                    }
                    sql.push_str(
                        "
                JOIN DhtOp On DhtOp.action_hash = Action.hash
                WHERE
                Action.author = :author
                AND
                (:range_start IS NULL AND :range_end IS NULL AND :range_start_hash IS NULL AND :range_end_hash IS NULL AND :range_prior_count IS NULL)
                ",
                    );
                    sql.push_str(match query.sequence_range {
                        ChainQueryFilterRange::Unbounded => "",
                        ChainQueryFilterRange::ActionSeqRange(_, _) => "
                        OR (Action.seq BETWEEN :range_start AND :range_end)",
                        ChainQueryFilterRange::ActionHashRange(_, _) => "
                        OR (
                            Action.seq BETWEEN
                            (SELECT Action.seq WHERE Action.hash = :range_start_hash)
                            AND
                            (SELECT Action.seq WHERE Action.hash = :range_end_hash)
                        )",
                        ChainQueryFilterRange::ActionHashTerminated(_, _) => "
                        OR (
                            Action.seq BETWEEN
                            (SELECT Action.seq WHERE Action.hash = :range_end_hash) - :range_prior_count
                            AND
                            (SELECT Action.seq WHERE Action.hash = :range_end_hash)
                        )",
                    });
                    sql.push_str(
                        "
                AND
                (:entry_type IS NULL OR Action.entry_type = :entry_type)
                AND
                (:action_type IS NULL OR Action.type = :action_type)
                ORDER BY Action.seq ASC
                ",
                    );
                    let mut stmt = txn.prepare(&sql)?;
                    let records = stmt
                        .query_and_then(
                        named_params! {
                                ":author": author.as_ref(),
                                ":entry_type": query.entry_type.as_sql(),
                                ":action_type": query.action_type.as_sql(),
                                ":range_start": match query.sequence_range {
                                    ChainQueryFilterRange::ActionSeqRange(start, _) => Some(start),
                                    _ => None,
                                },
                                ":range_end": match query.sequence_range {
                                    ChainQueryFilterRange::ActionSeqRange(_, end) => Some(end),
                                    _ => None,
                                },
                                ":range_start_hash": match &query.sequence_range {
                                    ChainQueryFilterRange::ActionHashRange(start_hash, _) => Some(start_hash.clone()),
                                    _ => None,
                                },
                                ":range_end_hash": match &query.sequence_range {
                                    ChainQueryFilterRange::ActionHashRange(_, end_hash)
                                    | ChainQueryFilterRange::ActionHashTerminated(end_hash, _) => Some(end_hash.clone()),
                                    _ => None,
                                },
                                ":range_prior_count": match query.sequence_range {
                                    ChainQueryFilterRange::ActionHashTerminated(_, prior_count) => Some(prior_count),
                                    _ => None,
                                },
                            },
                            |row| {
                                let action = from_blob::<SignedAction>(row.get("action_blob")?)?;
                                let SignedAction(action, signature) = action;
                                let private_entry = action
                                    .entry_type()
                                    .map_or(false, |e| *e.visibility() == EntryVisibility::Private);
                                let hash: ActionHash = row.get("action_hash")?;
                                let action = ActionHashed::with_pre_hashed(action, hash);
                                let shh = SignedActionHashed::with_presigned(action, signature);
                                let entry =
                                    if query.include_entries && (!private_entry || !public_only) {
                                        let entry: Option<Vec<u8>> = row.get("entry_blob")?;
                                        match entry {
                                            Some(entry) => Some(from_blob::<Entry>(entry)?),
                                            None => None,
                                        }
                                    } else {
                                        None
                                    };
                                StateQueryResult::Ok(Record::new(shh, entry))
                            },
                        )?
                        .collect::<StateQueryResult<Vec<_>>>();
                    records
                }
            })
            .await?;
        self.scratch.apply(|scratch| {
            let mut scratch_records: Vec<_> = scratch
                .actions()
                .filter_map(|shh| {
                    let entry = match shh.action().entry_hash() {
                        Some(eh) if query.include_entries => scratch.get_entry(eh).ok()?,
                        _ => None,
                    };
                    Some(Record::new(shh.clone(), entry))
                })
                .collect();
            scratch_records.sort_unstable_by_key(|e| e.action().action_seq());

            records.extend(scratch_records);
        })?;
        Ok(query.filter_records(records))
    }

    pub async fn is_chain_locked(&self, lock: Vec<u8>) -> SourceChainResult<bool> {
        let author = self.author.clone();
        Ok(self
            .vault
            .async_reader(move |txn| is_chain_locked(&txn, &lock, author.as_ref()))
            .await?)
    }

    /// If there is a countersigning session get the
    /// StoreEntry op to send to the entry authorities.
    pub fn countersigning_op(&self) -> SourceChainResult<Option<DhtOp>> {
        let r = self.scratch.apply(|scratch| {
            scratch
                .entries()
                .find(|e| matches!(**e.1, Entry::CounterSign(_, _)))
                .and_then(|(entry_hash, entry)| {
                    scratch
                        .actions()
                        .find(|shh| {
                            shh.action()
                                .entry_hash()
                                .map(|eh| eh == entry_hash)
                                .unwrap_or(false)
                        })
                        .and_then(|shh| {
                            Some(DhtOp::StoreEntry(
                                shh.signature().clone(),
                                shh.action().clone().try_into().ok()?,
                                Box::new((**entry).clone()),
                            ))
                        })
                })
        })?;
        Ok(r)
    }
}

pub fn lock_for_entry(entry: Option<&Entry>) -> SourceChainResult<Vec<u8>> {
    Ok(match entry {
        Some(Entry::CounterSign(session_data, _)) => holo_hash::encode::blake2b_256(
            &holochain_serialized_bytes::encode(session_data.preflight_request())?,
        ),
        _ => Vec::with_capacity(0),
    })
}

#[allow(clippy::complexity)]
fn build_ops_from_actions(
    actions: Vec<SignedActionHashed>,
) -> SourceChainResult<(
    Vec<SignedActionHashed>,
    Vec<(DhtOpLight, DhtOpHash, OpOrder, Timestamp, Dependency)>,
)> {
    // Actions end up back in here.
    let mut actions_output = Vec::with_capacity(actions.len());
    // The op related data ends up here.
    let mut ops = Vec::with_capacity(actions.len());

    // Loop through each action and produce op related data.
    for shh in actions {
        // &ActionHash, &Action, EntryHash are needed to produce the ops.
        let entry_hash = shh.action().entry_hash().cloned();
        let item = (shh.as_hash(), shh.action(), entry_hash);
        let ops_inner = produce_op_lights_from_iter(vec![item].into_iter())?;

        // Break apart the SignedActionHashed.
        let (action, sig) = shh.into_inner();
        let (action, hash) = action.into_inner();

        // We need to take the action by value and put it back each loop.
        let mut h = Some(action);
        for op in ops_inner {
            let op_type = op.get_type();
            // Action is required by value to produce the DhtOpHash.
            let (action, op_hash) = UniqueForm::op_hash(op_type, h.expect("This can't be empty"))?;
            let op_order = OpOrder::new(op_type, action.timestamp());
            let timestamp = action.timestamp();
            // Put the action back by value.
            let dependency = get_dependency(op_type, &action);
            h = Some(action);
            // Collect the DhtOpLight, DhtOpHash and OpOrder.
            ops.push((op, op_hash, op_order, timestamp, dependency));
        }

        // Put the SignedActionHashed back together.
        let shh = SignedActionHashed::with_presigned(
            ActionHashed::with_pre_hashed(h.expect("This can't be empty"), hash),
            sig,
        );
        // Put the action back in the list.
        actions_output.push(shh);
    }
    Ok((actions_output, ops))
}

async fn rebase_actions_on(
    keystore: &MetaLairClient,
    mut actions: Vec<SignedActionHashed>,
    mut rebase_action: ActionHash,
    mut rebase_seq: u32,
    mut rebase_timestamp: Timestamp,
) -> Result<Vec<SignedActionHashed>, ScratchError> {
    actions.sort_by_key(|shh| shh.action().action_seq());
    for shh in actions.iter_mut() {
        let mut action = shh.action().clone();
        action.rebase_on(rebase_action.clone(), rebase_seq, rebase_timestamp)?;
        rebase_seq = action.action_seq();
        rebase_timestamp = action.timestamp();
        let hh = ActionHashed::from_content_sync(action);
        rebase_action = hh.as_hash().clone();
        let new_shh = SignedActionHashed::sign(keystore, hh).await?;
        *shh = new_shh;
    }
    Ok(actions)
}

pub async fn genesis(
    authored: DbWrite<DbKindAuthored>,
    dht_db: DbWrite<DbKindDht>,
    dht_db_cache: &DhtDbQueryCache,
    keystore: MetaLairClient,
    dna_hash: DnaHash,
    agent_pubkey: AgentPubKey,
    membrane_proof: Option<MembraneProof>,
) -> SourceChainResult<()> {
    let dna_action = Action::Dna(action::Dna {
        author: agent_pubkey.clone(),
        timestamp: Timestamp::now(),
        hash: dna_hash,
    });
    let dna_action = ActionHashed::from_content_sync(dna_action);
    let dna_action = SignedActionHashed::sign(&keystore, dna_action).await?;
    let dna_action_address = dna_action.as_hash().clone();
    let record = Record::new(dna_action, None);
    let dna_ops = produce_op_lights_from_records(vec![&record])?;
    let (dna_action, _) = record.into_inner();

    // create the agent validation entry and add it directly to the store
    let agent_validation_action = Action::AgentValidationPkg(action::AgentValidationPkg {
        author: agent_pubkey.clone(),
        timestamp: Timestamp::now(),
        action_seq: 1,
        prev_action: dna_action_address,
        membrane_proof,
    });
    let agent_validation_action = ActionHashed::from_content_sync(agent_validation_action);
    let agent_validation_action =
        SignedActionHashed::sign(&keystore, agent_validation_action).await?;
    let avh_addr = agent_validation_action.as_hash().clone();
    let record = Record::new(agent_validation_action, None);
    let avh_ops = produce_op_lights_from_records(vec![&record])?;
    let (agent_validation_action, _) = record.into_inner();

    // create a agent chain record and add it directly to the store
    let agent_action = Action::Create(action::Create {
        author: agent_pubkey.clone(),
        timestamp: Timestamp::now(),
        action_seq: 2,
        prev_action: avh_addr,
        entry_type: action::EntryType::AgentPubKey,
        entry_hash: agent_pubkey.clone().into(),
        // AgentPubKey is weightless
        weight: Default::default(),
    });
    let agent_action = ActionHashed::from_content_sync(agent_action);
    let agent_action = SignedActionHashed::sign(&keystore, agent_action).await?;
    let record = Record::new(agent_action, Some(Entry::Agent(agent_pubkey)));
    let agent_ops = produce_op_lights_from_records(vec![&record])?;
    let (agent_action, agent_entry) = record.into_inner();
    let agent_entry = agent_entry.into_option();

    let mut ops_to_integrate = Vec::new();

    let ops_to_integrate = authored
        .async_commit(move |txn| {
            ops_to_integrate.extend(source_chain::put_raw(txn, dna_action, dna_ops, None)?);
            ops_to_integrate.extend(source_chain::put_raw(
                txn,
                agent_validation_action,
                avh_ops,
                None,
            )?);
            ops_to_integrate.extend(source_chain::put_raw(
                txn,
                agent_action,
                agent_ops,
                agent_entry,
            )?);
            SourceChainResult::Ok(ops_to_integrate)
        })
        .await?;
    authored_ops_to_dht_db_without_check(ops_to_integrate, &authored, &dht_db, dht_db_cache)
        .await?;
    Ok(())
}

pub fn put_raw(
    txn: &mut Transaction,
    shh: SignedActionHashed,
    ops: Vec<DhtOpLight>,
    entry: Option<Entry>,
) -> StateMutationResult<Vec<DhtOpHash>> {
    let (action, signature) = shh.into_inner();
    let (action, hash) = action.into_inner();
    let mut action = Some(action);
    let mut hashes = Vec::with_capacity(ops.len());
    let mut ops_to_integrate = Vec::with_capacity(ops.len());
    for op in &ops {
        let op_type = op.get_type();
        let (h, op_hash) =
            UniqueForm::op_hash(op_type, action.take().expect("This can't be empty"))?;
        let op_order = OpOrder::new(op_type, h.timestamp());
        let timestamp = h.timestamp();
        action = Some(h);
        hashes.push((op_hash.clone(), op_order, timestamp));
        ops_to_integrate.push(op_hash);
    }
    let shh = SignedActionHashed::with_presigned(
        ActionHashed::with_pre_hashed(action.expect("This can't be empty"), hash),
        signature,
    );
    if let Some(entry) = entry {
        insert_entry(txn, &EntryHash::with_data_sync(&entry), &entry)?;
    }
    insert_action(txn, &shh)?;
    for (op, (op_hash, op_order, timestamp)) in ops.into_iter().zip(hashes) {
        insert_op_lite(txn, &op, &op_hash, &op_order, &timestamp)?;
    }
    Ok(ops_to_integrate)
}

/// Get the current chain head of the database.
pub fn chain_head_db(
    txn: &Transaction,
    author: Arc<AgentPubKey>,
) -> SourceChainResult<(ActionHash, u32, Timestamp)> {
    let chain_head = ChainHeadQuery::new(author);
    let (prev_action, last_action_seq, last_action_timestamp) = chain_head
        .run(Txn::from(txn))?
        .ok_or(SourceChainError::ChainEmpty)?;
    Ok((prev_action, last_action_seq, last_action_timestamp))
}

/// Check if there is a current countersigning session and if so, return the
/// session data and the entry hash.
pub fn current_countersigning_session(
    txn: &Transaction<'_>,
    author: Arc<AgentPubKey>,
) -> SourceChainResult<Option<(EntryHash, CounterSigningSessionData)>> {
    // The chain must be locked for a session to be active.
    if is_chain_locked(txn, &[], author.as_ref())? {
        match chain_head_db(txn, author) {
            // We haven't done genesis so no session can be active.
            Err(SourceChainError::ChainEmpty) => Ok(None),
            Err(e) => Err(e),
            Ok((hash, _, _)) => {
                let txn: Txn = txn.into();
                // Get the session data from the database.
                let record = match txn.get_record(&hash.into())? {
                    Some(record) => record,
                    None => return Ok(None),
                };
                let (shh, ee) = record.into_inner();
                Ok(match (shh.action().entry_hash(), ee.into_option()) {
                    (Some(entry_hash), Some(Entry::CounterSign(cs, _))) => {
                        Some((entry_hash.to_owned(), *cs))
                    }
                    _ => None,
                })
            }
        }
    } else {
        Ok(None)
    }
}

#[cfg(test)]
<<<<<<< HEAD
async fn _put_db<H: holochain_zome_types::HeaderUnweighed, B: HeaderBuilder<H>>(
=======
async fn _put_db<H: ActionInner, B: ActionBuilder<H>>(
>>>>>>> 7d8decf4
    vault: holochain_types::db::DbWrite<DbKindAuthored>,
    keystore: &MetaLairClient,
    author: Arc<AgentPubKey>,
    action_builder: B,
    maybe_entry: Option<Entry>,
) -> SourceChainResult<ActionHash> {
    let (prev_action, last_action_seq, _) =
        fresh_reader_test!(vault, |txn| { chain_head_db(&txn, author.clone()) })?;
    let action_seq = last_action_seq + 1;

    let common = ActionBuilderCommon {
        author: (*author).clone(),
        timestamp: Timestamp::now(),
        action_seq,
        prev_action: prev_action.clone(),
    };
<<<<<<< HEAD
    let header = header_builder.build(common).weightless().into();
    let header = HeaderHashed::from_content_sync(header);
    let header = SignedHeaderHashed::sign(keystore, header).await?;
    let element = Element::new(header, maybe_entry);
    let ops = produce_op_lights_from_elements(vec![&element])?;
    let (header, entry) = element.into_inner();
=======
    let action = action_builder.build(common).into();
    let action = ActionHashed::from_content_sync(action);
    let action = SignedActionHashed::sign(keystore, action).await?;
    let record = Record::new(action, maybe_entry);
    let ops = produce_op_lights_from_records(vec![&record])?;
    let (action, entry) = record.into_inner();
>>>>>>> 7d8decf4
    let entry = entry.into_option();
    let hash = action.as_hash().clone();
    vault.conn()?.with_commit_sync(|txn: &mut Transaction| {
        let (new_head, new_seq, new_timestamp) = chain_head_db(txn, author.clone())?;
        if new_head != prev_action {
            let entries = match (entry, action.action().entry_hash()) {
                (Some(e), Some(entry_hash)) => {
                    vec![holochain_types::EntryHashed::with_pre_hashed(
                        e,
                        entry_hash.clone(),
                    )]
                }
                _ => vec![],
            };
            return Err(SourceChainError::HeadMoved(
                vec![action],
                entries,
                Some(prev_action),
                Some((new_head, new_seq, new_timestamp)),
            ));
        }
        SourceChainResult::Ok(put_raw(txn, action, ops, entry)?)
    })?;
    Ok(hash)
}

/// dump the entire source chain as a pretty-printed json string
pub async fn dump_state(
    vault: DbRead<DbKindAuthored>,
    author: AgentPubKey,
) -> Result<SourceChainJsonDump, SourceChainError> {
    Ok(vault
        .async_reader(move |txn| {
            let records = txn
                .prepare(
                    "
                SELECT DISTINCT
                Action.blob AS action_blob, Entry.blob AS entry_blob,
                Action.hash AS action_hash
                FROM Action
                JOIN DhtOp ON DhtOp.action_hash = Action.hash
                LEFT JOIN Entry ON Action.entry_hash = Entry.hash
                WHERE
                Action.author = :author
                ORDER BY Action.seq ASC
                ",
                )?
                .query_and_then(
                    named_params! {
                        ":author": author,
                    },
                    |row| {
                        let SignedAction(action, signature) = from_blob(row.get("action_blob")?)?;
                        let action_address = row.get("action_hash")?;
                        let entry: Option<Vec<u8>> = row.get("entry_blob")?;
                        let entry: Option<Entry> = match entry {
                            Some(entry) => Some(from_blob(entry)?),
                            None => None,
                        };
                        StateQueryResult::Ok(SourceChainJsonRecord {
                            signature,
                            action_address,
                            action,
                            entry,
                        })
                    },
                )?
                .collect::<StateQueryResult<Vec<_>>>()?;
            let published_ops_count = txn.query_row(
                "
                SELECT COUNT(DhtOp.hash) FROM DhtOp
                JOIN Action ON DhtOp.action_hash = Action.hash
                WHERE
                Action.author = :author
                AND
                last_publish_time IS NOT NULL
                ",
                named_params! {
                ":author": author,
                },
                |row| row.get(0),
            )?;
            StateQueryResult::Ok(SourceChainJsonDump {
                records,
                published_ops_count,
            })
        })
        .await?)
}

impl From<SourceChain> for SourceChainRead {
    fn from(chain: SourceChain) -> Self {
        SourceChainRead {
            vault: chain.vault.into(),
            dht_db: chain.dht_db.into(),
            dht_db_cache: chain.dht_db_cache,
            scratch: chain.scratch,
            keystore: chain.keystore,
            author: chain.author,
            persisted_seq: chain.persisted_seq,
            persisted_head: chain.persisted_head,
            persisted_timestamp: chain.persisted_timestamp,
            public_only: chain.public_only,
        }
    }
}

#[cfg(test)]
pub mod tests {
    use super::*;
    use crate::prelude::*;
    use ::fixt::prelude::*;
    use hdk::prelude::*;
    use holochain_p2p::MockHolochainP2pDnaT;
    use matches::assert_matches;

    use crate::source_chain::SourceChainResult;
    use holochain_zome_types::Entry;

    #[tokio::test(flavor = "multi_thread")]
    async fn test_relaxed_ordering() -> SourceChainResult<()> {
        let test_db = test_authored_db();
        let dht_db = test_dht_db();
        let keystore = test_keystore();
        let db = test_db.to_db();
        let alice = fixt!(AgentPubKey, Predictable, 0);

        let mut mock = MockHolochainP2pDnaT::new();
        mock.expect_authority_for_hash().returning(|_| Ok(false));
        let dht_db_cache = DhtDbQueryCache::new(dht_db.to_db().into());

        source_chain::genesis(
            db.clone(),
            dht_db.to_db(),
            &dht_db_cache,
            keystore.clone(),
            fake_dna_hash(1),
            alice.clone(),
            None,
        )
        .await
        .unwrap();
        let chain_1 = SourceChain::new(
            db.clone().into(),
            dht_db.to_db(),
            dht_db_cache.clone(),
            keystore.clone(),
            alice.clone(),
        )
        .await?;
        let chain_2 = SourceChain::new(
            db.clone().into(),
            dht_db.to_db(),
            dht_db_cache.clone(),
            keystore.clone(),
            alice.clone(),
        )
        .await?;
        let chain_3 = SourceChain::new(
            db.clone().into(),
            dht_db.to_db(),
            dht_db_cache.clone(),
            keystore.clone(),
            alice.clone(),
        )
        .await?;

        let action_builder = builder::CloseChain {
            new_dna_hash: fixt!(DnaHash),
        };
        chain_1
            .put(action_builder.clone(), None, ChainTopOrdering::Strict)
            .await?;
        chain_2
            .put(action_builder.clone(), None, ChainTopOrdering::Strict)
            .await?;
        chain_3
            .put(action_builder, None, ChainTopOrdering::Relaxed)
            .await?;

        let author = Arc::new(alice);
        chain_1.flush(&mock).await?;
        let author_1 = Arc::clone(&author);
        let (_, seq, _) = db
            .async_commit(move |txn: &mut Transaction| chain_head_db(&txn, author_1))
            .await?;
        assert_eq!(seq, 3);

        assert!(matches!(
            chain_2.flush(&mock).await,
            Err(SourceChainError::HeadMoved(_, _, _, _))
        ));
        let author_2 = Arc::clone(&author);
        let (_, seq, _) = db
            .async_commit(move |txn: &mut Transaction| chain_head_db(&txn, author_2))
            .await?;
        assert_eq!(seq, 3);

        chain_3.flush(&mock).await?;
        let author_3 = Arc::clone(&author);
        let (_, seq, _) = db
            .async_commit(move |txn: &mut Transaction| chain_head_db(&txn, author_3))
            .await?;
        assert_eq!(seq, 4);

        Ok(())
    }
    #[tokio::test(flavor = "multi_thread")]
    async fn test_relaxed_ordering_with_entry() -> SourceChainResult<()> {
        let test_db = test_authored_db();
        let dht_db = test_dht_db();
        let keystore = test_keystore();
        let db = test_db.to_db();
        let alice = fixt!(AgentPubKey, Predictable, 0);

        let mut mock = MockHolochainP2pDnaT::new();
        mock.expect_authority_for_hash().returning(|_| Ok(false));
        let dht_db_cache = DhtDbQueryCache::new(dht_db.to_db().into());

        source_chain::genesis(
            db.clone(),
            dht_db.to_db(),
            &dht_db_cache,
            keystore.clone(),
            fake_dna_hash(1),
            alice.clone(),
            None,
        )
        .await
        .unwrap();

        let chain_1 = SourceChain::new(
            db.clone().into(),
            dht_db.to_db(),
            dht_db_cache.clone(),
            keystore.clone(),
            alice.clone(),
        )
        .await?;
        let chain_2 = SourceChain::new(
            db.clone().into(),
            dht_db.to_db(),
            dht_db_cache.clone(),
            keystore.clone(),
            alice.clone(),
        )
        .await?;
        let chain_3 = SourceChain::new(
            db.clone().into(),
            dht_db.to_db(),
            dht_db_cache.clone(),
            keystore.clone(),
            alice.clone(),
        )
        .await?;

        let entry_1 = Entry::App(fixt!(AppEntryBytes));
        let eh1 = EntryHash::with_data_sync(&entry_1);
        let create = builder::Create {
            entry_type: EntryType::App(fixt!(AppEntryType)),
            entry_hash: eh1.clone(),
        };
        let h1 = chain_1
            .put_weightless(create, Some(entry_1.clone()), ChainTopOrdering::Strict)
            .await
            .unwrap();

        let entry_err = Entry::App(fixt!(AppEntryBytes));
        let entry_hash_err = EntryHash::with_data_sync(&entry_err);
        let create = builder::Create {
            entry_type: EntryType::App(fixt!(AppEntryType)),
            entry_hash: entry_hash_err.clone(),
        };
        chain_2
            .put_weightless(create, Some(entry_err.clone()), ChainTopOrdering::Strict)
            .await
            .unwrap();

        let entry_2 = Entry::App(fixt!(AppEntryBytes));
        let eh2 = EntryHash::with_data_sync(&entry_2);
        let create = builder::Create {
            entry_type: EntryType::App(AppEntryType::new(
                EntryDefIndex(0),
                EntryVisibility::Private,
            )),
            entry_hash: eh2.clone(),
        };
        let old_h2 = chain_3
            .put_weightless(create, Some(entry_2.clone()), ChainTopOrdering::Relaxed)
            .await
            .unwrap();

        let author = Arc::new(alice);
        chain_1.flush(&mock).await?;
        let author_1 = Arc::clone(&author);
        let (_, seq, _) = db
            .async_commit(move |txn: &mut Transaction| chain_head_db(&txn, author_1))
            .await?;
        assert_eq!(seq, 3);

        assert!(matches!(
            chain_2.flush(&mock).await,
            Err(SourceChainError::HeadMoved(_, _, _, _))
        ));

        chain_3.flush(&mock).await?;
        let author_2 = Arc::clone(&author);
        let (h2, seq, _) = db
            .async_commit(move |txn: &mut Transaction| chain_head_db(&txn, author_2.clone()))
            .await?;

        // not equal since action hash change due to rebasing
        assert_ne!(h2, old_h2);
        assert_eq!(seq, 4);

        fresh_reader_test!(db, |txn| {
            // get the full record
            let store = Txn::from(&txn);
            let h1_record_entry_fetched = store
                .get_record(&h1.clone().into())
                .expect("error retrieving")
                .expect("entry not found")
                .into_inner()
                .1;
            let h2_record_entry_fetched = store
                .get_record(&h2.clone().into())
                .expect("error retrieving")
                .expect("entry not found")
                .into_inner()
                .1;
            assert_eq!(RecordEntry::Present(entry_1), h1_record_entry_fetched);
            assert_eq!(RecordEntry::Present(entry_2), h2_record_entry_fetched);
        });

        Ok(())
    }

    #[tokio::test(flavor = "multi_thread")]
    async fn test_get_cap_grant() -> SourceChainResult<()> {
        let test_db = test_authored_db();
        let dht_db = test_dht_db();
        let dht_db_cache = DhtDbQueryCache::new(dht_db.to_db().into());
        let keystore = test_keystore();
        let db = test_db.to_db();
        let secret = Some(CapSecretFixturator::new(Unpredictable).next().unwrap());
        let access = CapAccess::from(secret.unwrap());
        let mut mock = MockHolochainP2pDnaT::new();
        mock.expect_authority_for_hash().returning(|_| Ok(false));

        // @todo curry
        let _curry = CurryPayloadsFixturator::new(Empty).next().unwrap();
        let function: GrantedFunction = ("foo".into(), "bar".into());
        let mut functions: GrantedFunctions = BTreeSet::new();
        functions.insert(function.clone());
        let grant = ZomeCallCapGrant::new("tag".into(), access.clone(), functions.clone());
        let mut agents = AgentPubKeyFixturator::new(Predictable);
        let alice = agents.next().unwrap();
        let bob = agents.next().unwrap();
        source_chain::genesis(
            db.clone(),
            dht_db.to_db(),
            &dht_db_cache,
            keystore.clone(),
            fake_dna_hash(1),
            alice.clone(),
            None,
        )
        .await
        .unwrap();

        {
            let chain = SourceChain::new(
                db.clone(),
                dht_db.to_db(),
                dht_db_cache.clone(),
                keystore.clone(),
                alice.clone(),
            )
            .await?;
            assert_eq!(
                chain
                    .valid_cap_grant(function.clone(), alice.clone(), secret.clone())
                    .await?,
                Some(CapGrant::ChainAuthor(alice.clone())),
            );

            // bob should not match anything as the secret hasn't been committed yet
            assert_eq!(
                chain
                    .valid_cap_grant(function.clone(), bob.clone(), secret.clone())
                    .await?,
                None
            );
        }

        let (original_action_address, original_entry_address) = {
            let chain = SourceChain::new(
                db.clone().into(),
                dht_db.to_db(),
                dht_db_cache.clone(),
                keystore.clone(),
                alice.clone(),
            )
            .await?;
            let (entry, entry_hash) =
                EntryHashed::from_content_sync(Entry::CapGrant(grant.clone())).into_inner();
            let action_builder = builder::Create {
                entry_type: EntryType::CapGrant,
                entry_hash: entry_hash.clone(),
            };
<<<<<<< HEAD
            let header = chain
                .put_weightless(header_builder, Some(entry), ChainTopOrdering::default())
=======
            let action = chain
                .put(action_builder, Some(entry), ChainTopOrdering::default())
>>>>>>> 7d8decf4
                .await?;

            chain.flush(&mock).await.unwrap();

            (action, entry_hash)
        };

        {
            let chain = SourceChain::new(
                db.clone(),
                dht_db.to_db(),
                dht_db_cache.clone(),
                keystore.clone(),
                alice.clone(),
            )
            .await?;
            // alice should find her own authorship with higher priority than the committed grant
            // even if she passes in the secret
            assert_eq!(
                chain
                    .valid_cap_grant(function.clone(), alice.clone(), secret.clone())
                    .await?,
                Some(CapGrant::ChainAuthor(alice.clone())),
            );

            // bob should be granted with the committed grant as it matches the secret he passes to
            // alice at runtime
            assert_eq!(
                chain
                    .valid_cap_grant(function.clone(), bob.clone(), secret.clone())
                    .await?,
                Some(grant.clone().into())
            );
        }

        // let's roll the secret and assign the grant to bob specifically
        let mut assignees = BTreeSet::new();
        assignees.insert(bob.clone());
        let updated_secret = Some(CapSecretFixturator::new(Unpredictable).next().unwrap());
        let updated_access = CapAccess::from((updated_secret.clone().unwrap(), assignees));
        let updated_grant = ZomeCallCapGrant::new("tag".into(), updated_access.clone(), functions);

        let (updated_action_hash, updated_entry_hash) = {
            let chain = SourceChain::new(
                db.clone().into(),
                dht_db.to_db(),
                dht_db_cache.clone(),
                keystore.clone(),
                alice.clone(),
            )
            .await?;
            let (entry, entry_hash) =
                EntryHashed::from_content_sync(Entry::CapGrant(updated_grant.clone())).into_inner();
            let action_builder = builder::Update {
                entry_type: EntryType::CapGrant,
                entry_hash: entry_hash.clone(),
                original_action_address,
                original_entry_address,
            };
<<<<<<< HEAD
            let header = chain
                .put_weightless(header_builder, Some(entry), ChainTopOrdering::default())
=======
            let action = chain
                .put(action_builder, Some(entry), ChainTopOrdering::default())
>>>>>>> 7d8decf4
                .await?;

            chain.flush(&mock).await.unwrap();

            (action, entry_hash)
        };

        {
            let chain = SourceChain::new(
                db.clone(),
                dht_db.to_db(),
                dht_db_cache.clone(),
                keystore.clone(),
                alice.clone(),
            )
            .await?;
            // alice should find her own authorship with higher priority than the committed grant
            // even if she passes in the secret
            assert_eq!(
                chain
                    .valid_cap_grant(function.clone(), alice.clone(), secret.clone())
                    .await?,
                Some(CapGrant::ChainAuthor(alice.clone())),
            );
            assert_eq!(
                chain
                    .valid_cap_grant(function.clone(), alice.clone(), updated_secret.clone())
                    .await?,
                Some(CapGrant::ChainAuthor(alice.clone())),
            );

            // bob MUST provide the updated secret as the old one is invalidated by the new one
            assert_eq!(
                chain
                    .valid_cap_grant(function.clone(), bob.clone(), secret.clone())
                    .await?,
                None
            );
            assert_eq!(
                chain
                    .valid_cap_grant(function.clone(), bob.clone(), updated_secret.clone())
                    .await?,
                Some(updated_grant.into())
            );
        }

        {
            let chain = SourceChain::new(
                db.clone().into(),
                dht_db.to_db(),
                dht_db_cache.clone(),
                keystore.clone(),
                alice.clone(),
            )
            .await?;
            let action_builder = builder::Delete {
                deletes_address: updated_action_hash,
                deletes_entry_address: updated_entry_hash,
            };
            chain
<<<<<<< HEAD
                .put_weightless(header_builder, None, ChainTopOrdering::default())
=======
                .put(action_builder, None, ChainTopOrdering::default())
>>>>>>> 7d8decf4
                .await?;

            chain.flush(&mock).await.unwrap();
        }

        {
            let chain = SourceChain::new(
                db.clone(),
                dht_db.to_db(),
                dht_db_cache.clone(),
                keystore.clone(),
                alice.clone(),
            )
            .await?;
            // alice should find her own authorship
            assert_eq!(
                chain
                    .valid_cap_grant(function.clone(), alice.clone(), secret.clone())
                    .await?,
                Some(CapGrant::ChainAuthor(alice.clone())),
            );
            assert_eq!(
                chain
                    .valid_cap_grant(function.clone(), alice.clone(), updated_secret.clone())
                    .await?,
                Some(CapGrant::ChainAuthor(alice)),
            );

            // bob has no access
            assert_eq!(
                chain
                    .valid_cap_grant(function.clone(), bob.clone(), secret.clone())
                    .await?,
                None
            );
            assert_eq!(
                chain
                    .valid_cap_grant(function.clone(), bob.clone(), updated_secret.clone())
                    .await?,
                None
            );
        }

        Ok(())
    }

    // @todo bring all this back when we want to administer cap claims better
    // #[tokio::test(flavor = "multi_thread")]
    // async fn test_get_cap_claim() -> SourceChainResult<()> {
    //     let test_db = test_cell_db();
    //     let db = test_db.db();
    //     let db = db.conn().unwrap().await;
    //     let secret = CapSecretFixturator::new(Unpredictable).next().unwrap();
    //     let agent_pubkey = fake_agent_pubkey_1().into();
    //     let claim = CapClaim::new("tag".into(), agent_pubkey, secret.clone());
    //     {
    //         let mut store = SourceChainBuf::new(db.clone().into(), &db).await?;
    //         store
    //             .genesis(fake_dna_hash(1), fake_agent_pubkey_1(), None)
    //             .await?;
    //         arc.conn().unwrap().with_commit(|writer| store.flush_to_txn(writer))?;
    //     }
    //
    //     {
    //         let mut chain = SourceChain::new(db.clone().into(), &db).await?;
    //         chain.put_cap_claim(claim.clone()).await?;
    //
    // // ideally the following would work, but it won't because currently
    // // we can't get claims from the scratch space
    // // this will be fixed once we add the capability index
    //
    // // assert_eq!(
    // //     chain.get_persisted_cap_claim_by_secret(&secret)?,
    // //     Some(claim.clone())
    // // );
    //
    //         arc.conn().unwrap().with_commit(|writer| chain.flush_to_txn(writer))?;
    //     }
    //
    //     {
    //         let chain = SourceChain::new(db.clone().into(), &db).await?;
    //         assert_eq!(
    //             chain.get_persisted_cap_claim_by_secret(&secret).await?,
    //             Some(claim)
    //         );
    //     }
    //
    //     Ok(())

    #[tokio::test(flavor = "multi_thread")]
    async fn source_chain_buffer_iter_back() -> SourceChainResult<()> {
        observability::test_run().ok();
        let test_db = test_authored_db();
        let dht_db = test_dht_db();
        let dht_db_cache = DhtDbQueryCache::new(dht_db.to_db().into());
        let keystore = test_keystore();
        let vault = test_db.to_db();
        let mut mock = MockHolochainP2pDnaT::new();
        mock.expect_authority_for_hash().returning(|_| Ok(false));

        let author = Arc::new(keystore.new_sign_keypair_random().await.unwrap());

        fresh_reader_test!(vault, |txn| {
            assert_matches!(
                chain_head_db(&txn, author.clone()),
                Err(SourceChainError::ChainEmpty)
            );
        });
        genesis(
            vault.clone().into(),
            dht_db.to_db(),
            &dht_db_cache,
            keystore.clone(),
            fixt!(DnaHash),
            (*author).clone(),
            None,
        )
        .await
        .unwrap();

        let source_chain = SourceChain::new(
            vault.clone().into(),
            dht_db.to_db(),
            dht_db_cache.clone(),
            keystore.clone(),
            (*author).clone(),
        )
        .await
        .unwrap();
        let entry = Entry::App(fixt!(AppEntryBytes));
        let create = builder::Create {
            entry_type: EntryType::App(fixt!(AppEntryType)),
            entry_hash: EntryHash::with_data_sync(&entry),
        };
        let h1 = source_chain
            .put_weightless(create, Some(entry), ChainTopOrdering::default())
            .await
            .unwrap();
        let entry = Entry::App(fixt!(AppEntryBytes));
        let create = builder::Create {
            entry_type: EntryType::App(fixt!(AppEntryType)),
            entry_hash: EntryHash::with_data_sync(&entry),
        };
        let h2 = source_chain
            .put_weightless(create, Some(entry), ChainTopOrdering::default())
            .await
            .unwrap();
        source_chain.flush(&mock).await.unwrap();

        fresh_reader_test!(vault, |txn| {
            assert_eq!(chain_head_db(&txn, author.clone()).unwrap().0, h2);
            // get the full record
            let store = Txn::from(&txn);
            let h1_record_fetched = store
                .get_record(&h1.clone().into())
                .expect("error retrieving")
                .expect("entry not found");
            let h2_record_fetched = store
                .get_record(&h2.clone().into())
                .expect("error retrieving")
                .expect("entry not found");
            assert_eq!(h1, *h1_record_fetched.action_address());
            assert_eq!(h2, *h2_record_fetched.action_address());
        });

        // check that you can iterate on the chain
        let source_chain = SourceChain::new(
            vault.clone(),
            dht_db.to_db(),
            dht_db_cache.clone(),
            keystore.clone(),
            (*author).clone(),
        )
        .await
        .unwrap();
        let res = source_chain.query(QueryFilter::new()).await.unwrap();
        assert_eq!(res.len(), 5);
        assert_eq!(*res[3].action_address(), h1);
        assert_eq!(*res[4].action_address(), h2);

        Ok(())
    }

    #[tokio::test(flavor = "multi_thread")]
    async fn source_chain_buffer_dump_entries_json() -> SourceChainResult<()> {
        let test_db = test_authored_db();
        let dht_db = test_dht_db();
        let dht_db_cache = DhtDbQueryCache::new(dht_db.to_db().into());
        let keystore = test_keystore();
        let vault = test_db.to_db();
        let author = keystore.new_sign_keypair_random().await.unwrap();
        genesis(
            vault.clone().into(),
            dht_db.to_db(),
            &dht_db_cache,
            keystore.clone(),
            fixt!(DnaHash),
            author.clone(),
            None,
        )
        .await
        .unwrap();

        let json = dump_state(vault.clone().into(), author.clone()).await?;
        let json = serde_json::to_string_pretty(&json)?;
        let parsed: serde_json::Value = serde_json::from_str(&json).unwrap();

        assert_eq!(parsed["records"][0]["action"]["type"], "Dna");
        assert_eq!(parsed["records"][0]["entry"], serde_json::Value::Null);

        assert_eq!(parsed["records"][2]["action"]["type"], "Create");
        assert_eq!(parsed["records"][2]["action"]["entry_type"], "AgentPubKey");
        assert_eq!(parsed["records"][2]["entry"]["entry_type"], "Agent");
        assert_ne!(
            parsed["records"][2]["entry"]["entry"],
            serde_json::Value::Null
        );

        Ok(())
    }
}<|MERGE_RESOLUTION|>--- conflicted
+++ resolved
@@ -31,7 +31,7 @@
 use holochain_zome_types::ActionBuilderCommon;
 use holochain_zome_types::ActionExt;
 use holochain_zome_types::ActionHashed;
-use holochain_zome_types::ActionInner;
+use holochain_zome_types::ActionUnweighed;
 use holochain_zome_types::CapAccess;
 use holochain_zome_types::CapGrant;
 use holochain_zome_types::CapSecret;
@@ -43,15 +43,6 @@
 use holochain_zome_types::EntryRateWeight;
 use holochain_zome_types::EntryVisibility;
 use holochain_zome_types::GrantedFunction;
-<<<<<<< HEAD
-use holochain_zome_types::Header;
-use holochain_zome_types::HeaderBuilder;
-use holochain_zome_types::HeaderBuilderCommon;
-use holochain_zome_types::HeaderExt;
-use holochain_zome_types::HeaderHashed;
-use holochain_zome_types::HeaderUnweighed;
-=======
->>>>>>> 7d8decf4
 use holochain_zome_types::MembraneProof;
 use holochain_zome_types::PreflightRequest;
 use holochain_zome_types::QueryFilter;
@@ -92,7 +83,7 @@
 pub type SourceChainRead = SourceChain<DbRead<DbKindAuthored>, DbRead<DbKindDht>>;
 
 // TODO fix this.  We shouldn't really have nil values but this would
-// show if the database is corrupted and doesn't have a record
+// show if the database is corrupted and doesn't have an record
 #[derive(Serialize, Debug, Clone, Deserialize)]
 pub struct SourceChainJsonDump {
     pub records: Vec<SourceChainJsonRecord>,
@@ -175,25 +166,17 @@
         &self,
         entry: Entry,
         chain_top_ordering: ChainTopOrdering,
-<<<<<<< HEAD
         weight: EntryRateWeight,
-    ) -> SourceChainResult<HeaderHash> {
+    ) -> SourceChainResult<ActionHash> {
         let entry_hash = EntryHash::with_data_sync(&entry);
         if let Entry::CounterSign(ref session_data, _) = entry {
-            self.put_with_header(
-                Header::from_countersigning_data(
+            self.put_with_action(
+                Action::from_countersigning_data(
                     entry_hash,
                     session_data,
                     (*self.author).clone(),
                     weight,
                 )?,
-=======
-    ) -> SourceChainResult<ActionHash> {
-        let entry_hash = EntryHash::with_data_sync(&entry);
-        if let Entry::CounterSign(ref session_data, _) = entry {
-            self.put_with_action(
-                Action::from_countersigning_data(entry_hash, session_data, (*self.author).clone())?,
->>>>>>> 7d8decf4
                 Some(entry),
                 chain_top_ordering,
             )
@@ -204,41 +187,31 @@
         }
     }
 
-<<<<<<< HEAD
-    /// Put a new element at the end of the source chain, using a HeaderBuilder
-    /// for a header type which has no weight data.
-    /// If needing to `put` a header with weight data, use
+    /// Put a new record at the end of the source chain, using a ActionBuilder
+    /// for a action type which has no weight data.
+    /// If needing to `put` a action with weight data, use
     /// [`SourceChain::put_weighed`] instead.
-    pub async fn put<U: HeaderUnweighed<Weight = ()>, B: HeaderBuilder<U>>(
-=======
-    pub async fn put<H: ActionInner, B: ActionBuilder<H>>(
->>>>>>> 7d8decf4
+    pub async fn put<U: ActionUnweighed<Weight = ()>, B: ActionBuilder<U>>(
         &self,
         action_builder: B,
         maybe_entry: Option<Entry>,
         chain_top_ordering: ChainTopOrdering,
-<<<<<<< HEAD
-    ) -> SourceChainResult<HeaderHash> {
-        self.put_weighed(header_builder, maybe_entry, chain_top_ordering, ())
+    ) -> SourceChainResult<ActionHash> {
+        self.put_weighed(action_builder, maybe_entry, chain_top_ordering, ())
             .await
     }
 
-    /// Put a new element at the end of the source chain, using a HeaderBuilder
+    /// Put a new record at the end of the source chain, using a ActionBuilder
     /// and the specified weight for rate limiting.
-    pub async fn put_weighed<W, U: HeaderUnweighed<Weight = W>, B: HeaderBuilder<U>>(
+    pub async fn put_weighed<W, U: ActionUnweighed<Weight = W>, B: ActionBuilder<U>>(
         &self,
-        header_builder: B,
+        action_builder: B,
         maybe_entry: Option<Entry>,
         chain_top_ordering: ChainTopOrdering,
         weight: W,
-    ) -> SourceChainResult<HeaderHash> {
-        let (prev_header, chain_head_seq, chain_head_timestamp) = self.chain_head()?;
-        let header_seq = chain_head_seq + 1;
-=======
     ) -> SourceChainResult<ActionHash> {
         let (prev_action, chain_head_seq, chain_head_timestamp) = self.chain_head()?;
         let action_seq = chain_head_seq + 1;
->>>>>>> 7d8decf4
 
         // Build the action.
         let common = ActionBuilderCommon {
@@ -257,9 +230,8 @@
             action_seq,
             prev_action,
         };
-<<<<<<< HEAD
-        self.put_with_header(
-            header_builder.build(common).weighed(weight).into(),
+        self.put_with_action(
+            action_builder.build(common).weighed(weight).into(),
             maybe_entry,
             chain_top_ordering,
         )
@@ -267,18 +239,14 @@
     }
 
     #[cfg(feature = "test_utils")]
-    pub async fn put_weightless<W: Default, U: HeaderUnweighed<Weight = W>, B: HeaderBuilder<U>>(
+    pub async fn put_weightless<W: Default, U: ActionUnweighed<Weight = W>, B: ActionBuilder<U>>(
         &self,
-        header_builder: B,
+        action_builder: B,
         maybe_entry: Option<Entry>,
         chain_top_ordering: ChainTopOrdering,
-    ) -> SourceChainResult<HeaderHash> {
+    ) -> SourceChainResult<ActionHash> {
         self.put_weighed(
-            header_builder,
-=======
-        self.put_with_action(
-            action_builder.build(common).into(),
->>>>>>> 7d8decf4
+            action_builder,
             maybe_entry,
             chain_top_ordering,
             Default::default(),
@@ -1145,11 +1113,7 @@
 }
 
 #[cfg(test)]
-<<<<<<< HEAD
-async fn _put_db<H: holochain_zome_types::HeaderUnweighed, B: HeaderBuilder<H>>(
-=======
-async fn _put_db<H: ActionInner, B: ActionBuilder<H>>(
->>>>>>> 7d8decf4
+async fn _put_db<H: holochain_zome_types::ActionUnweighed, B: ActionBuilder<H>>(
     vault: holochain_types::db::DbWrite<DbKindAuthored>,
     keystore: &MetaLairClient,
     author: Arc<AgentPubKey>,
@@ -1166,21 +1130,12 @@
         action_seq,
         prev_action: prev_action.clone(),
     };
-<<<<<<< HEAD
-    let header = header_builder.build(common).weightless().into();
-    let header = HeaderHashed::from_content_sync(header);
-    let header = SignedHeaderHashed::sign(keystore, header).await?;
-    let element = Element::new(header, maybe_entry);
-    let ops = produce_op_lights_from_elements(vec![&element])?;
-    let (header, entry) = element.into_inner();
-=======
-    let action = action_builder.build(common).into();
+    let action = action_builder.build(common).weightless().into();
     let action = ActionHashed::from_content_sync(action);
     let action = SignedActionHashed::sign(keystore, action).await?;
     let record = Record::new(action, maybe_entry);
     let ops = produce_op_lights_from_records(vec![&record])?;
     let (action, entry) = record.into_inner();
->>>>>>> 7d8decf4
     let entry = entry.into_option();
     let hash = action.as_hash().clone();
     vault.conn()?.with_commit_sync(|txn: &mut Transaction| {
@@ -1591,13 +1546,8 @@
                 entry_type: EntryType::CapGrant,
                 entry_hash: entry_hash.clone(),
             };
-<<<<<<< HEAD
-            let header = chain
-                .put_weightless(header_builder, Some(entry), ChainTopOrdering::default())
-=======
             let action = chain
-                .put(action_builder, Some(entry), ChainTopOrdering::default())
->>>>>>> 7d8decf4
+                .put_weightless(action_builder, Some(entry), ChainTopOrdering::default())
                 .await?;
 
             chain.flush(&mock).await.unwrap();
@@ -1657,13 +1607,8 @@
                 original_action_address,
                 original_entry_address,
             };
-<<<<<<< HEAD
-            let header = chain
-                .put_weightless(header_builder, Some(entry), ChainTopOrdering::default())
-=======
             let action = chain
-                .put(action_builder, Some(entry), ChainTopOrdering::default())
->>>>>>> 7d8decf4
+                .put_weightless(action_builder, Some(entry), ChainTopOrdering::default())
                 .await?;
 
             chain.flush(&mock).await.unwrap();
@@ -1724,11 +1669,7 @@
                 deletes_entry_address: updated_entry_hash,
             };
             chain
-<<<<<<< HEAD
-                .put_weightless(header_builder, None, ChainTopOrdering::default())
-=======
-                .put(action_builder, None, ChainTopOrdering::default())
->>>>>>> 7d8decf4
+                .put_weightless(action_builder, None, ChainTopOrdering::default())
                 .await?;
 
             chain.flush(&mock).await.unwrap();
