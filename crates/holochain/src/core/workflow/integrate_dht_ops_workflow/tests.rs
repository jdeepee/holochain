--- conflicted
+++ resolved
@@ -182,7 +182,6 @@
 impl Db {
     /// Checks that the database is in a state
     #[instrument(skip(expects, env))]
-<<<<<<< HEAD
     async fn check(expects: Vec<Self>, env: DbWrite, here: String) {
         fresh_reader_test!(env, |mut reader| {
             let workspace = IntegrateDhtOpsWorkspace::new(env.clone().into()).unwrap();
@@ -194,178 +193,9 @@
                             validation_status: ValidationStatus::Valid,
                             op: op.to_light(),
                             when_integrated: timestamp::now().into(),
+                            send_receipt: todo!(),
                         };
                         let mut r = workspace
-=======
-    async fn check(expects: Vec<Self>, env: EnvironmentWrite, here: String) {
-        let env_ref = env.guard();
-        let reader = env_ref.reader().unwrap();
-        let workspace = IntegrateDhtOpsWorkspace::new(env.clone().into()).unwrap();
-        for expect in expects {
-            match expect {
-                Db::Integrated(op) => {
-                    let op_hash = DhtOpHashed::from_content_sync(op.clone()).into_hash();
-                    let value = IntegratedDhtOpsValue {
-                        validation_status: ValidationStatus::Valid,
-                        op: op.to_light(),
-                        when_integrated: timestamp::now().into(),
-                        send_receipt: false,
-                    };
-                    let mut r = workspace
-                        .integrated_dht_ops
-                        .get(&op_hash)
-                        .unwrap()
-                        .expect(&format!("Should contain {:?}", op));
-                    r.when_integrated = value.when_integrated;
-                    assert_eq!(r, value, "{}", here);
-                }
-                Db::IntQueue(op) => {
-                    let value = IntegrationLimboValue {
-                        validation_status: ValidationStatus::Valid,
-                        op: op.to_light(),
-                        send_receipt: false,
-                    };
-                    let res = workspace
-                        .integration_limbo
-                        .iter(&reader)
-                        .unwrap()
-                        .filter_map(|(_, v)| if v == value { Ok(Some(v)) } else { Ok(None) })
-                        .collect::<Vec<_>>()
-                        .unwrap();
-                    let exp = [value];
-                    assert_eq!(&res[..], &exp[..], "{}", here,);
-                }
-                Db::CasHeader(header, _) => {
-                    let hash = HeaderHashed::from_content_sync(header.clone());
-                    assert_eq!(
-                        workspace
-                            .elements
-                            .get_header(hash.as_hash())
-                            .unwrap()
-                            .expect(&format!(
-                                "Header {:?} not in element vault for {}",
-                                header, here
-                            ))
-                            .header(),
-                        &header,
-                        "{}",
-                        here,
-                    );
-                }
-                Db::CasEntry(entry, _, _) => {
-                    let hash = EntryHashed::from_content_sync(entry.clone()).into_hash();
-                    assert_eq!(
-                        workspace
-                            .elements
-                            .get_entry(&hash)
-                            .unwrap()
-                            .expect(&format!(
-                                "Entry {:?} with hash {:?} not in element vault for {}",
-                                entry, hash, here
-                            ))
-                            .into_content(),
-                        entry,
-                        "{}",
-                        here,
-                    );
-                }
-                Db::PendingHeader(header, _) => {
-                    let hash = HeaderHashed::from_content_sync(header.clone());
-                    assert_eq!(
-                        workspace
-                            .element_pending
-                            .get_header(hash.as_hash())
-                            .unwrap()
-                            .expect(&format!(
-                                "Header {:?} not in element judged for {}",
-                                header, here
-                            ))
-                            .header(),
-                        &header,
-                        "{}",
-                        here,
-                    );
-                }
-                Db::PendingEntry(entry, _, _) => {
-                    let hash = EntryHashed::from_content_sync(entry.clone()).into_hash();
-                    assert_eq!(
-                        workspace
-                            .element_pending
-                            .get_entry(&hash)
-                            .unwrap()
-                            .expect(&format!(
-                                "Entry {:?} not in element judged for {}",
-                                entry, here
-                            ))
-                            .into_content(),
-                        entry,
-                        "{}",
-                        here,
-                    );
-                }
-                Db::MetaHeader(entry, header) => {
-                    let header_hash = HeaderHashed::from_content_sync(header.clone());
-                    let header_hash = TimedHeaderHash::from(header_hash);
-                    let entry_hash = EntryHashed::from_content_sync(entry.clone()).into_hash();
-                    let res = workspace
-                        .meta
-                        .get_headers(&reader, entry_hash)
-                        .unwrap()
-                        .collect::<Vec<_>>()
-                        .unwrap();
-                    let exp = [header_hash];
-                    assert_eq!(&res[..], &exp[..], "{}", here,);
-                }
-                Db::MetaActivity(header) => {
-                    let header_hash = HeaderHashed::from_content_sync(header.clone());
-                    let header_hash = TimedHeaderHash::from(header_hash);
-                    let res = workspace
-                        .meta
-                        .get_activity(&reader, ChainItemKey::new(&header, ValidationStatus::Valid))
-                        .unwrap()
-                        .collect::<Vec<_>>()
-                        .unwrap();
-                    let exp = [header_hash];
-                    assert_eq!(&res[..], &exp[..], "{}", here,);
-                }
-                Db::MetaUpdate(base, header) => {
-                    let header_hash = HeaderHashed::from_content_sync(header.clone());
-                    let header_hash = TimedHeaderHash::from(header_hash);
-                    let res = workspace
-                        .meta
-                        .get_updates(&reader, base)
-                        .unwrap()
-                        .collect::<Vec<_>>()
-                        .unwrap();
-                    let exp = [header_hash];
-                    assert_eq!(&res[..], &exp[..], "{}", here,);
-                }
-                Db::MetaDelete(deleted_header_hash, header) => {
-                    let header_hash = HeaderHashed::from_content_sync(header.clone());
-                    let header_hash = TimedHeaderHash::from(header_hash);
-                    let res = workspace
-                        .meta
-                        .get_deletes_on_entry(
-                            &reader,
-                            Delete::try_from(header).unwrap().deletes_entry_address,
-                        )
-                        .unwrap()
-                        .collect::<Vec<_>>()
-                        .unwrap();
-                    let res2 = workspace
-                        .meta
-                        .get_deletes_on_header(&reader, deleted_header_hash)
-                        .unwrap()
-                        .collect::<Vec<_>>()
-                        .unwrap();
-                    let exp = [header_hash];
-                    assert_eq!(&res[..], &exp[..], "{}", here,);
-                    assert_eq!(&res2[..], &exp[..], "{}", here,);
-                }
-                Db::IntegratedEmpty => {
-                    assert_eq!(
-                        workspace
->>>>>>> 785061ba
                             .integrated_dht_ops
                             .get(&op_hash)
                             .unwrap()
@@ -377,6 +207,7 @@
                         let value = IntegrationLimboValue {
                             validation_status: ValidationStatus::Valid,
                             op: op.to_light(),
+                            send_receipt: todo!(),
                         };
                         let res = workspace
                             .integration_limbo
@@ -702,14 +533,9 @@
 
 async fn call_workflow<'env>(env: DbWrite) {
     let workspace = IntegrateDhtOpsWorkspace::new(env.clone().into()).unwrap();
-<<<<<<< HEAD
     let (qt, _rx) = TriggerSender::new();
-    integrate_dht_ops_workflow(workspace, env.clone().into(), qt)
-=======
-    let (mut qt, _rx) = TriggerSender::new();
-    let (mut qt2, _rx) = TriggerSender::new();
-    integrate_dht_ops_workflow(workspace, env.clone().into(), &mut qt, &mut qt2)
->>>>>>> 785061ba
+    let (qt2, _rx) = TriggerSender::new();
+    integrate_dht_ops_workflow(workspace, env.clone().into(), qt, qt2)
         .await
         .unwrap();
 }
