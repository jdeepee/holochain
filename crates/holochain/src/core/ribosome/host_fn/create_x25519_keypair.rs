use crate::core::ribosome::CallContext;
use crate::core::ribosome::RibosomeT;
use holochain_keystore::keystore_actor::KeystoreSenderExt;
use holochain_util::tokio_helper;
use holochain_wasmer_host::prelude::WasmError;
use holochain_zome_types::X25519PubKey;
use std::sync::Arc;
use crate::core::ribosome::HostFnAccess;
use holochain_types::access::Permission;

pub fn create_x25519_keypair(
    _ribosome: Arc<impl RibosomeT>,
    call_context: Arc<CallContext>,
    _input: (),
) -> Result<X25519PubKey, WasmError> {
<<<<<<< HEAD
    tokio_helper::block_forever_on(async move {
        call_context
            .host_context
            .keystore()
            .create_x25519_keypair()
            .await
    })
    .map_err(|keystore_error| WasmError::Host(keystore_error.to_string()))
=======
    match HostFnAccess::from(&call_context.host_access()) {
        HostFnAccess{ keystore: Permission::Allow, .. } => tokio_helper::block_forever_on(async move {
            call_context
                .host_access
                .keystore()
                .create_x25519_keypair()
                .await
        })
        .map_err(|keystore_error| WasmError::Host(keystore_error.to_string())),
        _ => unreachable!(),
    }
>>>>>>> 8431d6e2
}

// See x_25519_x_salsa20_poly1305_encrypt for testing encryption using created keypairs.<|MERGE_RESOLUTION|>--- conflicted
+++ resolved
@@ -13,20 +13,10 @@
     call_context: Arc<CallContext>,
     _input: (),
 ) -> Result<X25519PubKey, WasmError> {
-<<<<<<< HEAD
-    tokio_helper::block_forever_on(async move {
-        call_context
-            .host_context
-            .keystore()
-            .create_x25519_keypair()
-            .await
-    })
-    .map_err(|keystore_error| WasmError::Host(keystore_error.to_string()))
-=======
     match HostFnAccess::from(&call_context.host_access()) {
         HostFnAccess{ keystore: Permission::Allow, .. } => tokio_helper::block_forever_on(async move {
             call_context
-                .host_access
+                .host_context
                 .keystore()
                 .create_x25519_keypair()
                 .await
@@ -34,7 +24,6 @@
         .map_err(|keystore_error| WasmError::Host(keystore_error.to_string())),
         _ => unreachable!(),
     }
->>>>>>> 8431d6e2
 }
 
 // See x_25519_x_salsa20_poly1305_encrypt for testing encryption using created keypairs.